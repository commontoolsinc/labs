--- conflicted
+++ resolved
@@ -76,10 +76,10 @@
     this.#observer = new MutationObserver(() => {
       this.propagate();
     });
-    
+
     this.#observer.observe(this.renderMount, {
       attributes: true,
-      attributeFilter: ['title']
+      attributeFilter: ["title"],
     });
   }
 
@@ -122,17 +122,7 @@
   }
 
   *dispatch([attribute, event]: [string, Event]) {
-<<<<<<< HEAD
     yield* DB.dispatch([this.entity, attribute, event]);
-
-    this.propagate();
-=======
-    yield* transact([{ Upsert: [this.entity, attribute, event as any] }]);
-
-    // We retract the event right after so that rules will react to event
-    // only once.
-    yield* transact([{ Retract: [this.entity, attribute, event as any] }]);
->>>>>>> cc247b31
   }
 
   set entity(value: Reference) {
@@ -166,6 +156,6 @@
   }
 
   propagate() {
-    this.#cell?.send( this.name );
+    this.#cell?.send(this.name);
   }
 }