packages:
  - "lookslike-high-level"
  - "common-builder"
  - "common-runner"
  - "llm-client"
  - "common-ui"
  - "common-iframe-sandbox"
  - "common-os-ui"
  - "common-html"
<<<<<<< HEAD
  - "common-memory"
=======
  - "jumble"
>>>>>>> 7669ce1f
<|MERGE_RESOLUTION|>--- conflicted
+++ resolved
@@ -7,8 +7,5 @@
   - "common-iframe-sandbox"
   - "common-os-ui"
   - "common-html"
-<<<<<<< HEAD
   - "common-memory"
-=======
-  - "jumble"
->>>>>>> 7669ce1f
+  - "jumble"