import {
<<<<<<< HEAD
  KeyPairRaw,
  isInsecureCryptoKeyPair,
  isCryptoKeyPair,
  Signer,
  Verifier,
  DIDKey,
  AsBytes,
} from "../interface.js";
import { NativeEd25519Signer, NativeEd25519Verifier, isNativeEd25519Supported } from "./native.js";
import { NobleEd25519Signer, NobleEd25519Verifier } from "./noble.js";
=======
  DID,
  isCryptoKeyPair,
  isInsecureCryptoKeyPair,
  KeyPairRaw,
  Signer,
  Verifier,
} from "../interface.ts";
import {
  isNativeEd25519Supported,
  NativeEd25519Signer,
  NativeEd25519Verifier,
} from "./native.ts";
import { NobleEd25519Signer, NobleEd25519Verifier } from "./noble.ts";
>>>>>>> 5383455e
import * as bip39 from "@scure/bip39";
import { wordlist } from "@scure/bip39/wordlists/english";

// Platform-specific implementation of an ED25519 Keypair.
//
// On browsers[0] that implement ed25519, the native Web Crypto
// `NativeEd25519` is used. Otherwise, the `@noble/ed25519` implementation
// is used.
//
// [0]: https://caniuse.com/mdn-api_subtlecrypto_sign_ed25519
export class Ed25519Signer<ID extends DIDKey> implements Signer<ID> {
  private impl: NativeEd25519Signer<ID> | NobleEd25519Signer<ID>;
  constructor(impl: NativeEd25519Signer<ID> | NobleEd25519Signer<ID>) {
    this.impl = impl;
  }

  get verifier(): Verifier<ID> {
    return this.impl.verifier;
  }

  serialize(): KeyPairRaw {
    return this.impl.serialize();
  }

  did() {
    return this.impl.did();
  }

  sign<T>(payload: AsBytes<T>) {
    return this.impl.sign(payload);
  }

<<<<<<< HEAD
  static async fromRaw<ID extends DIDKey>(rawPrivateKey: Uint8Array): Promise<Ed25519Signer<ID>> {
    return new Ed25519Signer(
      (await isNativeEd25519Supported())
=======
  static async fromRaw(rawPrivateKey: Uint8Array): Promise<Ed25519Signer> {
    return new Ed25519Signer(
      await isNativeEd25519Supported()
>>>>>>> 5383455e
        ? await NativeEd25519Signer.fromRaw(rawPrivateKey)
        : await NobleEd25519Signer.fromRaw(rawPrivateKey),
    );
  }

<<<<<<< HEAD
  static async generate<ID extends DIDKey>(): Promise<Ed25519Signer<ID>> {
    return new Ed25519Signer(
      (await isNativeEd25519Supported())
=======
  static async generate(): Promise<Ed25519Signer> {
    return new Ed25519Signer(
      await isNativeEd25519Supported()
>>>>>>> 5383455e
        ? await NativeEd25519Signer.generate()
        : await NobleEd25519Signer.generate(),
    );
  }

<<<<<<< HEAD
  static async generateMnemonic<ID extends DIDKey>(): Promise<[Ed25519Signer<ID>, string]> {
=======
  static async generateMnemonic(): Promise<[Ed25519Signer, string]> {
>>>>>>> 5383455e
    let mnemonic = bip39.generateMnemonic(wordlist, 256);
    return [await Ed25519Signer.fromMnemonic(mnemonic), mnemonic];
  }

<<<<<<< HEAD
  static async fromMnemonic<ID extends DIDKey>(mnemonic: string): Promise<Ed25519Signer<ID>> {
=======
  static async fromMnemonic(mnemonic: string): Promise<Ed25519Signer> {
>>>>>>> 5383455e
    let bytes = bip39.mnemonicToEntropy(mnemonic, wordlist);
    return await Ed25519Signer.fromRaw(bytes);
  }

  static async deserialize<ID extends DIDKey>(input: KeyPairRaw): Promise<Ed25519Signer<ID>> {
    if (isCryptoKeyPair(input)) {
      return new Ed25519Signer(await NativeEd25519Signer.deserialize<ID>(input));
    } else if (isInsecureCryptoKeyPair(input)) {
      return new Ed25519Signer(await NobleEd25519Signer.deserialize(input));
    } else {
      throw new Error("common-identity: Could not deserialize key.");
    }
  }
}

export class Ed25519Verifier<ID extends DIDKey> implements Verifier<ID> {
  private impl: NativeEd25519Verifier<ID> | NobleEd25519Verifier<ID>;
  constructor(impl: NativeEd25519Verifier<ID> | NobleEd25519Verifier<ID>) {
    this.impl = impl;
  }

  verify(auth: { payload: Uint8Array; signature: Uint8Array }) {
    return this.impl.verify(auth);
  }

  did() {
    return this.impl.did();
  }

<<<<<<< HEAD
  static async fromDid<ID extends DIDKey>(did: ID): Promise<Ed25519Verifier<ID>> {
    return new Ed25519Verifier(
      (await isNativeEd25519Supported())
=======
  static async fromDid(did: DID): Promise<Ed25519Verifier> {
    return new Ed25519Verifier(
      await isNativeEd25519Supported()
>>>>>>> 5383455e
        ? await NativeEd25519Verifier.fromDid(did)
        : await NobleEd25519Verifier.fromDid(did),
    );
  }

<<<<<<< HEAD
  static async fromRaw<ID extends DIDKey>(rawPublicKey: Uint8Array): Promise<Ed25519Verifier<ID>> {
    return new Ed25519Verifier(
      (await isNativeEd25519Supported())
=======
  static async fromRaw(rawPublicKey: Uint8Array): Promise<Ed25519Verifier> {
    return new Ed25519Verifier(
      await isNativeEd25519Supported()
>>>>>>> 5383455e
        ? await NativeEd25519Verifier.fromRaw(rawPublicKey)
        : await NobleEd25519Verifier.fromRaw(rawPublicKey),
    );
  }
}<|MERGE_RESOLUTION|>--- conflicted
+++ resolved
@@ -1,5 +1,4 @@
 import {
-<<<<<<< HEAD
   KeyPairRaw,
   isInsecureCryptoKeyPair,
   isCryptoKeyPair,
@@ -7,24 +6,9 @@
   Verifier,
   DIDKey,
   AsBytes,
-} from "../interface.js";
-import { NativeEd25519Signer, NativeEd25519Verifier, isNativeEd25519Supported } from "./native.js";
-import { NobleEd25519Signer, NobleEd25519Verifier } from "./noble.js";
-=======
-  DID,
-  isCryptoKeyPair,
-  isInsecureCryptoKeyPair,
-  KeyPairRaw,
-  Signer,
-  Verifier,
 } from "../interface.ts";
-import {
-  isNativeEd25519Supported,
-  NativeEd25519Signer,
-  NativeEd25519Verifier,
-} from "./native.ts";
+import { NativeEd25519Signer, NativeEd25519Verifier, isNativeEd25519Supported } from "./native.ts";
 import { NobleEd25519Signer, NobleEd25519Verifier } from "./noble.ts";
->>>>>>> 5383455e
 import * as bip39 from "@scure/bip39";
 import { wordlist } from "@scure/bip39/wordlists/english";
 
@@ -57,48 +41,28 @@
     return this.impl.sign(payload);
   }
 
-<<<<<<< HEAD
   static async fromRaw<ID extends DIDKey>(rawPrivateKey: Uint8Array): Promise<Ed25519Signer<ID>> {
     return new Ed25519Signer(
       (await isNativeEd25519Supported())
-=======
-  static async fromRaw(rawPrivateKey: Uint8Array): Promise<Ed25519Signer> {
-    return new Ed25519Signer(
-      await isNativeEd25519Supported()
->>>>>>> 5383455e
         ? await NativeEd25519Signer.fromRaw(rawPrivateKey)
         : await NobleEd25519Signer.fromRaw(rawPrivateKey),
     );
   }
 
-<<<<<<< HEAD
   static async generate<ID extends DIDKey>(): Promise<Ed25519Signer<ID>> {
     return new Ed25519Signer(
       (await isNativeEd25519Supported())
-=======
-  static async generate(): Promise<Ed25519Signer> {
-    return new Ed25519Signer(
-      await isNativeEd25519Supported()
->>>>>>> 5383455e
         ? await NativeEd25519Signer.generate()
         : await NobleEd25519Signer.generate(),
     );
   }
 
-<<<<<<< HEAD
   static async generateMnemonic<ID extends DIDKey>(): Promise<[Ed25519Signer<ID>, string]> {
-=======
-  static async generateMnemonic(): Promise<[Ed25519Signer, string]> {
->>>>>>> 5383455e
     let mnemonic = bip39.generateMnemonic(wordlist, 256);
     return [await Ed25519Signer.fromMnemonic(mnemonic), mnemonic];
   }
 
-<<<<<<< HEAD
   static async fromMnemonic<ID extends DIDKey>(mnemonic: string): Promise<Ed25519Signer<ID>> {
-=======
-  static async fromMnemonic(mnemonic: string): Promise<Ed25519Signer> {
->>>>>>> 5383455e
     let bytes = bip39.mnemonicToEntropy(mnemonic, wordlist);
     return await Ed25519Signer.fromRaw(bytes);
   }
@@ -111,6 +75,7 @@
     } else {
       throw new Error("common-identity: Could not deserialize key.");
     }
+  }
   }
 }
 
@@ -128,31 +93,19 @@
     return this.impl.did();
   }
 
-<<<<<<< HEAD
   static async fromDid<ID extends DIDKey>(did: ID): Promise<Ed25519Verifier<ID>> {
     return new Ed25519Verifier(
       (await isNativeEd25519Supported())
-=======
-  static async fromDid(did: DID): Promise<Ed25519Verifier> {
-    return new Ed25519Verifier(
-      await isNativeEd25519Supported()
->>>>>>> 5383455e
         ? await NativeEd25519Verifier.fromDid(did)
         : await NobleEd25519Verifier.fromDid(did),
     );
   }
 
-<<<<<<< HEAD
   static async fromRaw<ID extends DIDKey>(rawPublicKey: Uint8Array): Promise<Ed25519Verifier<ID>> {
     return new Ed25519Verifier(
       (await isNativeEd25519Supported())
-=======
-  static async fromRaw(rawPublicKey: Uint8Array): Promise<Ed25519Verifier> {
-    return new Ed25519Verifier(
-      await isNativeEd25519Supported()
->>>>>>> 5383455e
         ? await NativeEd25519Verifier.fromRaw(rawPublicKey)
         : await NobleEd25519Verifier.fromRaw(rawPublicKey),
     );
   }
-}+}
