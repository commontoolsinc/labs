--- conflicted
+++ resolved
@@ -1,44 +1,18 @@
 import { base58btc } from "multiformats/bases/base58";
 import { varint } from "multiformats";
-<<<<<<< HEAD
-import { DIDKey } from "../interface.js";
-=======
-import { DID } from "../interface.ts";
->>>>>>> 5383455e
+import { DIDKey } from "../interface.ts";
 
 export const ED25519_ALG = "Ed25519";
 const ED25519_CODE = 0xed;
 const ED25519_PUB_KEY_RAW_SIZE = 32;
 const ED25519_PUB_KEY_TAG_SIZE = varint.encodingLength(ED25519_CODE);
-const ED25519_PUB_KEY_TAGGED_SIZE = ED25519_PUB_KEY_RAW_SIZE +
-  ED25519_PUB_KEY_TAG_SIZE;
+const ED25519_PUB_KEY_TAGGED_SIZE = ED25519_PUB_KEY_RAW_SIZE + ED25519_PUB_KEY_TAG_SIZE;
 const DID_KEY_PREFIX = `did:key:`;
 const DID_KEY_PREFIX_SIZE = DID_KEY_PREFIX.length;
 
 // 0x302e020100300506032b657004220420
 // via https://stackoverflow.com/a/79135112
-<<<<<<< HEAD
 const PKCS8_PREFIX = new Uint8Array([48, 46, 2, 1, 0, 48, 5, 6, 3, 43, 101, 112, 4, 34, 4, 32]);
-=======
-const PKCS8_PREFIX = new Uint8Array([
-  48,
-  46,
-  2,
-  1,
-  0,
-  48,
-  5,
-  6,
-  3,
-  43,
-  101,
-  112,
-  4,
-  34,
-  4,
-  32,
-]);
->>>>>>> 5383455e
 
 // Private Ed25519 keys cannot be imported into Subtle Crypto in "raw" format.
 // Convert to "pkcs8" before doing so.
@@ -63,9 +37,9 @@
   const [code] = varint.decode(bytes);
   if (code !== ED25519_CODE) {
     throw new RangeError(
-      `Unsupported key algorithm expected 0x${
-        ED25519_CODE.toString(16)
-      }, instead of 0x${code.toString(16)}`,
+      `Unsupported key algorithm expected 0x${ED25519_CODE.toString(
+        16,
+      )}, instead of 0x${code.toString(16)}`,
     );
   }
   if (bytes.length !== ED25519_PUB_KEY_TAGGED_SIZE) {
