import * as ed25519 from "@noble/ed25519";
<<<<<<< HEAD
import {
  InsecureCryptoKeyPair,
  Verifier,
  Signer,
  DIDKey,
  AsBytes,
  Signature,
  Result,
} from "../interface.js";
import { bytesToDid, didToBytes, AuthorizationError } from "./utils.js";
=======
import { DID, InsecureCryptoKeyPair, Signer, Verifier } from "../interface.ts";
import { bytesToDid, didToBytes } from "./utils.ts";
>>>>>>> 5383455e

export class NobleEd25519Signer<ID extends DIDKey> implements Signer<ID> {
  private keypair: InsecureCryptoKeyPair;
  #verifier: NobleEd25519Verifier<ID> | null = null;
  constructor(keypair: InsecureCryptoKeyPair) {
    this.keypair = keypair;
  }
  did() {
    return this.verifier.did();
  }

  get verifier(): NobleEd25519Verifier<ID> {
    if (!this.#verifier) {
      this.#verifier = new NobleEd25519Verifier(this.keypair.publicKey);
    }
    return this.#verifier;
  }

  serialize(): InsecureCryptoKeyPair {
    return this.keypair;
  }

<<<<<<< HEAD
  async sign<T>(payload: AsBytes<T>): Promise<Result<Signature<T>, Error>> {
    try {
      const signature = await ed25519.signAsync(payload, this.keypair.privateKey);

      return { ok: signature as Signature<T> };
    } catch (cause) {
      return { error: cause as Error };
    }
=======
  async sign(data: Uint8Array): Promise<Uint8Array> {
    return await ed25519.signAsync(data, this.keypair.privateKey);
>>>>>>> 5383455e
  }

  static async fromRaw<ID extends DIDKey>(privateKey: Uint8Array): Promise<NobleEd25519Signer<ID>> {
    const publicKey = await ed25519.getPublicKeyAsync(privateKey);
    return new NobleEd25519Signer({ publicKey, privateKey });
  }

  static async generate<ID extends DIDKey>(): Promise<NobleEd25519Signer<ID>> {
    let privateKey = ed25519.utils.randomPrivateKey();
    return await NobleEd25519Signer.fromRaw(privateKey);
  }

  static async deserialize<ID extends DIDKey>(keypair: InsecureCryptoKeyPair) {
    return new NobleEd25519Signer<ID>(keypair);
  }
}

export class NobleEd25519Verifier<ID extends DIDKey> implements Verifier<ID> {
  private publicKey: Uint8Array;
  private _did: ID;
  constructor(publicKey: Uint8Array) {
    this.publicKey = publicKey;
    this._did = bytesToDid(publicKey) as ID;
  }

  async verify({ signature, payload }: { payload: Uint8Array; signature: Uint8Array }) {
    if (await ed25519.verifyAsync(signature, payload, this.publicKey)) {
      return { ok: {} };
    } else {
      return { error: new AuthorizationError("Invalid signature") };
    }
  }

<<<<<<< HEAD
  did(): ID {
    return this._did;
  }

  static async fromDid<ID extends DIDKey>(did: ID): Promise<NobleEd25519Verifier<ID>> {
=======
  did(): DID {
    return this._did;
  }

  static async fromDid(did: DID): Promise<NobleEd25519Verifier> {
>>>>>>> 5383455e
    let bytes = didToBytes(did);
    return await NobleEd25519Verifier.fromRaw(bytes);
  }

<<<<<<< HEAD
  static async fromRaw<ID extends DIDKey>(
    rawPublicKey: Uint8Array,
  ): Promise<NobleEd25519Verifier<ID>> {
=======
  static async fromRaw(
    rawPublicKey: Uint8Array,
  ): Promise<NobleEd25519Verifier> {
>>>>>>> 5383455e
    return new NobleEd25519Verifier(rawPublicKey);
  }
}<|MERGE_RESOLUTION|>--- conflicted
+++ resolved
@@ -1,5 +1,4 @@
 import * as ed25519 from "@noble/ed25519";
-<<<<<<< HEAD
 import {
   InsecureCryptoKeyPair,
   Verifier,
@@ -8,12 +7,8 @@
   AsBytes,
   Signature,
   Result,
-} from "../interface.js";
-import { bytesToDid, didToBytes, AuthorizationError } from "./utils.js";
-=======
-import { DID, InsecureCryptoKeyPair, Signer, Verifier } from "../interface.ts";
-import { bytesToDid, didToBytes } from "./utils.ts";
->>>>>>> 5383455e
+} from "../interface.ts";
+import { bytesToDid, didToBytes, AuthorizationError } from "./utils.ts";
 
 export class NobleEd25519Signer<ID extends DIDKey> implements Signer<ID> {
   private keypair: InsecureCryptoKeyPair;
@@ -36,7 +31,6 @@
     return this.keypair;
   }
 
-<<<<<<< HEAD
   async sign<T>(payload: AsBytes<T>): Promise<Result<Signature<T>, Error>> {
     try {
       const signature = await ed25519.signAsync(payload, this.keypair.privateKey);
@@ -45,10 +39,6 @@
     } catch (cause) {
       return { error: cause as Error };
     }
-=======
-  async sign(data: Uint8Array): Promise<Uint8Array> {
-    return await ed25519.signAsync(data, this.keypair.privateKey);
->>>>>>> 5383455e
   }
 
   static async fromRaw<ID extends DIDKey>(privateKey: Uint8Array): Promise<NobleEd25519Signer<ID>> {
@@ -82,32 +72,16 @@
     }
   }
 
-<<<<<<< HEAD
   did(): ID {
     return this._did;
   }
 
   static async fromDid<ID extends DIDKey>(did: ID): Promise<NobleEd25519Verifier<ID>> {
-=======
-  did(): DID {
-    return this._did;
-  }
-
-  static async fromDid(did: DID): Promise<NobleEd25519Verifier> {
->>>>>>> 5383455e
     let bytes = didToBytes(did);
     return await NobleEd25519Verifier.fromRaw(bytes);
   }
 
-<<<<<<< HEAD
-  static async fromRaw<ID extends DIDKey>(
-    rawPublicKey: Uint8Array,
-  ): Promise<NobleEd25519Verifier<ID>> {
-=======
-  static async fromRaw(
-    rawPublicKey: Uint8Array,
-  ): Promise<NobleEd25519Verifier> {
->>>>>>> 5383455e
+  static async fromRaw(rawPublicKey: Uint8Array): Promise<NobleEd25519Verifier> {
     return new NobleEd25519Verifier(rawPublicKey);
   }
 }