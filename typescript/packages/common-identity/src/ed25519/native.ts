import * as ed25519 from "@noble/ed25519";
import {
  AuthorizationError,
  bytesToDid,
  didToBytes,
  ED25519_ALG,
} from "./utils.ts";
import {
  AsBytes,
  DIDKey,
  Result,
  Signature,
  Signer,
  Verifier,
} from "../interface.ts";
import { clone } from "../utils.ts";

// WebCrypto Key formats for Ed25519
// Non-explicitly described in https://wicg.github.io/webcrypto-secure-curves/#ed25519
//
// | Format | Public | Private |
// | ------ | ------ |---------|
// | raw    |   X    |         |
// | jwk    |   X    |    X    |
// | pkcs8  |        |    X    |
// | spki   |   X    |         |

// Returns whether ed25519 is supported in Web Crypto API.
// Tests both 1) key creation and 2) serialization.
//
// * Chrome currently requires Experimental Web Features flag enabled for ed25519 keys
// * Firefox supports ed25519 keys, though cannot be serialized (stored in IndexedDB)
//   until v136 https://bugzilla.mozilla.org/show_bug.cgi?id=1939993
export const isNativeEd25519Supported = (() => {
  let isSupported: boolean | null = null;
  return async function isNativeEd25519Supported() {
    if (isSupported !== null) {
      return isSupported;
    }
    const dummyKey = new Uint8Array(32);
    try {
      const key = await globalThis.crypto.subtle.importKey(
        "raw",
        dummyKey,
        ED25519_ALG,
        false,
        [
          "verify",
        ],
      );
      await clone(key);
      isSupported = true;
    } catch (e) {
      isSupported = false;
    }
    return isSupported;
  };
})();

export class NativeEd25519Signer<ID extends DIDKey> implements Signer<ID> {
  private keypair: CryptoKeyPair;
  private _did: ID;
  #verifier: Verifier<ID> | null = null;
  constructor(keypair: CryptoKeyPair, did: ID) {
    this.keypair = keypair;
    this._did = did;
  }

  did() {
    return this._did;
  }

  get verifier(): Verifier<ID> {
    if (!this.#verifier) {
      this.#verifier = new NativeEd25519Verifier<ID>(
        this.keypair.publicKey,
        this._did,
      );
    }
    return this.#verifier;
  }

  serialize(): CryptoKeyPair {
    return this.keypair;
  }

<<<<<<< HEAD
  async sign<T>(payload: AsBytes<T>): Promise<Result<Signature<T>, Error>> {
    try {
      const signature = new Uint8Array(
        await window.crypto.subtle.sign(
          ED25519_ALG,
          this.keypair.privateKey,
          payload,
        ),
      );

      return { ok: signature as Signature<T> };
    } catch (cause) {
      return { error: cause as Error };
    }
=======
  async sign(data: Uint8Array): Promise<Uint8Array> {
    return new Uint8Array(
      await globalThis.crypto.subtle.sign(
        ED25519_ALG,
        this.keypair.privateKey,
        data,
      ),
    );
>>>>>>> c2a8e5ea
  }

  static async fromRaw<ID extends DIDKey>(
    rawPrivateKey: Uint8Array,
  ): Promise<NativeEd25519Signer<ID>> {
    const pkcs8Private = ed25519RawToPkcs8(rawPrivateKey);
    const rawPublic = await ed25519.getPublicKeyAsync(rawPrivateKey);
    const privateKey = await globalThis.crypto.subtle.importKey(
      "pkcs8",
      pkcs8Private,
      ED25519_ALG,
      false,
      ["sign"],
    );
    // Set the public key to be extractable for DID generation.
    const publicKey = await globalThis.crypto.subtle.importKey(
      "raw",
      rawPublic,
      ED25519_ALG,
      true,
      [
        "verify",
      ],
    );
<<<<<<< HEAD
    let did = bytesToDid(new Uint8Array(rawPublic));
    return new NativeEd25519Signer({ publicKey, privateKey }, did as ID);
=======
    const did = bytesToDid(new Uint8Array(rawPublic));
    return new NativeEd25519Signer({ publicKey, privateKey }, did);
>>>>>>> c2a8e5ea
  }

  static async generate<ID extends DIDKey>(): Promise<NativeEd25519Signer<ID>> {
    // This notably sets only the public key as extractable, ideal as we need
    // access to the public key for DID generation.
<<<<<<< HEAD
    let keypair = await window.crypto.subtle.generateKey(ED25519_ALG, false, [
      "sign",
      "verify",
    ]);
    let did = await didFromPublicKey(keypair.publicKey);
    return new NativeEd25519Signer(keypair, did as ID);
  }

  static async deserialize<ID extends DIDKey>(keypair: CryptoKeyPair) {
    let did = await didFromPublicKey(keypair.publicKey);
    return new NativeEd25519Signer(keypair, did as ID);
=======
    const keypair = await globalThis.crypto.subtle.generateKey(
      ED25519_ALG,
      false,
      [
        "sign",
        "verify",
      ],
    );
    const did = await didFromPublicKey(keypair.publicKey);
    return new NativeEd25519Signer(keypair, did);
  }

  static async deserialize(keypair: CryptoKeyPair) {
    const did = await didFromPublicKey(keypair.publicKey);
    return new NativeEd25519Signer(keypair, did);
>>>>>>> c2a8e5ea
  }
}

export class NativeEd25519Verifier<ID extends DIDKey> implements Verifier<ID> {
  private publicKey: CryptoKey;
  private _did: ID;
  constructor(publicKey: CryptoKey, did: ID) {
    this.publicKey = publicKey;
    this._did = did;
  }

  did(): ID {
    return this._did;
  }

<<<<<<< HEAD
  async verify(
    { signature, payload }: { payload: Uint8Array; signature: Uint8Array },
  ) {
    if (
      await window.crypto.subtle.verify(
        ED25519_ALG,
        this.publicKey,
        signature,
        payload,
      )
    ) {
      return { ok: {} };
    } else {
      return { error: new AuthorizationError("Invalid signature") };
    }
  }

  static async fromDid<ID extends DIDKey>(
    did: ID,
  ): Promise<NativeEd25519Verifier<ID>> {
    let bytes = didToBytes(did);
=======
  async verify(signature: Uint8Array, data: Uint8Array): Promise<boolean> {
    return await globalThis.crypto.subtle.verify(
      ED25519_ALG,
      this.publicKey,
      signature,
      data,
    );
  }

  static async fromDid(did: DID): Promise<NativeEd25519Verifier> {
    const bytes = didToBytes(did);
>>>>>>> c2a8e5ea
    return await NativeEd25519Verifier.fromRaw(bytes);
  }

  static async fromRaw<ID extends DIDKey>(
    rawPublicKey: Uint8Array,
<<<<<<< HEAD
  ): Promise<NativeEd25519Verifier<ID>> {
    let did = bytesToDid(new Uint8Array(rawPublicKey)) as ID;
=======
  ): Promise<NativeEd25519Verifier> {
    const did = bytesToDid(new Uint8Array(rawPublicKey));
>>>>>>> c2a8e5ea
    // Set the public key to be extractable for DID generation.
    const publicKey = await globalThis.crypto.subtle.importKey(
      "raw",
      rawPublicKey,
      ED25519_ALG,
      true,
      [
        "verify",
      ],
    );
    return new NativeEd25519Verifier(publicKey, did);
  }
}

// 0x302e020100300506032b657004220420
// via https://stackoverflow.com/a/79135112
const PKCS8_PREFIX = new Uint8Array([
  48,
  46,
  2,
  1,
  0,
  48,
  5,
  6,
  3,
  43,
  101,
  112,
  4,
  34,
  4,
  32,
]);

// Signer Ed25519 keys cannot be imported into Subtle Crypto in "raw" format.
// Convert to "pkcs8" before doing so.
//
//
// @AUDIT
// via https://stackoverflow.com/a/79135112
function ed25519RawToPkcs8(rawSignerKey: Uint8Array): Uint8Array {
  return new Uint8Array([...PKCS8_PREFIX, ...rawSignerKey]);
}

<<<<<<< HEAD
async function didFromPublicKey(publicKey: CryptoKey): Promise<DIDKey> {
  let rawPublicKey = await window.crypto.subtle.exportKey("raw", publicKey);
=======
async function didFromPublicKey(publicKey: CryptoKey): Promise<DID> {
  const rawPublicKey = await globalThis.crypto.subtle.exportKey(
    "raw",
    publicKey,
  );
>>>>>>> c2a8e5ea
  return bytesToDid(new Uint8Array(rawPublicKey));
}<|MERGE_RESOLUTION|>--- conflicted
+++ resolved
@@ -84,11 +84,10 @@
     return this.keypair;
   }
 
-<<<<<<< HEAD
   async sign<T>(payload: AsBytes<T>): Promise<Result<Signature<T>, Error>> {
     try {
       const signature = new Uint8Array(
-        await window.crypto.subtle.sign(
+        await globalThis.crypto.subtle.sign(
           ED25519_ALG,
           this.keypair.privateKey,
           payload,
@@ -99,16 +98,6 @@
     } catch (cause) {
       return { error: cause as Error };
     }
-=======
-  async sign(data: Uint8Array): Promise<Uint8Array> {
-    return new Uint8Array(
-      await globalThis.crypto.subtle.sign(
-        ED25519_ALG,
-        this.keypair.privateKey,
-        data,
-      ),
-    );
->>>>>>> c2a8e5ea
   }
 
   static async fromRaw<ID extends DIDKey>(
@@ -133,32 +122,14 @@
         "verify",
       ],
     );
-<<<<<<< HEAD
     let did = bytesToDid(new Uint8Array(rawPublic));
     return new NativeEd25519Signer({ publicKey, privateKey }, did as ID);
-=======
-    const did = bytesToDid(new Uint8Array(rawPublic));
-    return new NativeEd25519Signer({ publicKey, privateKey }, did);
->>>>>>> c2a8e5ea
   }
 
   static async generate<ID extends DIDKey>(): Promise<NativeEd25519Signer<ID>> {
     // This notably sets only the public key as extractable, ideal as we need
     // access to the public key for DID generation.
-<<<<<<< HEAD
-    let keypair = await window.crypto.subtle.generateKey(ED25519_ALG, false, [
-      "sign",
-      "verify",
-    ]);
-    let did = await didFromPublicKey(keypair.publicKey);
-    return new NativeEd25519Signer(keypair, did as ID);
-  }
-
-  static async deserialize<ID extends DIDKey>(keypair: CryptoKeyPair) {
-    let did = await didFromPublicKey(keypair.publicKey);
-    return new NativeEd25519Signer(keypair, did as ID);
-=======
-    const keypair = await globalThis.crypto.subtle.generateKey(
+    let keypair = await globalThis.crypto.subtle.generateKey(
       ED25519_ALG,
       false,
       [
@@ -166,14 +137,13 @@
         "verify",
       ],
     );
-    const did = await didFromPublicKey(keypair.publicKey);
-    return new NativeEd25519Signer(keypair, did);
-  }
-
-  static async deserialize(keypair: CryptoKeyPair) {
-    const did = await didFromPublicKey(keypair.publicKey);
-    return new NativeEd25519Signer(keypair, did);
->>>>>>> c2a8e5ea
+    let did = await didFromPublicKey(keypair.publicKey);
+    return new NativeEd25519Signer(keypair, did as ID);
+  }
+
+  static async deserialize<ID extends DIDKey>(keypair: CryptoKeyPair) {
+    let did = await didFromPublicKey(keypair.publicKey);
+    return new NativeEd25519Signer(keypair, did as ID);
   }
 }
 
@@ -189,12 +159,11 @@
     return this._did;
   }
 
-<<<<<<< HEAD
   async verify(
     { signature, payload }: { payload: Uint8Array; signature: Uint8Array },
   ) {
     if (
-      await window.crypto.subtle.verify(
+      await globalThis.crypto.subtle.verify(
         ED25519_ALG,
         this.publicKey,
         signature,
@@ -211,31 +180,13 @@
     did: ID,
   ): Promise<NativeEd25519Verifier<ID>> {
     let bytes = didToBytes(did);
-=======
-  async verify(signature: Uint8Array, data: Uint8Array): Promise<boolean> {
-    return await globalThis.crypto.subtle.verify(
-      ED25519_ALG,
-      this.publicKey,
-      signature,
-      data,
-    );
-  }
-
-  static async fromDid(did: DID): Promise<NativeEd25519Verifier> {
-    const bytes = didToBytes(did);
->>>>>>> c2a8e5ea
     return await NativeEd25519Verifier.fromRaw(bytes);
   }
 
   static async fromRaw<ID extends DIDKey>(
     rawPublicKey: Uint8Array,
-<<<<<<< HEAD
   ): Promise<NativeEd25519Verifier<ID>> {
     let did = bytesToDid(new Uint8Array(rawPublicKey)) as ID;
-=======
-  ): Promise<NativeEd25519Verifier> {
-    const did = bytesToDid(new Uint8Array(rawPublicKey));
->>>>>>> c2a8e5ea
     // Set the public key to be extractable for DID generation.
     const publicKey = await globalThis.crypto.subtle.importKey(
       "raw",
@@ -281,15 +232,7 @@
   return new Uint8Array([...PKCS8_PREFIX, ...rawSignerKey]);
 }
 
-<<<<<<< HEAD
 async function didFromPublicKey(publicKey: CryptoKey): Promise<DIDKey> {
-  let rawPublicKey = await window.crypto.subtle.exportKey("raw", publicKey);
-=======
-async function didFromPublicKey(publicKey: CryptoKey): Promise<DID> {
-  const rawPublicKey = await globalThis.crypto.subtle.exportKey(
-    "raw",
-    publicKey,
-  );
->>>>>>> c2a8e5ea
+  let rawPublicKey = await globalThis.crypto.subtle.exportKey("raw", publicKey);
   return bytesToDid(new Uint8Array(rawPublicKey));
 }