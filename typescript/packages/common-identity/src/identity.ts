import { Ed25519Signer, Ed25519Verifier } from "./ed25519/index.ts";
import { AsBytes, DIDKey, KeyPairRaw, Signer, Verifier } from "./interface.ts";
import { hash } from "./utils.ts";

const textEncoder = new TextEncoder();

// An `Identity` represents a public/private key pair.
//
// Additional keys can be deterministically derived from an identity.
export class Identity<ID extends DIDKey = DIDKey> implements Signer<ID> {
  private keypair: Ed25519Signer<ID>;
  #verifier: VerifierIdentity<ID> | null = null;
  constructor(keypair: Ed25519Signer<ID>) {
    this.keypair = keypair;
  }

  did() {
    return this.verifier.did();
  }

  get verifier(): VerifierIdentity<ID> {
    if (!this.#verifier) {
      this.#verifier = new VerifierIdentity(this.keypair.verifier);
    }

    return this.#verifier;
  }

  // Sign `data` with this identity.
  sign<T>(payload: AsBytes<T>) {
    return this.keypair.sign(payload);
  }

  // Serialize this identity for storage.
  serialize(): KeyPairRaw {
    return this.keypair.serialize();
  }

  // Derive a new `Identity` given a seed string.
  async derive<ID extends DIDKey>(name: string): Promise<Identity<ID>> {
    const seed = textEncoder.encode(name);
    const { ok: signed, error } = await this.sign(seed);
    if (error) {
      throw error;
    }
    const signedHash = await hash(signed);
    return await Identity.fromRaw(new Uint8Array(signedHash));
  }

  // Generate a new identity from raw ed25519 key material.
  static async fromRaw<ID extends DIDKey>(
    rawPrivateKey: Uint8Array,
  ): Promise<Identity<ID>> {
    return new Identity(await Ed25519Signer.fromRaw<ID>(rawPrivateKey));
  }

  // Generate a new identity.
  static async generate<ID extends DIDKey>(): Promise<Identity<ID>> {
    return new Identity(await Ed25519Signer.generate<ID>());
  }

<<<<<<< HEAD
  static async generateMnemonic<ID extends DIDKey>(): Promise<
    [Identity<ID>, string]
  > {
    let [signer, mnemonic] = await Ed25519Signer.generateMnemonic<ID>();
    return [new Identity(signer), mnemonic];
  }

  static async fromMnemonic<ID extends DIDKey>(
    mnemonic: string,
  ): Promise<Identity<ID>> {
    let signer = await Ed25519Signer.fromMnemonic<ID>(mnemonic);
=======
  static async generateMnemonic(): Promise<[Identity, string]> {
    const [signer, mnemonic] = await Ed25519Signer.generateMnemonic();
    return [new Identity(signer), mnemonic];
  }

  static async fromMnemonic(mnemonic: string): Promise<Identity> {
    const signer = await Ed25519Signer.fromMnemonic(mnemonic);
>>>>>>> c2a8e5ea
    return new Identity(signer);
  }

  static async fromPassphrase<ID extends DIDKey>(
    passphrase: string,
  ): Promise<Identity<ID>> {
    const rawPrivateKey = await hash(new TextEncoder().encode(passphrase));
    return new Identity(await Ed25519Signer.fromRaw<ID>(rawPrivateKey));
  }

  // Deserialize `input` from storage into an `Identity`.
  static async deserialize<ID extends DIDKey>(
    input: any,
  ): Promise<Identity<ID>> {
    return new Identity(await Ed25519Signer.deserialize(input));
  }
}

export class VerifierIdentity<ID extends DIDKey> implements Verifier<ID> {
  private inner: Verifier<ID>;

  constructor(inner: Verifier<ID>) {
    this.inner = inner;
  }

  verify(auth: { payload: Uint8Array; signature: Uint8Array }) {
    return this.inner.verify(auth);
  }

  did(): ID {
    return this.inner.did();
  }

  static async fromDid<ID extends DIDKey>(
    did: ID,
  ): Promise<VerifierIdentity<ID>> {
    return new VerifierIdentity(await Ed25519Verifier.fromDid(did));
  }
}<|MERGE_RESOLUTION|>--- conflicted
+++ resolved
@@ -59,27 +59,17 @@
     return new Identity(await Ed25519Signer.generate<ID>());
   }
 
-<<<<<<< HEAD
   static async generateMnemonic<ID extends DIDKey>(): Promise<
     [Identity<ID>, string]
   > {
-    let [signer, mnemonic] = await Ed25519Signer.generateMnemonic<ID>();
+    const [signer, mnemonic] = await Ed25519Signer.generateMnemonic<ID>();
     return [new Identity(signer), mnemonic];
   }
 
   static async fromMnemonic<ID extends DIDKey>(
     mnemonic: string,
   ): Promise<Identity<ID>> {
-    let signer = await Ed25519Signer.fromMnemonic<ID>(mnemonic);
-=======
-  static async generateMnemonic(): Promise<[Identity, string]> {
-    const [signer, mnemonic] = await Ed25519Signer.generateMnemonic();
-    return [new Identity(signer), mnemonic];
-  }
-
-  static async fromMnemonic(mnemonic: string): Promise<Identity> {
-    const signer = await Ed25519Signer.fromMnemonic(mnemonic);
->>>>>>> c2a8e5ea
+    const signer = await Ed25519Signer.fromMnemonic<ID>(mnemonic);
     return new Identity(signer);
   }
 
