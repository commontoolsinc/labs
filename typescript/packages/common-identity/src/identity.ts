<<<<<<< HEAD
import { Ed25519Signer, Ed25519Verifier } from "./ed25519/index.js";
import { DIDKey, KeyPairRaw, Signer, Verifier, AsBytes } from "./interface.js";
import { hash } from "./utils.js";
=======
import { Ed25519Signer, Ed25519Verifier } from "./ed25519/index.ts";
import { DID, KeyPairRaw, Signer, Verifier } from "./interface.ts";
import { hash } from "./utils.ts";
>>>>>>> 5383455e

const textEncoder = new TextEncoder();

// An `Identity` represents a public/private key pair.
//
// Additional keys can be deterministically derived from an identity.
<<<<<<< HEAD
export class Identity<ID extends DIDKey = DIDKey> implements Signer<ID> {
  private keypair: Ed25519Signer<ID>;
  #verifier: VerifierIdentity<ID> | null = null;
  constructor(keypair: Ed25519Signer<ID>) {
=======
export class Identity implements Signer {
  private keypair: Ed25519Signer;
  constructor(keypair: Ed25519Signer) {
>>>>>>> 5383455e
    this.keypair = keypair;
  }

  did() {
    return this.verifier.did();
  }

  get verifier(): VerifierIdentity<ID> {
    if (!this.#verifier) {
      this.#verifier = new VerifierIdentity(this.keypair.verifier);
    }

    return this.#verifier;
  }

  // Sign `data` with this identity.
  sign<T>(payload: AsBytes<T>) {
    return this.keypair.sign(payload);
  }

  // Serialize this identity for storage.
  serialize(): KeyPairRaw {
    return this.keypair.serialize();
  }

  // Derive a new `Identity` given a seed string.
  async derive<ID extends DIDKey>(name: string): Promise<Identity<ID>> {
    const seed = textEncoder.encode(name);
    const { ok: signed, error } = await this.sign(seed);
    if (error) {
      throw error;
    }
    const signedHash = await hash(signed);
    return await Identity.fromRaw(new Uint8Array(signedHash));
  }

  // Generate a new identity from raw ed25519 key material.
  static async fromRaw<ID extends DIDKey>(rawPrivateKey: Uint8Array): Promise<Identity<ID>> {
    return new Identity(await Ed25519Signer.fromRaw<ID>(rawPrivateKey));
  }

  // Generate a new identity.
  static async generate<ID extends DIDKey>(): Promise<Identity<ID>> {
    return new Identity(await Ed25519Signer.generate<ID>());
  }

<<<<<<< HEAD
  static async generateMnemonic<ID extends DIDKey>(): Promise<[Identity<ID>, string]> {
    let [signer, mnemonic] = await Ed25519Signer.generateMnemonic<ID>();
=======
  static async generateMnemonic(): Promise<[Identity, string]> {
    let [signer, mnemonic] = await Ed25519Signer.generateMnemonic();
>>>>>>> 5383455e
    return [new Identity(signer), mnemonic];
  }

  static async fromMnemonic<ID extends DIDKey>(mnemonic: string): Promise<Identity<ID>> {
    let signer = await Ed25519Signer.fromMnemonic<ID>(mnemonic);
    return new Identity(signer);
  }

  // Deserialize `input` from storage into an `Identity`.
<<<<<<< HEAD
  static async deserialize<ID extends DIDKey>(input: any): Promise<Identity<ID>> {
=======
  static async deserialize(input: any): Promise<Identity> {
>>>>>>> 5383455e
    return new Identity(await Ed25519Signer.deserialize(input));
  }
}

export class VerifierIdentity<ID extends DIDKey> implements Verifier<ID> {
  private inner: Verifier<ID>;

  constructor(inner: Verifier<ID>) {
    this.inner = inner;
  }

  verify(auth: { payload: Uint8Array; signature: Uint8Array }) {
    return this.inner.verify(auth);
  }

  did(): ID {
    return this.inner.did();
  }

  static async fromDid<ID extends DIDKey>(did: ID): Promise<VerifierIdentity<ID>> {
    return new VerifierIdentity(await Ed25519Verifier.fromDid(did));
  }
}<|MERGE_RESOLUTION|>--- conflicted
+++ resolved
@@ -1,28 +1,16 @@
-<<<<<<< HEAD
-import { Ed25519Signer, Ed25519Verifier } from "./ed25519/index.js";
-import { DIDKey, KeyPairRaw, Signer, Verifier, AsBytes } from "./interface.js";
-import { hash } from "./utils.js";
-=======
 import { Ed25519Signer, Ed25519Verifier } from "./ed25519/index.ts";
-import { DID, KeyPairRaw, Signer, Verifier } from "./interface.ts";
+import { DIDKey, KeyPairRaw, Signer, Verifier, AsBytes } from "./interface.ts";
 import { hash } from "./utils.ts";
->>>>>>> 5383455e
 
 const textEncoder = new TextEncoder();
 
 // An `Identity` represents a public/private key pair.
 //
 // Additional keys can be deterministically derived from an identity.
-<<<<<<< HEAD
 export class Identity<ID extends DIDKey = DIDKey> implements Signer<ID> {
   private keypair: Ed25519Signer<ID>;
   #verifier: VerifierIdentity<ID> | null = null;
   constructor(keypair: Ed25519Signer<ID>) {
-=======
-export class Identity implements Signer {
-  private keypair: Ed25519Signer;
-  constructor(keypair: Ed25519Signer) {
->>>>>>> 5383455e
     this.keypair = keypair;
   }
 
@@ -69,13 +57,8 @@
     return new Identity(await Ed25519Signer.generate<ID>());
   }
 
-<<<<<<< HEAD
   static async generateMnemonic<ID extends DIDKey>(): Promise<[Identity<ID>, string]> {
     let [signer, mnemonic] = await Ed25519Signer.generateMnemonic<ID>();
-=======
-  static async generateMnemonic(): Promise<[Identity, string]> {
-    let [signer, mnemonic] = await Ed25519Signer.generateMnemonic();
->>>>>>> 5383455e
     return [new Identity(signer), mnemonic];
   }
 
@@ -85,11 +68,7 @@
   }
 
   // Deserialize `input` from storage into an `Identity`.
-<<<<<<< HEAD
   static async deserialize<ID extends DIDKey>(input: any): Promise<Identity<ID>> {
-=======
-  static async deserialize(input: any): Promise<Identity> {
->>>>>>> 5383455e
     return new Identity(await Ed25519Signer.deserialize(input));
   }
 }
