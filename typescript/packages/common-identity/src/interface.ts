export type DID = `did:${string}:${string}`;
export type DIDKey = `did:key:${string}`;

export type KeyPair = {
  privateKey: Signer;
  publicKey: Verifier;
};

/**
 * Some principal identified via DID identifier.
 */
export interface Principal<ID extends DID = DID> {
  did(): ID;
}

/**
 * This is just byte array that captures data type it encodes as a phantom type,
 * this allows decoder to infer what the type of the decoded value will be.
 */
export interface AsBytes<T> extends Uint8Array {
  valueOf(): this & AsBytes<T>;
}

/**
 * Represents signed payload as a byte array. Captures type of the the payload
 * to allow TS infer it.
 */
export interface Signature<Payload> extends Uint8Array {
  valueOf(): this & Signature<Payload>;
}

export type Unit = {};

export type Await<T> = PromiseLike<T> | T;
export type AwaitResult<T extends Unit = Unit, E extends Error = Error> = Await<
  Result<T, E>
>;

export type Result<T extends Unit = Unit, E extends Error = Error> =
  | Ok<T>
  | Fail<E>;

export interface Ok<T extends Unit> {
  ok: T;
  /**
   * Discriminant to differentiate between Ok and Fail.
   */
  error?: undefined;
}

export interface Fail<E extends Error> {
  error: E;
  /**
   * Discriminant to differentiate between Ok and Fail.
   */
  ok?: undefined;
}

export interface Signer<ID extends DID = DID> extends Principal<ID> {
  sign<T>(payload: AsBytes<T>): AwaitResult<Signature<T>, Error>;

  verifier: Verifier<ID>;

  serialize(): KeyPairRaw;
}

export interface Verifier<ID extends DID = DID> extends Principal<ID> {
  verify(authorization: {
    payload: Uint8Array;
    signature: Uint8Array;
  }): AwaitResult<Unit, AuthorizationError>;
}

export interface AuthorizationError extends Error {
  name: "AuthorizationError";
}

export type InsecureCryptoKeyPair = {
  privateKey: Uint8Array;
  publicKey: Uint8Array;
};

export type KeyPairRaw = CryptoKeyPair | InsecureCryptoKeyPair;

export function isCryptoKeyPair(input: any): input is CryptoKeyPair {
<<<<<<< HEAD
  return !!(
    window.CryptoKey &&
    typeof input === "object" &&
    input.privateKey instanceof window.CryptoKey &&
    input.publicKey instanceof window.CryptoKey
  );
=======
  return !!(globalThis.CryptoKey && typeof input === "object" &&
    input.privateKey instanceof globalThis.CryptoKey &&
    input.publicKey instanceof globalThis.CryptoKey);
>>>>>>> c2a8e5ea
}

export function isInsecureCryptoKeyPair(input: any): input is CryptoKeyPair {
  return !!(
    typeof input === "object" &&
    input.privateKey instanceof Uint8Array &&
    input.publicKey instanceof Uint8Array
  );
}<|MERGE_RESOLUTION|>--- conflicted
+++ resolved
@@ -83,18 +83,12 @@
 export type KeyPairRaw = CryptoKeyPair | InsecureCryptoKeyPair;
 
 export function isCryptoKeyPair(input: any): input is CryptoKeyPair {
-<<<<<<< HEAD
   return !!(
-    window.CryptoKey &&
+    globalThis.CryptoKey &&
     typeof input === "object" &&
-    input.privateKey instanceof window.CryptoKey &&
-    input.publicKey instanceof window.CryptoKey
+    input.privateKey instanceof globalThis.CryptoKey &&
+    input.publicKey instanceof globalThis.CryptoKey
   );
-=======
-  return !!(globalThis.CryptoKey && typeof input === "object" &&
-    input.privateKey instanceof globalThis.CryptoKey &&
-    input.publicKey instanceof globalThis.CryptoKey);
->>>>>>> c2a8e5ea
 }
 
 export function isInsecureCryptoKeyPair(input: any): input is CryptoKeyPair {
