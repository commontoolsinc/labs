--- conflicted
+++ resolved
@@ -22,7 +22,6 @@
   Invocation,
   InvocationURL,
   TransactionResult,
-<<<<<<< HEAD
   UCAN,
   ConsumerCommandInvocation,
   ConsumerCommandFor,
@@ -33,23 +32,18 @@
   Clock,
   UTCUnixTimestampInSeconds,
   Seconds,
-=======
   Subscribe,
   Selector,
   ChangesBuilder,
   The,
   Cause,
->>>>>>> 71c84738
 } from "./interface.ts";
 import { refer } from "./reference.ts";
 import * as Socket from "./socket.ts";
 import * as Changes from "./changes.ts";
 import * as Fact from "./fact.ts";
-<<<<<<< HEAD
 import * as Access from "./access.ts";
-=======
 import * as Subscription from "./subscription.ts";
->>>>>>> 71c84738
 
 export * from "./interface.ts";
 export { Changes as ChangesBuilder };
@@ -101,7 +95,6 @@
   // >
   implements ConsumerSession<MemoryProtocol>, MemorySession<Space>
 {
-<<<<<<< HEAD
   static clock: Clock = {
     now(): UTCUnixTimestampInSeconds {
       return (Date.now() / 1000) | 0;
@@ -126,16 +119,6 @@
     let controller:
       | undefined
       | TransformStreamDefaultController<UCAN<ConsumerCommandInvocation<MemoryProtocol>>>;
-=======
-  controller: TransformStreamDefaultController<ConsumerCommand<Protocol>> | undefined;
-  invocations: Map<InvocationURL<Reference<Invocation>>, Job<Abilities<Protocol>, Protocol>> =
-    new Map();
-
-  subscribers: Map<InvocationURL<Reference<Invocation>>, QuerySubscriptionInvocation<MemorySpace>> =
-    new Map();
-  constructor(public as: Principal) {
-    let controller: undefined | TransformStreamDefaultController<ConsumerCommand<Protocol>>;
->>>>>>> 71c84738
     super({
       start: (control) => {
         controller = control;
@@ -155,13 +138,30 @@
       command;
       const invocation = this.invocations.get(id);
       this.invocations.delete(id);
-<<<<<<< HEAD
       invocation?.return(command.is as {});
-    } else if (command.the === "task/effect") {
-      const invocation = this.invocations.get(id);
-      invocation?.perform(command.is);
-    }
-  }
+    }
+    // If it is an effect it can be for one specific subscription, yet we may
+    // have other subscriptions that will be affected. There for we simply
+    // pass effect to each one and they can detect if it concerns them.
+    // ℹ️ We could optimize this in the future and try indexing subscriptions
+    // so we don't have to broadcast to all.
+    else if (command.the === "task/effect") {
+      for (const [, invocation] of this.invocations) {
+        invocation.perform(command.is);
+      }
+    }
+  }
+
+  execute<Space extends MemorySpace, Ability extends string>(
+    invocation: ConsumerInvocation<Space, Ability>,
+  ) {
+    const command = invocation.toJSON();
+    const id = `job:${refer(command)}` as InvocationURL<Reference<Invocation>>;
+
+    const pending = this.invocations.get(id);
+    if (!pending) {
+      this.invocations.set(id, invocation as unknown as Job<Ability, Protocol>);
+      this.send(command as ConsumerCommand<Protocol>);
   invoke<Ability extends string>(command: ConsumerCommandFor<Ability, MemoryProtocol>) {
     const invocation = ConsumerInvocation.create(
       this.as.did(),
@@ -176,32 +176,6 @@
     const { error, ok: authorization } = await Access.authorize([invocation.refer()], this.as);
     if (error) {
       invocation.return({ error });
-=======
-      invocation?.return(command.is);
-    }
-    // If it is an effect it can be for one specific subscription, yet we may
-    // have other subscriptions that will be affected. There for we simply
-    // pass effect to each one and they can detect if it concerns them.
-    // ℹ️ We could optimize this in the future and try indexing subscriptions
-    // so we don't have to broadcast to all.
-    else if (command.the === "task/effect") {
-      for (const [, invocation] of this.invocations) {
-        invocation.perform(command.is);
-      }
-    }
-  }
-
-  execute<Space extends MemorySpace, Ability extends string>(
-    invocation: ConsumerInvocation<Space, Ability>,
-  ) {
-    const command = invocation.toJSON();
-    const id = `job:${refer(command)}` as InvocationURL<Reference<Invocation>>;
-
-    const pending = this.invocations.get(id);
-    if (!pending) {
-      this.invocations.set(id, invocation as unknown as Job<Ability, Protocol>);
-      this.send(command as ConsumerCommand<Protocol>);
->>>>>>> 71c84738
     } else {
       const url = invocation.toURL();
       const pending = this.invocations.get(url);
@@ -353,12 +327,8 @@
 
     return view;
   }
-<<<<<<< HEAD
-  selection: Selection<InferOf<Protocol>>;
-=======
   selection: Selection<Space>;
 
->>>>>>> 71c84738
   constructor(
     public session: MemoryConsumerSession<Space, MemoryProtocol>,
     public invocation: ConsumerInvocation<"/memory/query", MemoryProtocol>,
@@ -367,15 +337,11 @@
     this.selection = { [this.space]: {} } as Selection<InferOf<Protocol>>;
   }
 
-<<<<<<< HEAD
-  return(selection: Selection<InferOf<Protocol>>) {
-=======
   get selector() {
     return (this.invocation.args as { select?: Selector }).select as Selector;
   }
 
-  return(selection: Selection<Space>) {
->>>>>>> 71c84738
+  return(selection: Selection<InferOf<Protocol>>) {
     this.selection = selection;
   }
 
@@ -392,11 +358,7 @@
     return this.invocation.source.sub;
   }
 
-<<<<<<< HEAD
-  transact(transaction: Transaction<InferOf<Protocol>>) {
-=======
-  integrate(differential: ChangesBuilder) {
->>>>>>> 71c84738
+  integrate(differential: Changes) {
     const selection = this.selection[this.space];
     for (const [of, attributes] of Object.entries(differential)) {
       for (const [the, changes] of Object.entries(attributes)) {
@@ -465,15 +427,10 @@
     await unsubscribe;
   }
   override perform(transaction: Transaction<Space>) {
-<<<<<<< HEAD
     const selection = this.selection[this.sub as MemorySpace as Space];
-    const changed = {};
-=======
-    const selection = this.selection[this.space];
     // Here we will collect subset of changes that match the query.
     let differential = null;
 
->>>>>>> 71c84738
     for (const [of, attributes] of Object.entries(transaction.args.changes)) {
       for (const [the, changes] of Object.entries(attributes)) {
         const [[cause, change]] = Object.entries(changes);
