--- conflicted
+++ resolved
@@ -1,51 +1,24 @@
 import {
-<<<<<<< HEAD
-  The,
-  MemorySpace,
-  Query,
-  Transaction,
-  Entity,
-  DID,
-  Selection,
-  ProviderCommand,
-  ConsumerInvocationFor,
-=======
   Abilities,
->>>>>>> 5383455e
   Await,
   Cause,
-  ChangesBuilder,
+  Changes,
+  Clock,
+  Command,
   ConnectionError,
-  ConsumerCommand,
   ConsumerCommandFor,
+  ConsumerCommandInvocation,
   ConsumerEffectFor,
-<<<<<<< HEAD
-  Abilities,
-  Invocation,
-  InvocationURL,
-  TransactionResult,
-  UCAN,
-  ConsumerCommandInvocation,
-  ConsumerCommandFor,
-  Command,
-  InferOf,
-  Proto,
-  Signer,
-  Clock,
-  UTCUnixTimestampInSeconds,
-  Seconds,
-  Selector,
-  Changes,
-  Cause,
-=======
+  ConsumerInvocationFor,
   ConsumerResultFor,
   ConsumerSession,
+  DID,
   Entity,
-  InferProtocol,
+  InferOf,
   Invocation,
   InvocationURL,
   MemorySpace,
-  Principal,
+  Proto,
   Protocol,
   ProviderCommand,
   ProviderSession,
@@ -53,13 +26,15 @@
   QueryError,
   Reference,
   Result,
+  Seconds,
   Selection,
   Selector,
-  Subscribe,
+  Signer,
   The,
   Transaction,
   TransactionResult,
->>>>>>> 5383455e
+  UCAN,
+  UTCUnixTimestampInSeconds,
 } from "./interface.ts";
 import { refer } from "./reference.ts";
 import * as Socket from "./socket.ts";
@@ -89,7 +64,6 @@
     session: Socket.from(new WebSocket(address)) as ProviderSession<Protocol>,
   });
 
-<<<<<<< HEAD
 export const open = ({
   as,
   session,
@@ -102,30 +76,26 @@
   ttl?: Seconds;
 }) => {
   const consumer = create({ as, clock, ttl });
-=======
-export const open = (
-  { as, session }: { as: Principal; session: ProviderSession<Protocol> },
-) => {
-  const consumer = new MemoryConsumerSession(as);
->>>>>>> 5383455e
   session.readable.pipeThrough(consumer).pipeTo(session.writable);
   return consumer;
 };
 
-<<<<<<< HEAD
-export const create = ({ as, clock, ttl }: { as: Signer; clock?: Clock; ttl?: Seconds }) =>
-  new MemoryConsumerSession(as, clock, ttl);
-
-class MemoryConsumerSession<Space extends MemorySpace, MemoryProtocol extends Protocol<Space>>
-  extends TransformStream
+export const create = (
+  { as, clock, ttl }: { as: Signer; clock?: Clock; ttl?: Seconds },
+) => new MemoryConsumerSession(as, clock, ttl);
+
+class MemoryConsumerSession<
+  Space extends MemorySpace,
+  MemoryProtocol extends Protocol<Space>,
+> extends TransformStream implements
   // <
   //   // ProviderCommand<Protocol>,
   //   InferProtocol<Protocol>,
   //   // UCAN<ConsumerCommandInvocation<Protocol>>
   //   unknown
   // >
-  implements ConsumerSession<MemoryProtocol>, MemorySession<Space>
-{
+  ConsumerSession<MemoryProtocol>,
+  MemorySession<Space> {
   static clock: Clock = {
     now(): UTCUnixTimestampInSeconds {
       return (Date.now() / 1000) | 0;
@@ -136,7 +106,9 @@
    */
   static ttl = 60 * 60;
   controller:
-    | TransformStreamDefaultController<UCAN<ConsumerCommandInvocation<MemoryProtocol>>>
+    | TransformStreamDefaultController<
+      UCAN<ConsumerCommandInvocation<MemoryProtocol>>
+    >
     | undefined;
   invocations: Map<
     InvocationURL<Reference<Invocation>>,
@@ -149,44 +121,15 @@
   ) {
     let controller:
       | undefined
-      | TransformStreamDefaultController<UCAN<ConsumerCommandInvocation<MemoryProtocol>>>;
-=======
-export const create = ({ as }: { as: Principal }) =>
-  new MemoryConsumerSession(as);
-
-class MemoryConsumerSession
-  extends TransformStream<ProviderCommand<Protocol>, ConsumerCommand<Protocol>>
-  implements ConsumerSession<Protocol>, MemorySession {
-  controller:
-    | TransformStreamDefaultController<ConsumerCommand<Protocol>>
-    | undefined;
-  invocations: Map<
-    InvocationURL<Reference<Invocation>>,
-    Job<Abilities<Protocol>, Protocol>
-  > = new Map();
-
-  subscribers: Map<
-    InvocationURL<Reference<Invocation>>,
-    QuerySubscriptionInvocation<MemorySpace>
-  > = new Map();
-  constructor(public as: Principal) {
-    let controller:
-      | undefined
-      | TransformStreamDefaultController<ConsumerCommand<Protocol>>;
->>>>>>> 5383455e
+      | TransformStreamDefaultController<
+        UCAN<ConsumerCommandInvocation<MemoryProtocol>>
+      >;
     super({
       start: (control) => {
         controller = control;
       },
-<<<<<<< HEAD
-      transform: (command) => this.receive(command as ProviderCommand<MemoryProtocol>),
-=======
       transform: (command) =>
-        this.receive(command as ProviderCommand<Protocol>),
-      // @ts-ignore: "Object literal may only specify known properties, and
-      // 'cancel' does not exist in type 'Transformer<..>'"
->>>>>>> 5383455e
-      cancel: () => this.cancel(),
+        this.receive(command as ProviderCommand<MemoryProtocol>),
       flush: () => this.close(),
     });
     this.controller = controller;
@@ -200,14 +143,8 @@
       command;
       const invocation = this.invocations.get(id);
       this.invocations.delete(id);
-<<<<<<< HEAD
       invocation?.return(command.is as {});
-    }
-    // If it is an effect it can be for one specific subscription, yet we may
-=======
-      invocation?.return(command.is);
     } // If it is an effect it can be for one specific subscription, yet we may
->>>>>>> 5383455e
     // have other subscriptions that will be affected. There for we simply
     // pass effect to each one and they can detect if it concerns them.
     // ℹ️ We could optimize this in the future and try indexing subscriptions
@@ -219,7 +156,9 @@
     }
   }
 
-  invoke<Ability extends string>(command: ConsumerCommandFor<Ability, MemoryProtocol>) {
+  invoke<Ability extends string>(
+    command: ConsumerCommandFor<Ability, MemoryProtocol>,
+  ) {
     const invocation = ConsumerInvocation.create(
       this.as.did(),
       command as Command<Ability, InferOf<MemoryProtocol>>,
@@ -230,20 +169,34 @@
     return invocation;
   }
 
-  async execute<Ability extends string>(invocation: ConsumerInvocation<Ability, MemoryProtocol>) {
-    const { error, ok: authorization } = await Access.authorize([invocation.refer()], this.as);
+  async execute<Ability extends string>(
+    invocation: ConsumerInvocation<Ability, MemoryProtocol>,
+  ) {
+    const { error, ok: authorization } = await Access.authorize([
+      invocation.refer(),
+    ], this.as);
     if (error) {
       invocation.return({ error });
     } else {
       const url = invocation.toURL();
       const pending = this.invocations.get(url);
       if (pending) {
-        invocation.return(pending.promise as unknown as ConsumerResultFor<Ability, MemoryProtocol>);
+        invocation.return(
+          pending.promise as unknown as ConsumerResultFor<
+            Ability,
+            MemoryProtocol
+          >,
+        );
       } else {
-        this.invocations.set(url, invocation as unknown as Job<Ability, MemoryProtocol>);
-        this.send({ invocation: invocation.source, authorization } as unknown as UCAN<
-          ConsumerCommandInvocation<MemoryProtocol>
-        >);
+        this.invocations.set(
+          url,
+          invocation as unknown as Job<Ability, MemoryProtocol>,
+        );
+        this.send(
+          { invocation: invocation.source, authorization } as unknown as UCAN<
+            ConsumerCommandInvocation<MemoryProtocol>
+          >,
+        );
       }
     }
   }
@@ -251,32 +204,16 @@
     this.controller?.terminate();
   }
   cancel() {}
-<<<<<<< HEAD
   abort(invocation: InvocationHandle) {
     this.invocations.delete(invocation.toURL());
   }
-  mount<Subject extends Space>(space: Subject): MemorySpaceConsumerSession<Subject> {
+  mount<Subject extends Space>(
+    space: Subject,
+  ): MemorySpaceConsumerSession<Subject> {
     return new MemorySpaceConsumerSession(
       space,
       this as unknown as MemoryConsumerSession<Subject, Protocol<Subject>>,
     );
-=======
-
-  abort<Ability extends Abilities<Protocol>>(
-    invocation: InferProtocol<Protocol>[Ability]["Invocation"] & {
-      cmd: Ability;
-    },
-  ) {
-    const command = invocation.toJSON();
-    const id = `job:${refer(command)}` as InvocationURL<Reference<Invocation>>;
-    this.invocations.delete(id);
-  }
-
-  mount<Space extends MemorySpace>(
-    space: Space,
-  ): MemorySpaceConsumerSession<Space> {
-    return new MemorySpaceConsumerSession(space, this);
->>>>>>> 5383455e
   }
 }
 
@@ -291,14 +228,12 @@
 
 export type { QueryView };
 
-<<<<<<< HEAD
-class MemorySpaceConsumerSession<Space extends MemorySpace> implements MemorySpaceSession<Space> {
-  constructor(public space: Space, public session: MemoryConsumerSession<Space, Protocol<Space>>) {}
-=======
 class MemorySpaceConsumerSession<Space extends MemorySpace>
   implements MemorySpaceSession<Space> {
-  constructor(public space: Space, public session: MemoryConsumerSession) {}
->>>>>>> 5383455e
+  constructor(
+    public space: Space,
+    public session: MemoryConsumerSession<Space, Protocol<Space>>,
+  ) {}
   transact(source: Transaction["args"]) {
     return this.session.invoke({
       cmd: "/memory/transact",
@@ -369,13 +304,9 @@
   }
 
   then<T, X>(
-<<<<<<< HEAD
-    onResolve: (value: ConsumerResultFor<Ability, Protocol>) => T | PromiseLike<T>,
-=======
     onResolve: (
-      value: ConsumerResultFor<Ability, Protocol<Space>>,
+      value: ConsumerResultFor<Ability, Protocol>,
     ) => T | PromiseLike<T>,
->>>>>>> 5383455e
     onReject: (reason: any) => X | Promise<X>,
   ) {
     return this.promise.then(onResolve, onReject);
@@ -395,8 +326,14 @@
   perform(effect: ConsumerEffectFor<Ability, Protocol>) {}
 }
 
-class QueryView<Space extends MemorySpace, MemoryProtocol extends Protocol<Space>> {
-  static create<Space extends MemorySpace, MemoryProtocol extends Protocol<Space>>(
+class QueryView<
+  Space extends MemorySpace,
+  MemoryProtocol extends Protocol<Space>,
+> {
+  static create<
+    Space extends MemorySpace,
+    MemoryProtocol extends Protocol<Space>,
+  >(
     session: MemoryConsumerSession<Space, MemoryProtocol>,
     invocation: ConsumerInvocation<"/memory/query", MemoryProtocol>,
   ): QueryView<Space, MemoryProtocol> {
@@ -418,17 +355,11 @@
   selection: Selection<Space>;
 
   constructor(
-<<<<<<< HEAD
     public session: MemoryConsumerSession<Space, MemoryProtocol>,
     public invocation: ConsumerInvocation<"/memory/query", MemoryProtocol>,
-    public promise: Promise<Result<QueryView<Space, MemoryProtocol>, QueryError | ConnectionError>>,
-=======
-    public session: MemoryConsumerSession,
-    public invocation: ConsumerInvocation<Space, "/memory/query">,
     public promise: Promise<
-      Result<QueryView<Space>, QueryError | ConnectionError>
+      Result<QueryView<Space, MemoryProtocol>, QueryError | ConnectionError>
     >,
->>>>>>> 5383455e
   ) {
     this.selection = { [this.space]: {} } as Selection<InferOf<Protocol>>;
   }
@@ -443,7 +374,10 @@
 
   then<T, X>(
     onResolve: (
-      value: Result<QueryView<Space, MemoryProtocol>, QueryError | ConnectionError>,
+      value: Result<
+        QueryView<Space, MemoryProtocol>,
+        QueryError | ConnectionError
+      >,
     ) => T | PromiseLike<T>,
     onReject: (reason: any) => X | Promise<X>,
   ) {
@@ -477,18 +411,10 @@
   }
 }
 
-<<<<<<< HEAD
 class QuerySubscriptionInvocation<
   Space extends MemorySpace,
   MemoryProtocol extends Protocol<Space>,
 > extends ConsumerInvocation<"/memory/query/subscribe", MemoryProtocol> {
-=======
-class QuerySubscriptionInvocation<Space extends MemorySpace>
-  extends ConsumerInvocation<
-    Space,
-    "/memory/query/subscribe"
-  > {
->>>>>>> 5383455e
   readable: ReadableStream<Selection<Space>>;
   controller: undefined | ReadableStreamDefaultController<Selection<Space>>;
   patterns: { the?: The; of?: Entity; cause?: Cause }[];
@@ -525,15 +451,7 @@
     const unsubscribe = this.query.session.invoke({
       cmd: "/memory/query/unsubscribe",
       sub: this.sub,
-<<<<<<< HEAD
       args: { source: this.toURL() },
-=======
-      args: {
-        source: `job:${refer(this.toJSON())}` as InvocationURL<
-          Reference<Subscribe>
-        >,
-      },
->>>>>>> 5383455e
     });
 
     await unsubscribe;
@@ -557,7 +475,9 @@
 
               if (match) {
                 differential = differential ?? {};
-                ChangesBuilder.set(differential, [of], the, { [cause]: change });
+                ChangesBuilder.set(differential, [of], the, {
+                  [cause]: change,
+                });
               }
             }
           }
