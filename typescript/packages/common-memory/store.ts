--- conflicted
+++ resolved
@@ -17,13 +17,10 @@
   Assertion,
   AsyncResult,
   SystemError,
-<<<<<<< HEAD
   Retract,
   Assert,
   Confirm,
-=======
   ListError,
->>>>>>> 32280630
 } from "./interface.ts";
 import * as Error from "./error.ts";
 
@@ -150,10 +147,7 @@
 }
 
 export class Store implements Model, Session {
-  constructor(
-    public id: ReplicaID,
-    public store: Database,
-  ) {}
+  constructor(public id: ReplicaID, public store: Database) {}
 
   transact(transaction: Transaction) {
     return transact(this, transaction);
