--- conflicted
+++ resolved
@@ -1,4 +1,5 @@
 import type {
+  AuthorizationError,
   Conflict,
   ConflictError,
   ConnectionError,
@@ -8,26 +9,19 @@
   SystemError,
   ToJSON,
   Transaction,
-<<<<<<< HEAD
-  AuthorizationError,
-=======
   TransactionError,
->>>>>>> 5383455e
 } from "./interface.ts";
 import { MemorySpace } from "./interface.ts";
 import { refer } from "merkle-reference";
 
-<<<<<<< HEAD
-export const unauthorized = (message: string, cause?: Error): AuthorizationError =>
-  new TheAuthorizationError(message, cause);
-export const conflict = (transaction: Transaction, info: Conflict): ToJSON<ConflictError> =>
-  new TheConflictError(transaction, info);
-=======
+export const unauthorized = (
+  message: string,
+  cause?: Error,
+): AuthorizationError => new TheAuthorizationError(message, cause);
 export const conflict = (
   transaction: Transaction,
   info: Conflict,
 ): ToJSON<ConflictError> => new TheConflictError(transaction, info);
->>>>>>> 5383455e
 
 export const transaction = (
   transaction: Transaction,
