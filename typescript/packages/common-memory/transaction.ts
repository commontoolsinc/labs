<<<<<<< HEAD
import type { DID, MemorySpace, Changes, Meta, Transaction } from "./interface.ts";
=======
import type {
  ChangesBuilder,
  MemorySpace,
  Meta,
  Principal,
  Transaction,
} from "./interface.ts";
>>>>>>> 5383455e
export const create = <Space extends MemorySpace>({
  issuer,
  subject,
  changes,
  meta,
}: {
  issuer: DID;
  subject: Space;
  changes: Changes;
  meta?: Meta;
}): Transaction<Space> => {
  const iat = (Date.now() / 1000) | 0;
  const exp = iat + 60 * 60; // expires in an hour
  return {
    cmd: "/memory/transact",
    iss: issuer,
    sub: subject,
    args: { changes },
    ...(meta ? { meta } : undefined),
    prf: [],
    iat,
    exp,
  };
};<|MERGE_RESOLUTION|>--- conflicted
+++ resolved
@@ -1,14 +1,10 @@
-<<<<<<< HEAD
-import type { DID, MemorySpace, Changes, Meta, Transaction } from "./interface.ts";
-=======
 import type {
-  ChangesBuilder,
+  Changes,
+  DID,
   MemorySpace,
   Meta,
-  Principal,
   Transaction,
 } from "./interface.ts";
->>>>>>> 5383455e
 export const create = <Space extends MemorySpace>({
   issuer,
   subject,
