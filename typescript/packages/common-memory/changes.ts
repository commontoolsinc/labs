--- conflicted
+++ resolved
@@ -2,14 +2,7 @@
   AssertFact,
   Assertion,
   Cause,
-<<<<<<< HEAD
   Changes,
-  RetractFact,
-  FactSelection,
-  AssertFact,
-=======
-  ChangesBuilder,
->>>>>>> 5383455e
   ClaimFact,
   Fact,
   FactSelection,
@@ -32,12 +25,7 @@
   return changes as T extends Assertion<infer The, infer Of, infer Is>
     ? { [of in Of]: { [the in The]: { [cause: Cause]: { is: Is } } } }
     : T extends Fact<infer The, infer Of, infer Is> ? FactSelection<The, Of, Is>
-    : T extends Statement<infer The, infer Of, infer Is>
-<<<<<<< HEAD
-    ? Changes<The, Of, Is>
-=======
-      ? ChangesBuilder<The, Of, Is>
->>>>>>> 5383455e
+    : T extends Statement<infer The, infer Of, infer Is> ? Changes<The, Of, Is>
     : never;
 };
 
