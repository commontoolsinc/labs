--- conflicted
+++ resolved
@@ -1,100 +1,4 @@
-<<<<<<< HEAD
-import { MemorySpace, Selector, Transaction } from "./interface.ts";
-=======
-import {
-  MemorySpace,
-  Transaction,
-  Brief,
-  SubscriptionQuery,
-  Query,
-  QueryResult,
-  SubscriberCommand,
-  SubscriptionCommand,
-  Selector,
-  SubscriptionController,
-  Entity,
-  The,
-  Cause,
-} from "./interface.ts";
-
-interface Memory {
-  query(source: Query): QueryResult;
-}
-
-export interface Session extends SubscriptionController {
-  controller: ReadableStreamDefaultController<SubscriptionCommand> | undefined;
-  memory: Memory;
-  watched: Set<string>;
-}
-
-class Subscription implements Session, SubscriptionController {
-  controller: ReadableStreamDefaultController<SubscriptionCommand> | undefined;
-  readable: ReadableStream<SubscriptionCommand>;
-  writable: WritableStream<SubscriberCommand>;
-  constructor(public memory: Memory, public watched: Set<string>) {
-    this.readable = new ReadableStream<SubscriptionCommand>({
-      start: (controller) => this.connect(controller),
-      cancel: () => this.cancel(),
-    });
-    this.writable = new WritableStream<SubscriberCommand>({
-      write: (command) => this.perform(command),
-      close: () => this.close(),
-      abort: () => this.close(),
-    });
-  }
-
-  connect(controller: ReadableStreamDefaultController<SubscriptionCommand>) {
-    this.controller = controller;
-  }
-
-  get open() {
-    return !!this.controller;
-  }
-
-  async perform(command: SubscriberCommand) {
-    if (command.watch) {
-      await watch(this, command.watch);
-    }
-    if (command.unwatch) {
-      await unwatch(this, command.unwatch);
-    }
-  }
-
-  transact(transaction: Transaction) {
-    return transact(this, transaction);
-  }
-  brief(source: Brief) {
-    return brief(this, source);
-  }
-
-  async watch(source: SubscriptionQuery) {
-    await watch(this, source);
-    return this;
-  }
-
-  async unwatch(source: SubscriptionQuery) {
-    await unwatch(this, source);
-    return this;
-  }
-
-  cancel() {
-    return cancel(this);
-  }
-  abort() {
-    return cancel(this);
-  }
-
-  close() {
-    return close(this);
-  }
-}
-
-const transact = (session: Session, transaction: Transaction) => {
-  if (match(transaction, session.watched)) {
-    publish(session, { transact: transaction });
-  }
-};
->>>>>>> 71c84738
+import { MemorySpace, Selector, Transaction, Entity, The, Cause } from "./interface.ts";
 
 export const match = (transaction: Transaction, watched: Set<string>) => {
   for (const [of, attributes] of Object.entries(transaction.args.changes)) {
@@ -130,8 +34,6 @@
   }
 };
 
-<<<<<<< HEAD
-=======
 export const fromSelector = function* (selector: Selector) {
   const all = [[undefined, {}]] as const;
   const entities = Object.entries(selector);
@@ -156,54 +58,6 @@
   }
 };
 
-export const watch = async (session: Session, source: SubscriptionQuery) => {
-  const {
-    sub: space,
-    args: { select },
-  } = source;
-
-  for (const channel of channels(space, select)) {
-    if (!session.watched.has(channel)) {
-      session.watched.add(channel);
-      const result = await session.memory.query(source);
-      if (result.error) {
-        return result;
-      } else {
-        session.brief({
-          sub: source.sub,
-          args: {
-            selector: select,
-            selection: result.ok,
-          },
-        });
-      }
-    }
-  }
-
-  return { ok: {} };
-};
-
-export const unwatch = (session: Session, source: SubscriptionQuery) => {
-  const {
-    sub: space,
-    args: { select },
-  } = source;
-
-  const all = [["_", {}]] as const;
-  const selector = Object.entries(select);
-  for (const [of, attributes] of selector.length > 0 ? selector : all) {
-    const selector = Object.entries(attributes);
-    for (const [the] of selector.length > 0 ? selector : all) {
-      const channel = formatAddress(space, { the, of });
-
-      session.watched.delete(channel);
-    }
-  }
-
-  return { ok: {} };
-};
-
->>>>>>> 71c84738
 export const formatAddress = (
   space: MemorySpace,
   { of = "_", the = "_" }: { the?: string; of?: string },
