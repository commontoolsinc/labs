--- conflicted
+++ resolved
@@ -66,11 +66,7 @@
       <NavLink to={`/${replicaName}/${charmId(charm)}`}>
         <div>
           <h3 className="text-xl font-semibold text-gray-800 mb-4">
-<<<<<<< HEAD
             {(charm.get()[NAME] || "Unnamed Charm") + ` (#${charmId(charm)!.slice(-4)})`}
-=======
-            {(charm[NAME] || "Unnamed Charm") + ` (#${charmId(charm).slice(-4)})`}
->>>>>>> 32ddc879
           </h3>
           <div
             ref={previewRef}
