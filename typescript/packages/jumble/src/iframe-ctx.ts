import { setIframeContextHandler } from "@commontools/iframe-sandbox";
<<<<<<< HEAD
import { Action, ReactivityLog, addAction, isCell, removeAction } from "@commontools/runner";
import { llm } from "@/utils/llm";
=======
import { Action, ReactivityLog, addAction, removeAction } from "@commontools/runner";
import { llm } from "@/utils/llm.ts";
>>>>>>> 987e94e9

// FIXME(ja): perhaps this could be in common-charm?  needed to enable iframe with sandboxing
// This is to prepare Proxy objects to be serialized
// before sent between frame boundaries via structured clone algorithm.
// There should be a more efficient generalized method for doing
// so instead of an extra JSON parse/stringify cycle.
const serializeProxyObjects = (proxy: any) => {
  return proxy == undefined ? undefined : JSON.parse(JSON.stringify(proxy));
};

export const setupIframe = () =>
  setIframeContextHandler({
    read(context: any, key: string): any {
      const data = isCell(context) ? context.key(key).get() : context?.[key];
      const serialized = serializeProxyObjects(data);
      return serialized;
    },
    write(context: any, key: string, value: any) {
      if (isCell(context)) {
        context.key(key).set(value);
      } else {
        context[key] = value;
      }
    },
    subscribe(context: any, key: string, callback: (key: string, value: any) => void): any {
      const action: Action = (log: ReactivityLog) => {
        const data = isCell(context) ? context.withLog(log).key(key).get() : context?.[key];
        const serialized = serializeProxyObjects(data);
        callback(key, serialized);
      };

      addAction(action);
      return action;
    },
    unsubscribe(_context: any, receipt: any) {
      removeAction(receipt);
    },
    async onLLMRequest(_context: any, payload: string) {
      console.log("onLLMRequest", payload);
      const jsonPayload = JSON.parse(payload);
      if (!jsonPayload.model) {
        jsonPayload.model = ["groq:llama-3.3-70b-versatile", "anthropic:claude-3-7-sonnet-latest"];
      }

      const res = await llm.sendRequest(jsonPayload);
      console.log("onLLMRequest res", res);
      return res as any;
    },
  });<|MERGE_RESOLUTION|>--- conflicted
+++ resolved
@@ -1,11 +1,6 @@
 import { setIframeContextHandler } from "@commontools/iframe-sandbox";
-<<<<<<< HEAD
 import { Action, ReactivityLog, addAction, isCell, removeAction } from "@commontools/runner";
 import { llm } from "@/utils/llm";
-=======
-import { Action, ReactivityLog, addAction, removeAction } from "@commontools/runner";
-import { llm } from "@/utils/llm.ts";
->>>>>>> 987e94e9
 
 // FIXME(ja): perhaps this could be in common-charm?  needed to enable iframe with sandboxing
 // This is to prepare Proxy objects to be serialized
