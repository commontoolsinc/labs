--- conflicted
+++ resolved
@@ -18,18 +18,12 @@
 setBobbyServerUrl(toolshedUrl);
 
 async function main() {
-<<<<<<< HEAD
+  console.log("params:", { space, charmId, recipeFile, cause });
   const identity = await Identity.fromPassphrase("common-cli");
   const manager = await CharmManager.open({
     space: space ?? identity.did(),
     signer: identity,
   });
-=======
-  if (!space) space = "common-cli";
-  console.log("params:", { space, charmId, recipeFile, cause });
-
-  const manager = new CharmManager(space);
->>>>>>> 5949a1ce
   const charms = await manager.getCharms();
 
   charms.sink((charms) => {
