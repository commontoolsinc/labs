import {
  UI,
  NAME,
  lift,
  handler,
  recipe,
} from "@commontools/common-builder";
import * as z from "zod";
import { eid, zodSchemaQuery } from "../query.js";
import { h } from "@commontools/common-html";
import {
  prepDeleteRequest,
  prepInsertRequest,
  prepUpdateRequest,
} from "../mutation.js";
import { resource } from "./resource.js";
import { input } from "./input.jsx";

const tap = lift((x) => {
  console.log(x, JSON.stringify(x, null, 2));
  return x;
});

export const todoItem = z.object({
  title: z.string(),
  done: z.boolean(),
});

type TodoItem = z.infer<typeof todoItem>;

type Message =
  | { type: "add-item"; title: string }
  | { type: "remove-item"; item: TodoItem }
  | { type: "toggle-item"; item: TodoItem }
  | { type: "rename-item"; item: TodoItem; title: string }
  | { type: "add-prompt"; prompt: string };

const createDispatch = <E, S>(fn: (e: E, s: S) => Message) =>
  handler<E, S>((e, s) => reducer({ msg: fn(e, s) }));

const reducer = ({ msg }: { msg: Message }) => {
  console.log({ msg });
  switch (msg.type) {
    case "add-item":
      return resource({
        request: prepInsertRequest({
          entity: {
            title: msg.title,
            done: false,
          },
        }),
      });
    case "remove-item":
<<<<<<< HEAD
      return fetchData(
        prepDeleteRequest({ entity: msg.item, schema: todoItem }),
      );
=======
      return resource({
        request: prepDeleteRequest({ entity: msg.item, schema: todoItem }),
      });
>>>>>>> fd97ab4b
    case "toggle-item":
      return resource({
        request: prepUpdateRequest({
          eid: eid(msg.item),
          attribute: "done",
          prev: msg.item.done,
          current: !msg.item.done,
        }),
      });
    case "rename-item":
      return resource({
        request: prepUpdateRequest({
          eid: eid(msg.item),
          attribute: "title",
          prev: msg.item.title,
          current: msg.title,
        }),
      });
    case "add-prompt":
      return resource({
        request: prepInsertRequest({
          entity: {
            title: msg.prompt,
            done: false,
          },
        }),
      });
  }
};

export const todoQuery = recipe(
  z.object({ titleInput: z.string() }).describe("todo query"),
  ({ titleInput }) => {
    const { result: items, query } = zodSchemaQuery(todoItem);
    tap({ obj: items });

    const onAddItem = createDispatch<{}, { titleInput: string }>((_, state) => {
      const titleInput = state.titleInput;
      state.titleInput = "";
      return { type: "add-item", title: titleInput };
    });

    const onToggleItem = createDispatch<{}, { item: TodoItem }>((_, state) => ({
      type: "toggle-item",
      item: state.item,
    }));

    const onRenameItem = createDispatch<
      { detail: { checked: boolean; value: string } },
      { item: TodoItem }
    >((e, state) => ({
      type: "rename-item",
      item: state.item,
      title: e.detail.value,
    }));

    const onDeleteItem = createDispatch<{}, { item: TodoItem }>((_, state) => ({
      type: "remove-item",
      item: state.item,
    }));

    const onAddToPrompt = createDispatch<{ prompt: string }, {}>((e, _) => ({
      type: "add-prompt",
      prompt: e.prompt,
    }))({}); // so many braces!

    return {
      [NAME]: "Todo query",
      [UI]: (
        <div>
          <div>
            {input({ value: titleInput })}
            <button onclick={onAddItem({ titleInput })}>Add</button>
          </div>
          <ul>
            {items.map((item) => (
              <li>
                <common-hstack>
                  <common-todo
                    checked={item.done}
                    value={item.title}
                    ontodo-checked={onToggleItem({ item })}
                    ontodo-input={onRenameItem({ item })}
                  />
                  <sl-button
                    outline
                    variant="danger"
                    onclick={onDeleteItem({ item })}
                  >
                    Delete
                  </sl-button>
                </common-hstack>
              </li>
            ))}
          </ul>
        </div>
      ),
      data: items,
      query,
      //addToPrompt: onAddToPrompt,
    };
  },
);<|MERGE_RESOLUTION|>--- conflicted
+++ resolved
@@ -51,15 +51,9 @@
         }),
       });
     case "remove-item":
-<<<<<<< HEAD
-      return fetchData(
-        prepDeleteRequest({ entity: msg.item, schema: todoItem }),
-      );
-=======
       return resource({
         request: prepDeleteRequest({ entity: msg.item, schema: todoItem }),
       });
->>>>>>> fd97ab4b
     case "toggle-item":
       return resource({
         request: prepUpdateRequest({
