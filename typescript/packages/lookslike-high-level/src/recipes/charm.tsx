import { h, behavior, $, Reference, select, View } from "@commontools/common-system";
import { b } from "../sugar.jsx";

export const source = { clicker: { v: 32 } };

const init = select({ self: $.self })
  .not.match($.self, "clicks", $._)
  .assert(({ self }) => [self, "clicks", 0])
  .commit();

<<<<<<< HEAD
// const view = query(z.object({
//   id: z.object({}),
//   count: z.number(),
// }))
//   .render(({ count, self }: { count: number; self: Reference }) => {
//     return (
//       <div title={`Clicks ${count}`} entity={self}>
//         <div>{count}</div>
//         <button onclick="~/on/click">Click me!</button>
//       </div>
//     );
//   });

const view = select({ self: $.self, count: $.count })
  .match($.self, "clicks", $.count)
  .render(({ count, self }: { count: number; self: Reference }) => {
    return (
      <div title={`Clicks ${count}`} entity={self}>
        <div>{count}</div>
        <button onclick="~/on/click">Click me!</button>
      </div>
    );
  });
=======
const view =
  b.object({ clicks: b.number(), })
    .render(({ self, clicks }) => {
      return (
        <div title={`Clicks ${clicks}`} entity={self}>
          <div>{clicks}</div>
          <button onclick="~/on/click">Click me!</button>
        </div>
      );
    });
>>>>>>> 09327856

const onclick = select({
  self: $.self,
  count: $.count,
  event: $.event,
})
  .match($.self, "clicks", $.count)
  .match($.self, "~/on/click", $.event)
  .upsert(({ self, count }) => [self, "clicks", count + 1])
  .commit();

export const rules = behavior({
  init,
  view,
  onclick,
});

export const spawn = (input: {} = source) => rules.spawn(input);<|MERGE_RESOLUTION|>--- conflicted
+++ resolved
@@ -1,4 +1,11 @@
-import { h, behavior, $, Reference, select, View } from "@commontools/common-system";
+import {
+  h,
+  behavior,
+  $,
+  Reference,
+  select,
+  View,
+} from "@commontools/common-system";
 import { b } from "../sugar.jsx";
 
 export const source = { clicker: { v: 32 } };
@@ -8,42 +15,14 @@
   .assert(({ self }) => [self, "clicks", 0])
   .commit();
 
-<<<<<<< HEAD
-// const view = query(z.object({
-//   id: z.object({}),
-//   count: z.number(),
-// }))
-//   .render(({ count, self }: { count: number; self: Reference }) => {
-//     return (
-//       <div title={`Clicks ${count}`} entity={self}>
-//         <div>{count}</div>
-//         <button onclick="~/on/click">Click me!</button>
-//       </div>
-//     );
-//   });
-
-const view = select({ self: $.self, count: $.count })
-  .match($.self, "clicks", $.count)
-  .render(({ count, self }: { count: number; self: Reference }) => {
-    return (
-      <div title={`Clicks ${count}`} entity={self}>
-        <div>{count}</div>
-        <button onclick="~/on/click">Click me!</button>
-      </div>
-    );
-  });
-=======
-const view =
-  b.object({ clicks: b.number(), })
-    .render(({ self, clicks }) => {
-      return (
-        <div title={`Clicks ${clicks}`} entity={self}>
-          <div>{clicks}</div>
-          <button onclick="~/on/click">Click me!</button>
-        </div>
-      );
-    });
->>>>>>> 09327856
+const view = b.object({ clicks: b.number() }).render(({ self, clicks }) => {
+  return (
+    <div title={`Clicks ${clicks}`} entity={self}>
+      <div>{clicks}</div>
+      <button onclick="~/on/click">Click me!</button>
+    </div>
+  );
+});
 
 const onclick = select({
   self: $.self,
