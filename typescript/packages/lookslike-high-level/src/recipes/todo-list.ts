--- conflicted
+++ resolved
@@ -19,11 +19,7 @@
   };
 }
 
-<<<<<<< HEAD
-export const todoList = recipe("todo list", ({ title, items }) => {
-=======
 export const todoList = recipe("todo list", ({ id, title, items }) => {
->>>>>>> 6d86920d
   const newTasks = subject<{ detail: { message: string } }>();
   newTasks.sink({
     send: (event) => {
@@ -41,15 +37,9 @@
         "@common-input#value": title,
       }),
       vstack(
-<<<<<<< HEAD
-        { gap: "sm" },
+        {gap: "sm"},
         repeat(items, (item: TodoItem) =>
-          vstack({ gap: "sm" }, [
-=======
-        {},
-        repeat(items, (item: TodoItem) =>
-          vstack({}, [
->>>>>>> 6d86920d
+          vstack({gap: "sm"}, [
             todo(
               {
                 checked: item.done,
@@ -60,10 +50,7 @@
               [
                 annotation({
                   query: item.title,
-<<<<<<< HEAD
-=======
                   target: id,
->>>>>>> 6d86920d
                   data: { items, done: item.done, title: item.title },
                 }),
               ]
