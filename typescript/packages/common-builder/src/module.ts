--- conflicted
+++ resolved
@@ -100,7 +100,6 @@
   });
 }
 
-<<<<<<< HEAD
 export function handler<E, T>(
   eventSchema: JSONSchema,
   stateSchema: JSONSchema,
@@ -147,18 +146,7 @@
         }
       : undefined;
 
-  const module: Module & toJSON = {
-=======
-export function handler<E, T>(handler: {
-  (
-    this: T extends unknown ? any : T,
-    event: E extends unknown ? any : E,
-    props: T extends unknown ? any : T,
-  ): any;
-}): HandlerFactory<T, E> {
-  const module: Handler &
     toJSON & { bind: (inputs: Opaque<T>) => OpaqueRef<E> } = {
->>>>>>> 92ca37dc
     type: "javascript",
     implementation: handler,
     wrapper: "handler",
