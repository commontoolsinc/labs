import { ask } from "./anthropic.ts";
import { serve } from "./deps.ts";
import {
  InMemoryConversationThreadManager,
  ConversationThread,
} from "./conversation.ts";
import { CoreMessage, CoreTool } from "npm:ai";
import { CoreAssistantMessage } from "npm:ai";
import { ensureDir } from "https://deno.land/std/fs/mod.ts";
import { crypto } from "https://deno.land/std/crypto/mod.ts";

const threadManager = new InMemoryConversationThreadManager();

const CACHE_DIR = "./cache";

type CreateConversationThreadRequest = {
  action: "create";
  message: string;
  system: string;
  activeTools: CoreTool[];
};

type AppendToConversationThreadRequest = {
  action: "append";
  threadId: string;
  message?: string;
};

type ConversationThreadRequest =
  | CreateConversationThreadRequest
  | AppendToConversationThreadRequest;

const handler = async (request: Request): Promise<Response> => {
  if (request.method === "POST") {
    try {
      const body: ConversationThreadRequest = await request.json();
      const { action } = body;

      switch (action) {
        case "create": {
          const { message, system, activeTools } = body;
          return handleCreateConversationThread(system, message, activeTools);
        }
        case "append": {
          const { threadId, message } = body;
          return handleAppendToConversationThread(threadId, message);
        }
        default:
          return new Response(JSON.stringify({ error: "Invalid action" }), {
            status: 400,
            headers: { "Content-Type": "application/json" },
          });
      }
    } catch (error) {
      return new Response(JSON.stringify({ error: error.message }), {
        status: 400,
        headers: { "Content-Type": "application/json" },
      });
    }
  } else {
    return new Response("Please send a POST request", { status: 405 });
  }
};

async function hashKey(key: string): Promise<string> {
  const encoder = new TextEncoder();
  const data = encoder.encode(key);
  const hashBuffer = await crypto.subtle.digest("SHA-256", data);
  const hashArray = Array.from(new Uint8Array(hashBuffer));
  return hashArray.map(b => b.toString(16).padStart(2, '0')).join('');
}

async function loadCacheItem(key: string): Promise<any | null> {
  const hash = await hashKey(key);
  const filePath = `${CACHE_DIR}/${hash}.json`;
  try {
    await ensureDir(CACHE_DIR);
    const cacheData = await Deno.readTextFile(filePath);
    return JSON.parse(cacheData);
  } catch {
    return null;
  }
}

async function saveCacheItem(key: string, data: any): Promise<void> {
  const hash = await hashKey(key);
  const filePath = `${CACHE_DIR}/${hash}.json`;
  await ensureDir(CACHE_DIR);
  await Deno.writeTextFile(filePath, JSON.stringify(data, null, 2));
}

async function handleCreateConversationThread(
  system: string,
  message: string,
  activeTools: CoreTool[]
): Promise<Response> {
  const cacheKey = `${system}:${message}`;

  const cachedResult = await loadCacheItem(cacheKey);
  if (cachedResult) {
    console.log(
      "Cache hit!",
      (cacheKey.slice(0, 20) + "..." + cacheKey.slice(-20)).replaceAll("\n", "")
    );
    return new Response(JSON.stringify(cachedResult), {
      headers: { "Content-Type": "application/json" },
    });
  }

  const thread = threadManager.create(system, message, activeTools);
  const result = await processConversationThread(thread);
  if (result.type === "error") {
    return new Response(JSON.stringify(result), {
      status: 400,
      headers: { "Content-Type": "application/json" },
    });
  }

  if (result.assistantResponse) {
    threadManager.update(thread.id, [result.assistantResponse]);
  }

<<<<<<< HEAD
  cache[cacheKey] = result;
=======
  await saveCacheItem(cacheKey, result);
>>>>>>> e19e0c8a

  return new Response(JSON.stringify(result), {
    headers: { "Content-Type": "application/json" },
  });
}

async function handleAppendToConversationThread(
  threadId: string,
  message?: string
): Promise<Response> {
  const thread = threadManager.get(threadId);
  if (!thread) {
    return new Response(JSON.stringify({ error: "Thread not found" }), {
      status: 404,
      headers: { "Content-Type": "application/json" },
    });
  }

  if (message) {
    threadManager.update(threadId, [
      {
        role: "user",
        content: message,
      },
    ]);
  }

  const result = await processConversationThread(thread);
  if (result.type === "error") {
    return new Response(JSON.stringify(result), {
      status: 400,
      headers: { "Content-Type": "application/json" },
    });
  }

  // Update the thread with the assistant's response
  if (result.assistantResponse) {
    threadManager.update(threadId, [result.assistantResponse]);
  }

  // Remove the assistantResponse from the result before sending it to the client
  const { assistantResponse, ...responseToClient } = result;

  return new Response(JSON.stringify(responseToClient), {
    headers: { "Content-Type": "application/json" },
  });
}

type ProcessConversationThreadResult =
  | {
      type: "success";
      threadId: string;
      output: string;
      assistantResponse: CoreAssistantMessage;
      conversation: CoreMessage[];
    }
  | { type: "error"; error: string };

async function processConversationThread(
  thread: ConversationThread
): Promise<ProcessConversationThreadResult> {
  console.log("Thread", thread);

  const result = await ask(
    thread.conversation,
    thread.system,
    thread.activeTools
  );
  if (!result) {
    return { type: "error", error: "No response from Anthropic" };
  }

  // Find the new assistant's response (it should be the last message)
  const assistantResponse = result[result.length - 1];
  if (assistantResponse.role !== "assistant") {
    return { type: "error", error: "No assistant response found" };
  }

  if (Array.isArray(assistantResponse.content)) {
    assistantResponse.content = assistantResponse.content
      .filter((msg) => msg.type == "text")
      .map((msg) => msg.text)
      .join(" ");
  }

  const output = assistantResponse.content;
  console.log("Output=", output);
  return {
    type: "success",
    threadId: thread.id,
    output,
    assistantResponse,
    conversation: result,
  };
}

const port = Deno.env.get("PORT") || "8000";
console.log(`HTTP webserver running. Access it at: http://localhost:${port}/`);
await serve(handler, { port: parseInt(port) });<|MERGE_RESOLUTION|>--- conflicted
+++ resolved
@@ -120,11 +120,7 @@
     threadManager.update(thread.id, [result.assistantResponse]);
   }
 
-<<<<<<< HEAD
-  cache[cacheKey] = result;
-=======
   await saveCacheItem(cacheKey, result);
->>>>>>> e19e0c8a
 
   return new Response(JSON.stringify(result), {
     headers: { "Content-Type": "application/json" },
