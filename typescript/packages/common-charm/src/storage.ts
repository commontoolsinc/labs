import {
  type AddCancel,
  type Cancel,
  Cell,
  type DocImpl,
  type DocLink,
  type EntityId,
  getDocByEntityId,
  getDocLinkOrThrow,
  idle,
  isCell,
  isDoc,
  isDocLink,
  isQueryResultForDereferencing,
  Space,
  useCancelGroup,
} from "@commontools/runner";

import { isStatic, markAsStatic } from "@commontools/builder";
import { StorageProvider, StorageValue } from "./storage/base.ts";
import { RemoteStorageProvider } from "./storage/remote.ts";
import { debug } from "@commontools/html"; // FIXME(ja): can we move debug to somewhere else?
import { InMemoryStorageProvider } from "./storage/memory.ts";
import { Signer } from "@commontools/identity";

export function log(fn: () => any[]) {
  debug(() => {
    // Get absolute time in milliseconds since Unix epoch
    const absoluteMs = (performance.timeOrigin % 3600000) + (performance.now() % 1000);

    // Extract components
    const totalSeconds = Math.floor(absoluteMs / 1000);
    const minutes = Math.floor((totalSeconds % 3600) / 60)
      .toString()
      .padStart(2, "0");
    const seconds = (totalSeconds % 60).toString().padStart(2, "0");
    const millis = Math.floor(absoluteMs % 1000)
      .toString()
      .padStart(3, "0");
    const nanos = Math.floor((absoluteMs % 1) * 1000000)
      .toString()
      .padStart(6, "0");

    return [`${minutes}:${seconds}:${millis}:${nanos}`, ...fn()];
  });
}

export interface Storage {
  /**
   * Set remote storage URL.
   *
   * @param url - URL to set.
   */
  setRemoteStorage(url: URL): void;

  setSigner(signer: Signer): void;

  /**
   * Load cell from storage. Will also subscribe to new changes.
   *
   * This will currently also follow all encountered cell references and load
   * these cells as well.
   *
   * This works also for cells that haven't been persisted yet. In that case,
   * it'll write the current value into storage.
   *
   * @param cell - Document / Cell to load into.
   * @param expectedInStorage - Whether the cell is expected to be in storage.
   * @returns Promise that resolves to the cell when it is loaded.
   * @throws Will throw if called on a cell without an entity ID.
   */
  syncCell<T = any>(
    cell: DocImpl<T> | Cell<any>,
    expectedInStorage?: boolean,
  ): Promise<DocImpl<T>> | DocImpl<T>;

  /**
   * Same as above.
   *
   * @param space - Space to load from.
   * @param id - Entity ID as EntityId or string.
   * @param expectedInStorage - Whether the cell is expected to be in storage.
   * @returns Promise that resolves to the cell when it is loaded.
   */
  syncCellById<T = any>(
    space: Space,
    cell: EntityId | string,
    expectedInStorage?: boolean,
  ): Promise<DocImpl<T>> | DocImpl<T>;

  /**
   * Wait for all cells to be synced.
   *
   * @returns Promise that resolves when all cells are synced.
   */
  synced(): Promise<void>;

  /**
   * Cancel all subscriptions and stop syncing.
   *
   * @returns Promise that resolves when the storage is destroyed.
   */
  cancelAll(): Promise<void>;
}

type Job = {
  doc: DocImpl<any>;
  type: "doc" | "storage" | "sync";
};

/**
 * Storage implementation.
 *
 * Life-cycle of a doc: (1) not known to storage – a doc might just be a
 *  temporary doc, e.g. holding input bindings or so (2) known to storage, but
 *  not yet loaded – we know about the doc, but don't have the data yet. (3)
 *  Once loaded, if there was data in storage, we overwrite the current value of
 *  the doc, and if there was no data in storage, we use the current value of
 *  the doc and write it to storage. (4) The doc is subscribed to updates from
 *  storage and docs, and each time the doc changes, the new value is written
 *  to storage, and vice versa.
 *
 * But reading and writing don't happen in one step: We follow all doc
 * references and make sure all docs are loaded before we start writing. This
 * is recursive, so if doc A references doc B, and doc B references doc C,
 * then doc C will also be loaded when we process doc A. We might receive
 * updates for docs (either locally or from storage), while we wait for the
 * docs to load, and this might introduce more dependencies, and we'll pick
 * those up as well. For now, we wait until we reach a stable point, i.e. no
 * loading docs pending, but we might instead want to eventually queue up
 * changes instead.
 *
 * Following references depends on the direction of the write: When writing from
 * a doc to storage, we turn doc references into ids. When writing from
 * storage to a doc, we turn ids into doc references.
 *
 * In the future we should be smarter about whether the local state or remote
 * state is more up to date. For now we assume that the remote state is always
 * more current. The idea is that the local state is optimistically executing
 * on possibly stale state, while if there is something in storage, another node
 * is probably already further ahead.
 */
class StorageImpl implements Storage {
  constructor() {
    const [cancel, addCancel] = useCancelGroup();
    this.cancel = cancel;
    this.addCancel = addCancel;

    // Check if we're in a browser environment before accessing location
    if (
      typeof globalThis !== "undefined" &&
      typeof globalThis.location !== "undefined" &&
      globalThis.location?.href
    ) {
      this.setRemoteStorage(new URL(globalThis.location.href));
    }
  }

  // Map from space to storage provider. TODO: Push spaces to storage providers.
  private storageProviders = new Map<Space, StorageProvider>();
  private remoteStorageUrl: URL | undefined;

<<<<<<< HEAD
  private signer: Signer | undefined;

  // Map from entity ID to cell, set at stage 2, i.e. already while loading
  private cellsById = new Map<string, DocImpl<any>>();
=======
  // Map from entity ID to doc, set at stage 2, i.e. already while loading
  private docsById = new Map<string, DocImpl<any>>();
>>>>>>> c2a8e5ea

  // Map from doc to promise of loading doc, set at stage 2. Resolves when
  // doc and all it's dependencies are loaded.
  private docIsLoading = new Map<DocImpl<any>, Promise<DocImpl<any>>>();

  // Resolves for the promises above. Only called by batch processor.
  private loadingPromises = new Map<DocImpl<any>, Promise<DocImpl<any>>>();
  private loadingResolves = new Map<DocImpl<any>, () => void>();

  // Map from doc to latest transformed values and set of docs that depend on
  // it. "Write" is from doc to storage, "read" is from storage to doc. For
  // values that means either all doc ids (write) or all docs (read) in doc
  // references.
  private writeDependentDocs = new Map<DocImpl<any>, Set<DocImpl<any>>>();
  private writeValues = new Map<DocImpl<any>, StorageValue<any>>();
<<<<<<< HEAD
  private readDependentCells = new Map<DocImpl<any>, Set<DocImpl<any>>>();
  private readValues = new Map<DocImpl<any>, { value: any; source?: DocImpl<any> }>();
=======
  private readDependentDocs = new Map<DocImpl<any>, Set<DocImpl<any>>>();
  private readValues = new Map<
    DocImpl<any>,
    { value: any; source?: DocImpl<any> }
  >();
>>>>>>> c2a8e5ea

  private currentBatch: Job[] = [];
  private currentBatchProcessing = false;
  private currentBatchResolve: () => void = () => {};
  private currentBatchPromise: Promise<void> = new Promise((r) => (this.currentBatchResolve = r));
  private lastBatchTime: number = 0;
  private lastBatchDebounceCount: number = 0;

  private cancel: Cancel;
  private addCancel: AddCancel;

  setRemoteStorage(url: URL): void {
    this.remoteStorageUrl = url;
  }

  setSigner(signer: Signer): void {
    this.signer = signer;
  }

  syncCellById<T>(
    space: Space,
    id: EntityId | string,
    expectedInStorage: boolean = false,
  ): Promise<DocImpl<T>> | DocImpl<T> {
    return this.syncCell(getDocByEntityId<T>(space, id, true)!, expectedInStorage);
  }

  syncCell<T>(
    subject: DocImpl<T> | Cell<any>,
    expectedInStorage: boolean = false,
  ): Promise<DocImpl<T>> | DocImpl<T> {
    const entityCell = this._ensureIsSynced(subject, expectedInStorage);

    // If doc is loading, return the promise. Otherwise return immediately.
    return this.docIsLoading.get(entityCell) ?? entityCell;
  }

  synced(): Promise<void> {
    // If there's no batch processing and no pending batch, resolve immediately
    if (!this.currentBatchProcessing && this.currentBatch.length === 0) {
      return Promise.resolve();
    }

    return this.currentBatchPromise;
  }

  async cancelAll(): Promise<void> {
    await Promise.all(
      Array.from(this.storageProviders.values()).map((provider) => provider.destroy()),
    );
    this.docsById.clear();
    this.docIsLoading.clear();
    this.cancel();
  }

  // TODO(seefeld,gozala): Should just be one again.
  private _getStorageProviderForSpace(space: Space): StorageProvider {
    if (!space) throw new Error("No space set");
    if (!this.signer) throw new Error("No signer set");

    let provider = this.storageProviders.get(space);

    if (!provider) {
      // Default to "remote", but let either custom URL (used in tests) or
      // environment variable override this.
      const type =
        this.remoteStorageUrl?.protocol === "memory:"
          ? "memory"
          : ((import.meta as any).env?.VITE_STORAGE_TYPE ?? "remote");

      if (type === "remote") {
        if (!this.remoteStorageUrl) {
          throw new Error("No remote storage URL set");
        }

        provider = new RemoteStorageProvider({
          address: new URL("/api/storage/memory", this.remoteStorageUrl!),
          space: space.uri as `did:${string}:${string}`,
          as: this.signer,
        });
      } else if (type === "memory") {
        provider = new InMemoryStorageProvider(space.uri);
      } else {
        throw new Error(`Unknown storage type: ${type}`);
      }
      this.storageProviders.set(space, provider);
    }
    return provider;
  }

  private _ensureIsSyncedById<T>(
    space: Space,
    id: EntityId | string,
    expectedInStorage: boolean = false,
  ): DocImpl<T> {
    return this._ensureIsSynced(getDocByEntityId<T>(space, id, true)!, expectedInStorage);
  }

  private _ensureIsSynced<T>(
    subject: DocImpl<T> | Cell<any>,
    expectedInStorage: boolean = false,
  ): DocImpl<T> {
    if (isCell(subject)) subject = subject.getAsDocLink().cell;
    if (!isDoc(subject)) {
      throw new Error("Invalid subject: " + JSON.stringify(subject));
    }
    if (!subject.entityId) throw new Error("Doc has no entity ID");

<<<<<<< HEAD
    const entityCell = this.cellsById.get(JSON.stringify(subject.entityId)) ?? subject;
    const entityId = JSON.stringify(entityCell.entityId);
=======
    const doc = this.docsById.get(JSON.stringify(subject.entityId)) ??
      subject;
    const entityId = JSON.stringify(doc.entityId);
>>>>>>> c2a8e5ea

    // If the doc is ephemeral, we don't need to load it from storage. We still
    // add it to the map of known docs, so that we don't try to keep loading
    // it.
    if (doc.ephemeral) {
      this.docsById.set(entityId, doc);
      return doc;
    }

    // If the doc is already loaded or loading, return immediately.
    if (this.docsById.has(entityId)) return doc;

    // Important that we set this _before_ the doc is loaded, as we can already
    // populate the doc when loading dependencies and thus avoid circular
    // references.
    this.docsById.set(entityId, doc);

    // Start loading the doc and safe the promise for processBatch to await for
    const loadingPromise = this._getStorageProviderForSpace(doc.space!)
      .sync(doc.entityId!, expectedInStorage)
      .then(() => doc);
    this.loadingPromises.set(doc, loadingPromise);

<<<<<<< HEAD
    // Create a promise that gets resolved once the cell and all its
    // dependencies are loaded. It'll return the cell when done.
    const cellIsLoadingPromise = new Promise<void>((r) =>
      this.loadingResolves.set(entityCell, r),
    ).then(() => entityCell);
    this.cellIsLoading.set(entityCell, cellIsLoadingPromise);
=======
    // Create a promise that gets resolved once the doc and all its
    // dependencies are loaded. It'll return the doc when done.
    const docIsLoadingPromise = new Promise<void>((r) =>
      this.loadingResolves.set(doc, r)
    ).then(() => doc);
    this.docIsLoading.set(doc, docIsLoadingPromise);
>>>>>>> c2a8e5ea

    this._addToBatch([{ doc: doc, type: "sync" }]);

    // Return the doc, to make calls chainable.
    return doc;
  }

  // Prepares value for storage, and updates dependencies, triggering doc loads
  // if necessary. Updates this.writeValues and this.writeDependentDocs.
  private _batchForStorage(doc: DocImpl<any>): void {
    // If the doc is ephemeral, this is a no-op.
    if (doc.ephemeral) {
      console.warn(
        "attempted to batch write to ephemeral doc in storage: ",
        JSON.stringify(doc.entityId),
      );
      return;
    }

    const dependencies = new Set<DocImpl<any>>();

    // Traverse the value and for each doc reference, make sure it's persisted.
    // This is done recursively.
<<<<<<< HEAD
    const traverse = (value: any, path: PropertyKey[], processStatic: boolean = false): any => {
      // If it's a cell, make it a cell reference
=======
    const traverse = (
      value: any,
      path: PropertyKey[],
      processStatic: boolean = false,
    ): any => {
      // If it's a doc, make it a doc link
>>>>>>> c2a8e5ea
      if (isDoc(value)) value = { cell: value, path: [] } satisfies DocLink;

      // If it's a query result proxy, make it a doc link
      if (isQueryResultForDereferencing(value)) {
        value = getDocLinkOrThrow(value);
      }

      // If it's a doc link, convert it to a doc link with an id
      if (isDocLink(value)) {
        // Generate a causal ID for the doc if it doesn't have one yet
        if (!value.cell.entityId) {
          value.cell.generateEntityId(
            {
<<<<<<< HEAD
              cell: cell.entityId?.toJSON ? cell.entityId.toJSON() : cell.entityId,
=======
              cell: doc.entityId?.toJSON ? doc.entityId.toJSON() : doc.entityId,
>>>>>>> c2a8e5ea
              path,
            },
            doc.space!,
          );
        }
        dependencies.add(this._ensureIsSynced(value.cell));
        return { ...value, cell: value.cell.toJSON() /* = the id */ };
      } else if (isStatic(value) && !processStatic) {
        return { $static: traverse(value, path, true) };
      } else if (typeof value === "object" && value !== null) {
        if (Array.isArray(value)) {
          return value.map((value, index) => traverse(value, [...path, index]));
        } else {
          return Object.fromEntries(
            Object.entries(value).map(([key, value]: [PropertyKey, any]) => [
              key,
              traverse(value, [...path, key]),
            ]),
          );
        }
      } else return value;
    };

    // Add source doc as dependent doc
    if (doc.sourceCell) {
      // If there is a source doc, make sure it has an entity ID.
      // It's always the causal child of the result doc.
      if (!doc.sourceCell.entityId) {
        doc.sourceCell.generateEntityId(doc.entityId!);
      }
      dependencies.add(this._ensureIsSynced(doc.sourceCell));
    }

    // Convert all doc references to ids and remember as dependent docs
    const value: StorageValue = {
      value: traverse(doc.get(), []),
      source: doc.sourceCell?.entityId,
    };

    if (JSON.stringify(value) !== JSON.stringify(this.writeValues.get(doc))) {
      this.writeDependentDocs.set(doc, dependencies);
      this.writeValues.set(doc, value);

      this._addToBatch([{ doc, type: "storage" }]);

      log(() => [
        "prep for storage",
        JSON.stringify(doc.entityId),
        value,
        [...dependencies].map((c) => JSON.stringify(c.entityId)),
      ]);
    }
  }

<<<<<<< HEAD
  // Prepares value for cells, and updates dependencies, triggering cell loads
  // if necessary. Updates this.readValues and this.readDependentCells.
  private _batchForCell(cell: DocImpl<any>, value: any, source?: EntityId): void {
=======
  // Prepares value for docs, and updates dependencies, triggering doc loads
  // if necessary. Updates this.readValues and this.readDependentDocs.
  private _batchForDoc(
    doc: DocImpl<any>,
    value: any,
    source?: EntityId,
  ): void {
>>>>>>> c2a8e5ea
    log(() => [
      "prep for doc",
      JSON.stringify(doc.entityId),
      value,
      JSON.stringify(source ?? null),
    ]);

    const dependencies = new Set<DocImpl<any>>();

    const traverse = (value: any): any => {
      if (typeof value !== "object" || value === null) {
        return value;
      } else if ("cell" in value && "path" in value) {
        // If we see a doc link with just an id, then we replace it with
        // the actual doc:
        if (
          typeof value.cell === "object" &&
          value.cell !== null &&
          "/" in value.cell &&
          Array.isArray(value.path)
        ) {
          // If the doc is not yet loaded, load it. As it's referenced in
          // something that came from storage, the id is known in storage and so
          // we have to wait for it to load. Hence true as second parameter.
<<<<<<< HEAD
          const dependency = this._ensureIsSyncedById(cell.space!, value.cell, true);
=======
          const dependency = this._ensureIsSyncedById(
            doc.space!,
            value.cell,
            true,
          );
>>>>>>> c2a8e5ea
          dependencies.add(dependency);
          return { ...value, cell: dependency };
        } else {
          console.warn("unexpected doc link", value);
          return value;
        }
      } else if ("$static" in value) {
        return markAsStatic(traverse(value.$static));
      } else if (Array.isArray(value)) {
        return value.map(traverse);
      } else {
        return Object.fromEntries(Object.entries(value).map(([k, v]): any => [k, traverse(v)]));
      }
    };

    // Make sure the source doc is loaded, and add it as a dependency
    const newValue: { value: any; source?: DocImpl<any> } = {
      value: traverse(value),
    };

    if (source) {
      const sourceDoc = this._ensureIsSyncedById(doc.space!, source, true);
      dependencies.add(sourceDoc);
      newValue.source = sourceDoc;
    }

<<<<<<< HEAD
    if (JSON.stringify(newValue) !== JSON.stringify(this.readValues.get(cell))) {
      this.readDependentCells.set(cell, dependencies);
      this.readValues.set(cell, newValue);
=======
    if (
      JSON.stringify(newValue) !== JSON.stringify(this.readValues.get(doc))
    ) {
      this.readDependentDocs.set(doc, dependencies);
      this.readValues.set(doc, newValue);
>>>>>>> c2a8e5ea

      this._addToBatch([{ doc, type: "doc" }]);
    }
  }

  // Processes the current batch, returns final operations to apply all at once
  // while clearing the batch.
  //
  // In a loop will:
  // - For all loaded docs, collect dependencies and add those to list of docs
  // - Await loading of all remaining docs, then add read/write to batch,
  //   install listeners, resolve loading promise
  // - Once no docs are left to load, convert batch jobs to ops by copying over
  //   the current values
  //
  // An invariant we can use: If a doc is loaded and _not_ in the batch, then
  // it is current, and we don't need to verify it's dependencies. That's
  // because once a doc is loaded, updates come in via listeners only, and they
  // add entries to tbe batch.
  private async _processCurrentBatch(): Promise<void> {
    const loading = new Set<DocImpl<any>>();
    const loadedDocs = new Set<DocImpl<any>>();

    log(() => [
      "processing batch",
<<<<<<< HEAD
      this.currentBatch.map(({ cell, type }) => `${JSON.stringify(cell.entityId)}:${type}`),
=======
      this.currentBatch.map(({ doc, type }) =>
        `${JSON.stringify(doc.entityId)}:${type}`
      ),
>>>>>>> c2a8e5ea
    ]);

    do {
      // Load everything in loading
      const loaded = await Promise.all(
        Array.from(loading).map((doc) => this.loadingPromises.get(doc)!),
      );
      if (loading.size === 0) {
        // If there was nothing queued, let the event loop settle before
        // continuing. We might have gotten new data from storage.
        await new Promise((r) => setTimeout(r, 0));
      }
      loading.clear();

      for (const doc of loaded) {
        loadedDocs.add(doc);

        // After first load, we set up sync: If storage doesn't know about the
<<<<<<< HEAD
        // cell, we need to persist the current value. If it does, we need to
        // update the cell value.
        const value = this._getStorageProviderForSpace(cell.space!).get(cell.entityId!);
        if (value === undefined) this._batchForStorage(cell);
        else this._batchForCell(cell, value.value, value.source);
=======
        // doc, we need to persist the current value. If it does, we need to
        // update the doc value.
        const value = this._getStorageProviderForSpace(doc.space!).get(
          doc.entityId!,
        );
        if (value === undefined) this._batchForStorage(doc);
        else this._batchForDoc(doc, value.value, value.source);
>>>>>>> c2a8e5ea

        // From now on, we'll get updates via listeners
        this._subscribeToChanges(doc);
      }

      // For each entry in the batch, find all dependent not yet loaded docs.
      // Note that this includes both docs just added above, after loading and
      // docs that were updated in the meantime and possibly gained
      // dependencies.
      for (const { doc, type } of this.currentBatch) {
        if (type === "sync") {
          if (this.docIsLoading.has(doc) && !loadedDocs.has(doc)) {
            loading.add(doc);
          }
        } else {
          // Invariant: Jobs with "doc" or "storage" type are already loaded.
          // But dependencies might change, even while this loop is running.
<<<<<<< HEAD
          const dependentCells =
            type === "cell"
              ? this.readDependentCells.get(cell)
              : this.writeDependentCells.get(cell);
=======
          const dependentDocs = type === "doc"
            ? this.readDependentDocs.get(doc)
            : this.writeDependentDocs.get(doc);
>>>>>>> c2a8e5ea
          log(() => [
            "dependent docs",
            JSON.stringify(doc.entityId),
            [...dependentDocs!].map((c) => JSON.stringify(c.entityId)),
          ]);
          if (dependentDocs) {
            Array.from(dependentDocs)
              .filter(
<<<<<<< HEAD
                (dependent) => this.cellIsLoading.has(dependent) && !loadedCells.has(dependent),
=======
                (dependent) =>
                  this.docIsLoading.has(dependent) &&
                  !loadedDocs.has(dependent),
>>>>>>> c2a8e5ea
              )
              .forEach((dependent) => loading.add(dependent));
          }
        }
      }
      log(() => ["loading", [...loading].map((c) => JSON.stringify(c.entityId))]);
      log(() => [
        "docIsLoading",
        [...this.docIsLoading.keys()].map((c) => JSON.stringify(c.entityId)),
      ]);
      log(() => [
        "currentBatch",
<<<<<<< HEAD
        this.currentBatch.map(({ cell, type }) => `${JSON.stringify(cell.entityId)}:${type}`),
=======
        this.currentBatch.map(({ doc, type }) =>
          `${JSON.stringify(doc.entityId)}:${type}`
        ),
>>>>>>> c2a8e5ea
      ]);
    } while (loading.size > 0);

    // Convert batch jobs to operations:
    const docJobs = new Map(
      this.currentBatch
        .filter(({ type }) => type === "doc")
        .map(({ doc }) => [doc, this.readValues.get(doc)!]),
    );
    const storageJobs = new Map(
      this.currentBatch
        .filter(({ type }) => type === "storage")
        .map(({ doc }) => [doc, this.writeValues.get(doc)!]),
    );

    // Reset batch: Everything coming in now will be processed in the next round
    const currentResolve = this.currentBatchResolve;
    this.currentBatch = [];
    this.currentBatchPromise = new Promise((r) => (this.currentBatchResolve = r));

    // Don't update docs while they might be updating.
    await idle();

    // Storage jobs override doc jobs. Write remaining doc jobs to doc.
    docJobs.forEach(({ value, source }, doc) => {
      // TODO(seefeld): For frozen docs, show a warning if content is different.
      // But also, we should serialize the fact that it is frozen to begin with...
      if (!storageJobs.has(doc) && !doc.isFrozen()) {
        if (source) {
          doc.sourceCell = this.docsById.get(JSON.stringify(source))!;
        }

<<<<<<< HEAD
        log(() => ["send to cell", JSON.stringify(cell.entityId), JSON.stringify(value)]);
        cell.send(value);
=======
        log(
          () => [
            "send to doc",
            JSON.stringify(doc.entityId),
            JSON.stringify(value),
          ],
        );
        doc.send(value);
>>>>>>> c2a8e5ea
      }
    });

    // Sort storage jobs by space
<<<<<<< HEAD
    const storageJobsBySpace = new Map<Space, { entityId: EntityId; value: any }[]>();
    storageJobs.forEach((value, cell) => {
      const space = cell.space!;
=======
    const storageJobsBySpace = new Map<
      Space,
      { entityId: EntityId; value: any }[]
    >();
    storageJobs.forEach((value, doc) => {
      const space = doc.space!;
>>>>>>> c2a8e5ea
      if (!storageJobsBySpace.has(space)) storageJobsBySpace.set(space, []);
      storageJobsBySpace.get(space)!.push({ entityId: doc.entityId!, value });
    });

    // Write all storage jobs to storage, in parallel
    await Promise.all(
      Array.from(storageJobsBySpace.keys()).map((space) =>
        this._getStorageProviderForSpace(space).send(
          storageJobsBySpace.get(space)!.map(({ entityId, value }) => ({
            entityId,
            value,
          })),
        ),
      ),
    );

    // Finally, clear and resolve loading promise for all loaded cells
    for (const doc of loadedDocs) {
      const resolve = this.loadingResolves.get(doc);
      this.loadingPromises.delete(doc);
      this.docIsLoading.delete(doc);
      resolve?.();
    }

    // Notify everyone waiting for the batch to finish
    currentResolve();
  }

  /**
   * Add a batch to the current batch.
   *
   * If there's no pending batch processing, start processing it in the next
   * microtask (this will also process all other batches added before the
   * microtask starts).
   *
   * If there is a batch processing scheduled, just add it to the list. It'll
   * either get picked up when the currently scheduled processing starts, or it
   * will be processed next.
   *
   * @param batch - Batch to add.
   * @returns Promise that resolves when the batch is processed.
   */
  private _addToBatch(batch: Job[]): Promise<void> {
    this.currentBatch.push(...batch);

    if (!this.currentBatchProcessing) {
      this.currentBatchProcessing = true;

      const task = () =>
        this._processCurrentBatch().then(() => {
          this.currentBatchProcessing = false;

          // Trigger processing of next batch, if we got new ones while
          // applying operations or after resolving the current batch promise
          if (this.currentBatch.length > 0) this._addToBatch([]);
        });

      const now = Date.now();
      if (now - this.lastBatchTime < 100) {
        if (this.lastBatchDebounceCount < 17) this.lastBatchDebounceCount++;

        // First 10 have no delay, then it's 50, 100, 200, 400, ..., 1600
        // + random to next interval so not all tabs debounce synchronously
        const exp = Math.max(0, this.lastBatchDebounceCount - 10) ** 2;
        const delay = 50 * exp * (1 + Math.random());

        if (delay > 1000) console.warn(`debouncing by ${delay}ms`);

        setTimeout(() => {
          this.lastBatchTime = Date.now();
          task();
        }, delay);
      } else {
        this.lastBatchTime = now;
        this.lastBatchDebounceCount = 0;
        queueMicrotask(task);
      }
    }

    return this.currentBatchPromise;
  }

  private _subscribeToChanges(doc: DocImpl<any>): void {
    log(() => ["subscribe to changes", JSON.stringify(doc.entityId)]);

    // Subscribe to doc changes, send updates to storage
    this.addCancel(
<<<<<<< HEAD
      cell.updates((value) => {
        log(() => ["got from cell", JSON.stringify(cell.entityId), JSON.stringify(value)]);
        return this._batchForStorage(cell);
=======
      doc.updates((value) => {
        log(
          () => [
            "got from doc",
            JSON.stringify(doc.entityId),
            JSON.stringify(value),
          ],
        );
        return this._batchForStorage(doc);
>>>>>>> c2a8e5ea
      }),
    );

    // Subscribe to storage updates, send results to doc
    this.addCancel(
<<<<<<< HEAD
      this._getStorageProviderForSpace(cell.space!).sink(cell.entityId!, (value) =>
        this._batchForCell(cell, value.value, value.source),
=======
      this._getStorageProviderForSpace(doc.space!).sink(
        doc.entityId!,
        (value) => this._batchForDoc(doc, value.value, value.source),
>>>>>>> c2a8e5ea
      ),
    );
  }
}

export const storage = new StorageImpl();<|MERGE_RESOLUTION|>--- conflicted
+++ resolved
@@ -26,7 +26,8 @@
 export function log(fn: () => any[]) {
   debug(() => {
     // Get absolute time in milliseconds since Unix epoch
-    const absoluteMs = (performance.timeOrigin % 3600000) + (performance.now() % 1000);
+    const absoluteMs = (performance.timeOrigin % 3600000) +
+      (performance.now() % 1000);
 
     // Extract components
     const totalSeconds = Math.floor(absoluteMs / 1000);
@@ -160,15 +161,10 @@
   private storageProviders = new Map<Space, StorageProvider>();
   private remoteStorageUrl: URL | undefined;
 
-<<<<<<< HEAD
   private signer: Signer | undefined;
 
-  // Map from entity ID to cell, set at stage 2, i.e. already while loading
-  private cellsById = new Map<string, DocImpl<any>>();
-=======
   // Map from entity ID to doc, set at stage 2, i.e. already while loading
   private docsById = new Map<string, DocImpl<any>>();
->>>>>>> c2a8e5ea
 
   // Map from doc to promise of loading doc, set at stage 2. Resolves when
   // doc and all it's dependencies are loaded.
@@ -184,21 +180,18 @@
   // references.
   private writeDependentDocs = new Map<DocImpl<any>, Set<DocImpl<any>>>();
   private writeValues = new Map<DocImpl<any>, StorageValue<any>>();
-<<<<<<< HEAD
-  private readDependentCells = new Map<DocImpl<any>, Set<DocImpl<any>>>();
-  private readValues = new Map<DocImpl<any>, { value: any; source?: DocImpl<any> }>();
-=======
   private readDependentDocs = new Map<DocImpl<any>, Set<DocImpl<any>>>();
   private readValues = new Map<
     DocImpl<any>,
     { value: any; source?: DocImpl<any> }
   >();
->>>>>>> c2a8e5ea
 
   private currentBatch: Job[] = [];
   private currentBatchProcessing = false;
   private currentBatchResolve: () => void = () => {};
-  private currentBatchPromise: Promise<void> = new Promise((r) => (this.currentBatchResolve = r));
+  private currentBatchPromise: Promise<void> = new Promise((
+    r,
+  ) => (this.currentBatchResolve = r));
   private lastBatchTime: number = 0;
   private lastBatchDebounceCount: number = 0;
 
@@ -218,7 +211,10 @@
     id: EntityId | string,
     expectedInStorage: boolean = false,
   ): Promise<DocImpl<T>> | DocImpl<T> {
-    return this.syncCell(getDocByEntityId<T>(space, id, true)!, expectedInStorage);
+    return this.syncCell(
+      getDocByEntityId<T>(space, id, true)!,
+      expectedInStorage,
+    );
   }
 
   syncCell<T>(
@@ -242,7 +238,9 @@
 
   async cancelAll(): Promise<void> {
     await Promise.all(
-      Array.from(this.storageProviders.values()).map((provider) => provider.destroy()),
+      Array.from(this.storageProviders.values()).map((provider) =>
+        provider.destroy()
+      ),
     );
     this.docsById.clear();
     this.docIsLoading.clear();
@@ -259,10 +257,9 @@
     if (!provider) {
       // Default to "remote", but let either custom URL (used in tests) or
       // environment variable override this.
-      const type =
-        this.remoteStorageUrl?.protocol === "memory:"
-          ? "memory"
-          : ((import.meta as any).env?.VITE_STORAGE_TYPE ?? "remote");
+      const type = this.remoteStorageUrl?.protocol === "memory:"
+        ? "memory"
+        : ((import.meta as any).env?.VITE_STORAGE_TYPE ?? "remote");
 
       if (type === "remote") {
         if (!this.remoteStorageUrl) {
@@ -289,7 +286,10 @@
     id: EntityId | string,
     expectedInStorage: boolean = false,
   ): DocImpl<T> {
-    return this._ensureIsSynced(getDocByEntityId<T>(space, id, true)!, expectedInStorage);
+    return this._ensureIsSynced(
+      getDocByEntityId<T>(space, id, true)!,
+      expectedInStorage,
+    );
   }
 
   private _ensureIsSynced<T>(
@@ -302,14 +302,9 @@
     }
     if (!subject.entityId) throw new Error("Doc has no entity ID");
 
-<<<<<<< HEAD
-    const entityCell = this.cellsById.get(JSON.stringify(subject.entityId)) ?? subject;
-    const entityId = JSON.stringify(entityCell.entityId);
-=======
     const doc = this.docsById.get(JSON.stringify(subject.entityId)) ??
       subject;
     const entityId = JSON.stringify(doc.entityId);
->>>>>>> c2a8e5ea
 
     // If the doc is ephemeral, we don't need to load it from storage. We still
     // add it to the map of known docs, so that we don't try to keep loading
@@ -333,21 +328,12 @@
       .then(() => doc);
     this.loadingPromises.set(doc, loadingPromise);
 
-<<<<<<< HEAD
-    // Create a promise that gets resolved once the cell and all its
-    // dependencies are loaded. It'll return the cell when done.
-    const cellIsLoadingPromise = new Promise<void>((r) =>
-      this.loadingResolves.set(entityCell, r),
-    ).then(() => entityCell);
-    this.cellIsLoading.set(entityCell, cellIsLoadingPromise);
-=======
     // Create a promise that gets resolved once the doc and all its
     // dependencies are loaded. It'll return the doc when done.
     const docIsLoadingPromise = new Promise<void>((r) =>
       this.loadingResolves.set(doc, r)
     ).then(() => doc);
     this.docIsLoading.set(doc, docIsLoadingPromise);
->>>>>>> c2a8e5ea
 
     this._addToBatch([{ doc: doc, type: "sync" }]);
 
@@ -371,17 +357,12 @@
 
     // Traverse the value and for each doc reference, make sure it's persisted.
     // This is done recursively.
-<<<<<<< HEAD
-    const traverse = (value: any, path: PropertyKey[], processStatic: boolean = false): any => {
-      // If it's a cell, make it a cell reference
-=======
     const traverse = (
       value: any,
       path: PropertyKey[],
       processStatic: boolean = false,
     ): any => {
       // If it's a doc, make it a doc link
->>>>>>> c2a8e5ea
       if (isDoc(value)) value = { cell: value, path: [] } satisfies DocLink;
 
       // If it's a query result proxy, make it a doc link
@@ -395,11 +376,7 @@
         if (!value.cell.entityId) {
           value.cell.generateEntityId(
             {
-<<<<<<< HEAD
-              cell: cell.entityId?.toJSON ? cell.entityId.toJSON() : cell.entityId,
-=======
               cell: doc.entityId?.toJSON ? doc.entityId.toJSON() : doc.entityId,
->>>>>>> c2a8e5ea
               path,
             },
             doc.space!,
@@ -454,11 +431,6 @@
     }
   }
 
-<<<<<<< HEAD
-  // Prepares value for cells, and updates dependencies, triggering cell loads
-  // if necessary. Updates this.readValues and this.readDependentCells.
-  private _batchForCell(cell: DocImpl<any>, value: any, source?: EntityId): void {
-=======
   // Prepares value for docs, and updates dependencies, triggering doc loads
   // if necessary. Updates this.readValues and this.readDependentDocs.
   private _batchForDoc(
@@ -466,7 +438,6 @@
     value: any,
     source?: EntityId,
   ): void {
->>>>>>> c2a8e5ea
     log(() => [
       "prep for doc",
       JSON.stringify(doc.entityId),
@@ -491,15 +462,11 @@
           // If the doc is not yet loaded, load it. As it's referenced in
           // something that came from storage, the id is known in storage and so
           // we have to wait for it to load. Hence true as second parameter.
-<<<<<<< HEAD
-          const dependency = this._ensureIsSyncedById(cell.space!, value.cell, true);
-=======
           const dependency = this._ensureIsSyncedById(
             doc.space!,
             value.cell,
             true,
           );
->>>>>>> c2a8e5ea
           dependencies.add(dependency);
           return { ...value, cell: dependency };
         } else {
@@ -511,7 +478,9 @@
       } else if (Array.isArray(value)) {
         return value.map(traverse);
       } else {
-        return Object.fromEntries(Object.entries(value).map(([k, v]): any => [k, traverse(v)]));
+        return Object.fromEntries(
+          Object.entries(value).map(([k, v]): any => [k, traverse(v)]),
+        );
       }
     };
 
@@ -526,17 +495,11 @@
       newValue.source = sourceDoc;
     }
 
-<<<<<<< HEAD
-    if (JSON.stringify(newValue) !== JSON.stringify(this.readValues.get(cell))) {
-      this.readDependentCells.set(cell, dependencies);
-      this.readValues.set(cell, newValue);
-=======
     if (
       JSON.stringify(newValue) !== JSON.stringify(this.readValues.get(doc))
     ) {
       this.readDependentDocs.set(doc, dependencies);
       this.readValues.set(doc, newValue);
->>>>>>> c2a8e5ea
 
       this._addToBatch([{ doc, type: "doc" }]);
     }
@@ -562,13 +525,9 @@
 
     log(() => [
       "processing batch",
-<<<<<<< HEAD
-      this.currentBatch.map(({ cell, type }) => `${JSON.stringify(cell.entityId)}:${type}`),
-=======
       this.currentBatch.map(({ doc, type }) =>
         `${JSON.stringify(doc.entityId)}:${type}`
       ),
->>>>>>> c2a8e5ea
     ]);
 
     do {
@@ -587,13 +546,6 @@
         loadedDocs.add(doc);
 
         // After first load, we set up sync: If storage doesn't know about the
-<<<<<<< HEAD
-        // cell, we need to persist the current value. If it does, we need to
-        // update the cell value.
-        const value = this._getStorageProviderForSpace(cell.space!).get(cell.entityId!);
-        if (value === undefined) this._batchForStorage(cell);
-        else this._batchForCell(cell, value.value, value.source);
-=======
         // doc, we need to persist the current value. If it does, we need to
         // update the doc value.
         const value = this._getStorageProviderForSpace(doc.space!).get(
@@ -601,7 +553,6 @@
         );
         if (value === undefined) this._batchForStorage(doc);
         else this._batchForDoc(doc, value.value, value.source);
->>>>>>> c2a8e5ea
 
         // From now on, we'll get updates via listeners
         this._subscribeToChanges(doc);
@@ -619,16 +570,9 @@
         } else {
           // Invariant: Jobs with "doc" or "storage" type are already loaded.
           // But dependencies might change, even while this loop is running.
-<<<<<<< HEAD
-          const dependentCells =
-            type === "cell"
-              ? this.readDependentCells.get(cell)
-              : this.writeDependentCells.get(cell);
-=======
           const dependentDocs = type === "doc"
             ? this.readDependentDocs.get(doc)
             : this.writeDependentDocs.get(doc);
->>>>>>> c2a8e5ea
           log(() => [
             "dependent docs",
             JSON.stringify(doc.entityId),
@@ -637,32 +581,26 @@
           if (dependentDocs) {
             Array.from(dependentDocs)
               .filter(
-<<<<<<< HEAD
-                (dependent) => this.cellIsLoading.has(dependent) && !loadedCells.has(dependent),
-=======
                 (dependent) =>
                   this.docIsLoading.has(dependent) &&
                   !loadedDocs.has(dependent),
->>>>>>> c2a8e5ea
               )
               .forEach((dependent) => loading.add(dependent));
           }
         }
       }
-      log(() => ["loading", [...loading].map((c) => JSON.stringify(c.entityId))]);
+      log(
+        () => ["loading", [...loading].map((c) => JSON.stringify(c.entityId))]
+      );
       log(() => [
         "docIsLoading",
         [...this.docIsLoading.keys()].map((c) => JSON.stringify(c.entityId)),
       ]);
       log(() => [
         "currentBatch",
-<<<<<<< HEAD
-        this.currentBatch.map(({ cell, type }) => `${JSON.stringify(cell.entityId)}:${type}`),
-=======
         this.currentBatch.map(({ doc, type }) =>
           `${JSON.stringify(doc.entityId)}:${type}`
         ),
->>>>>>> c2a8e5ea
       ]);
     } while (loading.size > 0);
 
@@ -681,7 +619,9 @@
     // Reset batch: Everything coming in now will be processed in the next round
     const currentResolve = this.currentBatchResolve;
     this.currentBatch = [];
-    this.currentBatchPromise = new Promise((r) => (this.currentBatchResolve = r));
+    this.currentBatchPromise = new Promise((
+      r,
+    ) => (this.currentBatchResolve = r));
 
     // Don't update docs while they might be updating.
     await idle();
@@ -695,10 +635,6 @@
           doc.sourceCell = this.docsById.get(JSON.stringify(source))!;
         }
 
-<<<<<<< HEAD
-        log(() => ["send to cell", JSON.stringify(cell.entityId), JSON.stringify(value)]);
-        cell.send(value);
-=======
         log(
           () => [
             "send to doc",
@@ -707,23 +643,16 @@
           ],
         );
         doc.send(value);
->>>>>>> c2a8e5ea
       }
     });
 
     // Sort storage jobs by space
-<<<<<<< HEAD
-    const storageJobsBySpace = new Map<Space, { entityId: EntityId; value: any }[]>();
-    storageJobs.forEach((value, cell) => {
-      const space = cell.space!;
-=======
     const storageJobsBySpace = new Map<
       Space,
       { entityId: EntityId; value: any }[]
     >();
     storageJobs.forEach((value, doc) => {
       const space = doc.space!;
->>>>>>> c2a8e5ea
       if (!storageJobsBySpace.has(space)) storageJobsBySpace.set(space, []);
       storageJobsBySpace.get(space)!.push({ entityId: doc.entityId!, value });
     });
@@ -736,7 +665,7 @@
             entityId,
             value,
           })),
-        ),
+        )
       ),
     );
 
@@ -811,11 +740,6 @@
 
     // Subscribe to doc changes, send updates to storage
     this.addCancel(
-<<<<<<< HEAD
-      cell.updates((value) => {
-        log(() => ["got from cell", JSON.stringify(cell.entityId), JSON.stringify(value)]);
-        return this._batchForStorage(cell);
-=======
       doc.updates((value) => {
         log(
           () => [
@@ -825,20 +749,14 @@
           ],
         );
         return this._batchForStorage(doc);
->>>>>>> c2a8e5ea
       }),
     );
 
     // Subscribe to storage updates, send results to doc
     this.addCancel(
-<<<<<<< HEAD
-      this._getStorageProviderForSpace(cell.space!).sink(cell.entityId!, (value) =>
-        this._batchForCell(cell, value.value, value.source),
-=======
       this._getStorageProviderForSpace(doc.space!).sink(
         doc.entityId!,
         (value) => this._batchForDoc(doc, value.value, value.source),
->>>>>>> c2a8e5ea
       ),
     );
   }
