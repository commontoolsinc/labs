<<<<<<< HEAD
import type { EntityId, Cancel } from "@commontools/runner";
import { log } from "../storage.js";
import { type StorageProvider, type StorageValue } from "./base.js";
import type { Entity, JSONValue, MemorySpace, Protocol } from "@commontools/memory/interface";
=======
import type { Cancel, EntityId } from "@commontools/runner";
import { log } from "../storage.ts";
import { type StorageProvider, type StorageValue } from "./base.ts";
import type {
  Entity,
  JSONValue,
  MemorySpace,
} from "@commontools/memory/interface";
>>>>>>> 5383455e
import * as Memory from "@commontools/memory/consumer";
import * as Principal from "@commontools/memory/principal";
import { assert } from "@commontools/memory/fact";
import * as Changes from "@commontools/memory/changes";
export * from "@commontools/memory/interface";

/**
 * Represents a state of the memory space.
 */
interface MemoryState<Space extends MemorySpace = MemorySpace> {
  /**
   * Session to a remote memory space.
   */
  memory: Memory.MemorySpaceSession<Space>;
  /**
   * Local representation of the remote state. It holds set of active query
   * subscriptions that update state as we receive changes in our subscription.
   */
  remote: Map<Entity, Query<Space>>;

  /**
   * Local state of the memory space. It may be ahead of the `remote` if
   * changes occur faster than transaction roundtrip.
   */
  local: Map<Entity, Memory.Fact>;
}

/**
 * ed25519 key derived from the sha256 of the "common knowledge".
 */
const HOME = "did:key:z6Mko2qR9b8mbdPnaEKXvcYwdK7iDnRkh8mEcEP2719aCu6P";

/**
 * ed25519 key derived from the sha256 of the "common operator".
 */
const AS =
  Principal.ED25519Signer.fromString<"did:key:z6Mkge3xkXc4ksLsf8CtRxunUxcX6dByT4QdWCVEHbUJ8YVn">(
    "MgCZHlm5ODrbwDGXGIgBhqp2HmKj3dcxxyaqkopec6vK7xO0BIHsZlqE1qjfTHd7TN9Xcw59xgzDElFlwH2OmKQOO0Gk=",
  );

export class RemoteStorageProvider implements StorageProvider {
  connection: WebSocket | null = null;
  address: URL;
  workspace: MemorySpace;
  the: string;
  state: Map<MemorySpace, MemoryState> = new Map();
  session: Memory.MemorySession<MemorySpace>;

  /**
   * queue that holds commands that we read from the session, but could not
   * send because connection was down.
   */
  queue: Set<Memory.ConsumerCommand<Memory.Protocol>> = new Set();
  writer: WritableStreamDefaultWriter<Memory.ProviderCommand<Memory.Protocol>>;
  reader: ReadableStreamDefaultReader<Memory.ConsumerCommand<Memory.Protocol>>;

  connectionCount = 0;

  constructor({
    address,
    as = AS,
    space = HOME,
    the = "application/json",
  }: {
    address: URL;
    as?: Memory.Signer;
    space?: MemorySpace;
    the?: string;
  }) {
    this.address = address;
    this.workspace = space;
    this.the = the;

    const session = Memory.create({ as });
    this.reader = session.readable.getReader();
    this.writer = session.writable.getWriter();
    this.session = session;

    this.connect();
  }

  mount(space: MemorySpace): MemoryState {
    const state = this.state.get(space);
    if (state) {
      return state;
    } else {
      const state = {
        memory: this.session.mount(space),
        remote: new Map(),
        local: new Map(),
      };

      this.state.set(space, state);
      return state;
    }
  }

  static toEntity(source: EntityId): Entity {
    if (typeof source["/"] === "string") {
      return `of:${source["/"]}`;
    } else if (source.toJSON) {
      return `of:${source.toJSON()["/"]}`;
    } else {
      throw Object.assign(
        new TypeError(
          `💣 Got entity ID that is neither merkle reference nor {'/'}`,
        ),
        {
          cause: source,
        },
      );
    }
  }

  sink<T = any>(
    entityId: EntityId,
    callback: (value: StorageValue<T>) => void,
  ): Cancel {
    const { the } = this;
    const of = RemoteStorageProvider.toEntity(entityId);
    const local = this.mount(this.workspace);
    // ⚠️ Types are incorrect because when there is no value we still want to
    // notify the subscriber.
    const subscriber = callback as unknown as Subscriber;
    let query = local.remote.get(of);
    if (!query) {
      query = new Query(
        local.memory.query({ select: { [of]: { [the]: {} } } }),
      );
      local.remote.set(of, query);
    }

    return query.subscribe(subscriber);
  }
  async sync(entityId: EntityId): Promise<void> {
    const { the } = this;
    // Just wait to have a local revision.
    const of = RemoteStorageProvider.toEntity(entityId);
    const local = this.mount(this.workspace);
    let query = local.remote.get(of);
    if (query) {
      query.subscribe(RemoteStorageProvider.sync);
    } else {
      const query = local.memory.query({ select: { [of]: { [the]: {} } } });
      local.remote.set(
        of,
        new Query(query, new Set([RemoteStorageProvider.sync])),
      );

      await query.promise;
    }
  }

  /**
   * Subscriber used by the .sync. We use the same one so we'll have at most one
   * per `.sync` per query.
   */
  static sync(_value: JSONValue | undefined) {}

  get<T = any>(entityId: EntityId): StorageValue<T> | undefined {
    const of = RemoteStorageProvider.toEntity(entityId);
    const local = this.mount(this.workspace);
    const query = local.remote.get(of);

    return query?.value as StorageValue<T> | undefined;
  }
  async send<T = any>(
    changes: { entityId: EntityId; value: StorageValue<T> }[],
  ): Promise<Awaited<Memory.TransactionResult>> {
    const { the } = this;
    const { local, remote, memory } = this.mount(this.workspace);
    const facts = [];

    for (const { entityId, value } of changes) {
      const of = RemoteStorageProvider.toEntity(entityId);
      const content = JSON.stringify(value);
      // Cause is last fact for the the given `{ the, of }` pair. If we have a
      // a local fact we use that as it may be ahead, otherwise we use a remote
      // fact.
      const cause = local.get(of) ?? remote.get(of)?.fact;

      // If desired state is same as current state this is redundant and we skip
      if (cause && JSON.stringify(cause.is) === content) {
        log(() => ["RemoteStorageProvider.send: no change detected for", of]);
        continue;
      }

      const fact = assert({
        the,
        of,
        // ⚠️ We do JSON roundtrips to strip of the undefined values that
        // cause problems with serialization.
        is: JSON.parse(content) as unknown as JSONValue,
        cause,
      });

      local.set(of, fact);
      facts.push(fact);
    }

    const result = await memory.transact({ changes: Changes.from(facts) });

    // Once we have a result of the transaction we clear out local facts we
    // created, we need to do this otherwise subsequent transactions will
    // continue assuming local state even though we may get some remote changes
    // since.
    for (const fact of facts) {
      // If transaction was rejected we simply discard the local fact for the
      // underlying entity even if current local fact has changed. That is
      // because new fact would have been based on the one that got rejected
      // and therefore will also be rejected later. If transaction succeeds we
      // still remove a local fact as long as it has not changed from the one
      // in our transaction. If it has changed we have another stacked change
      // and we need to keep it until transactions results catch up.
      // ⚠️ Please note that there may have being other transactions based on
      // this one that change other entities, but that those will also will get
      // rejected and when they will deal with clearing up contingent entities.
      //
      // ⚠️ It is worth calling out that in theory our `remote` may not have
      // caught up yet and removing local fact could cause a backslide until
      // remote catches up. In practice however memory provider sends subscribed
      // query updates ahead of transaction result on the same socket connection
      // so by this time `remote` should be up to date, which is why we choose
      // to avoid added complexity that would require handling described scenario.
      if (result.error || local.get(fact.of) === fact) {
        local.delete(fact.of);
      }
    }

    return result;
  }

  receive(data: string) {
    return this.writer.write(JSON.parse(data));
  }

  handleEvent(event: MessageEvent) {
    switch (event.type) {
      case "message":
        return this.receive(event.data);
      case "open":
        return this.open(event.target as WebSocket);
      case "close":
        return this.disconnect(event);
      case "error":
        return this.disconnect(event);
    }
  }
  connect() {
    const { connection } = this;
    // If we already have a connection we remove all the listeners from it.
    if (connection) {
      connection.removeEventListener("message", this);
      connection.removeEventListener("open", this);
      connection.removeEventListener("close", this);
      connection.removeEventListener("error", this);
    }

    const socket = new WebSocket(this.address.href);
    this.connection = socket;
    socket.addEventListener("message", this);
    socket.addEventListener("open", this);
    socket.addEventListener("close", this);
    socket.addEventListener("error", this);

    this.connectionCount += 1;
  }

  async open(socket: WebSocket) {
    const { reader, queue } = this;

    // If we did have connection
    if (this.connectionCount > 1) {
      for (const local of this.state.values()) {
        for (const query of local.remote.values()) {
          query.reconnect();
        }
      }
    }

    while (this.connection === socket) {
      // First drain the queued commands if we have them.
      for (const command of queue) {
        socket.send(JSON.stringify(command));
        queue.delete(command);
      }

      // Next read next command from the session.
      const next = await reader.read();
      // If session is closed we're done.
      if (next.done) {
        this.close();
      }

      const command = next.value!;

      // Now we make that our socket is still a current connection as we may
      // have lost connection while waiting to read a command.
      if (this.connection === socket) {
        socket.send(JSON.stringify(command));
      } // If it is no longer our connection we simply add the command into a
      // queue so it will be send once connection is reopen.
      else {
        this.queue.add(command);
        break;
      }
    }
  }

  disconnect(event: Event) {
    const socket = event.target as WebSocket;
    // If connection is `null` provider was closed and we do nothing on
    // disconnect.
    if (this.connection === socket) {
      this.connect();
    }
  }

  async close(): Promise<{}> {
    const { connection } = this;
    this.connection = null;
    if (connection && connection.readyState !== WebSocket.CLOSED) {
      connection.close();
      return RemoteStorageProvider.closed(connection);
    } else {
      return {};
    }
  }
  async destroy(): Promise<void> {
    await this.close();
  }

  /**
   * Creates a promise that succeeds when the socket is closed or fails with
   * the error event if the socket errors.
   */
  static closed(socket: WebSocket) {
    if (socket.readyState === WebSocket.CLOSED) {
      return {};
    } else {
      return new Promise((succeed, fail) => {
        socket.addEventListener(
          "close",
          () => {
            succeed({});
          },
          { once: true },
        );
        socket.addEventListener(
          "error",
          (event) => {
            fail(event);
          },
          { once: true },
        );
      });
    }
  }
  static async opened(socket: WebSocket) {
    if (socket.readyState === WebSocket.CONNECTING) {
      await new Promise((resolve) => {
        socket.addEventListener("open", resolve, { once: true });
        socket.addEventListener("error", resolve, { once: true });
      });
    }

    switch (socket.readyState) {
      case WebSocket.OPEN:
        return socket;
      case WebSocket.CLOSING:
        throw new Error(`Socket is closing`);
      case WebSocket.CLOSED:
        throw new Error(`Socket is closed`);
      default:
        throw new Error(`Socket is in unknown state`);
    }
  }

  getReplica(): string {
    return this.workspace;
  }
}

export interface Subscriber {
  (value: JSONValue | undefined): void;
}

class Query<Space extends MemorySpace> {
  reader: ReadableStreamDefaultReader;
  constructor(
    public query: Memory.QueryView<Space, Protocol<Space>>,
    public subscribers: Set<Subscriber> = new Set(),
  ) {
    this.reader = query.subscribe().getReader();
    this.poll();
  }
  get value(): JSONValue | undefined {
    return this.query.facts?.[0]?.is;
  }
  get fact() {
    return this.query.facts[0];
  }

  broadcast() {
    const { value } = this;
    for (const subscriber of this.subscribers) {
      subscriber(value);
    }
  }
  async poll() {
    const { reader } = this;
    while (true) {
      const next = await reader.read();
      if (next.done) {
        break;
      } else {
        this.broadcast();
      }
    }
  }

  reconnect() {
    // TODO: We could make it possible to rerun the subscription
    this.reader.cancel();
    this.reader = this.query.subscribe().getReader();
    this.poll();
  }

  subscribe(subscriber: Subscriber): Cancel {
    this.subscribers.add(subscriber);
    return () => this.unsubscribe.bind(this, subscriber);
  }
  unsubscribe(subscriber: Subscriber) {
    this.subscribers.delete(subscriber);
  }
}<|MERGE_RESOLUTION|>--- conflicted
+++ resolved
@@ -1,18 +1,7 @@
-<<<<<<< HEAD
-import type { EntityId, Cancel } from "@commontools/runner";
-import { log } from "../storage.js";
-import { type StorageProvider, type StorageValue } from "./base.js";
-import type { Entity, JSONValue, MemorySpace, Protocol } from "@commontools/memory/interface";
-=======
 import type { Cancel, EntityId } from "@commontools/runner";
 import { log } from "../storage.ts";
 import { type StorageProvider, type StorageValue } from "./base.ts";
-import type {
-  Entity,
-  JSONValue,
-  MemorySpace,
-} from "@commontools/memory/interface";
->>>>>>> 5383455e
+import type { Entity, JSONValue, MemorySpace, Protocol } from "@commontools/memory/interface";
 import * as Memory from "@commontools/memory/consumer";
 import * as Principal from "@commontools/memory/principal";
 import { assert } from "@commontools/memory/fact";
@@ -117,9 +106,7 @@
       return `of:${source.toJSON()["/"]}`;
     } else {
       throw Object.assign(
-        new TypeError(
-          `💣 Got entity ID that is neither merkle reference nor {'/'}`,
-        ),
+        new TypeError(`💣 Got entity ID that is neither merkle reference nor {'/'}`),
         {
           cause: source,
         },
@@ -127,10 +114,7 @@
     }
   }
 
-  sink<T = any>(
-    entityId: EntityId,
-    callback: (value: StorageValue<T>) => void,
-  ): Cancel {
+  sink<T = any>(entityId: EntityId, callback: (value: StorageValue<T>) => void): Cancel {
     const { the } = this;
     const of = RemoteStorageProvider.toEntity(entityId);
     const local = this.mount(this.workspace);
@@ -139,9 +123,7 @@
     const subscriber = callback as unknown as Subscriber;
     let query = local.remote.get(of);
     if (!query) {
-      query = new Query(
-        local.memory.query({ select: { [of]: { [the]: {} } } }),
-      );
+      query = new Query(local.memory.query({ select: { [of]: { [the]: {} } } }));
       local.remote.set(of, query);
     }
 
@@ -157,10 +139,7 @@
       query.subscribe(RemoteStorageProvider.sync);
     } else {
       const query = local.memory.query({ select: { [of]: { [the]: {} } } });
-      local.remote.set(
-        of,
-        new Query(query, new Set([RemoteStorageProvider.sync])),
-      );
+      local.remote.set(of, new Query(query, new Set([RemoteStorageProvider.sync])));
 
       await query.promise;
     }
