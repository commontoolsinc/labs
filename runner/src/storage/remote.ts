import type { Cancel, EntityId } from "@commontools/runner";
import { log } from "../storage.ts";
import { type StorageProvider, type StorageValue } from "./base.ts";
import type {
  Entity,
  JSONValue,
  MemorySpace,
  Protocol,
  Query,
<<<<<<< HEAD
  SchemaContext,
  SchemaQuery,
=======
  Result,
  Subscribe,
  Transaction,
>>>>>>> 21ed5d5b
  UCAN,
} from "@commontools/memory/interface";
import * as Memory from "@commontools/memory/consumer";
import { assert } from "@commontools/memory/fact";
import * as Changes from "@commontools/memory/changes";
export * from "@commontools/memory/interface";
import * as Codec from "@commontools/memory/codec";

/**
 * Represents a state of the memory space.
 */
interface MemoryState<Space extends MemorySpace = MemorySpace> {
  /**
   * Session to a remote memory space.
   */
  memory: Memory.MemorySpaceSession<Space>;
  /**
   * Local representation of the remote state. It holds set of active query
   * subscriptions that update state as we receive changes in our subscription.
   */
  remote: Map<Entity, Subscription<Space>>;

  /**
   * Local state of the memory space. It may be ahead of the `remote` if
   * changes occur faster than transaction roundtrip.
   */
  local: Map<Entity, Memory.Fact>;

  /**
   * Queued queries that aren't yet sent.
   */
  queue: Map<Entity, Subscription<Space>>;
}

/**
 * ed25519 key derived from the sha256 of the "common knowledge".
 */
const HOME = "did:key:z6Mko2qR9b8mbdPnaEKXvcYwdK7iDnRkh8mEcEP2719aCu6P";

export interface RemoteStorageProviderSettings {
  /**
   * Number of subscriptions remote storage provider is allowed to have per
   * space.
   */
  maxSubscriptionsPerSpace: number;

  /**
   * Amount of milliseconds we will spend waiting on WS connection before we
   * abort.
   */
  connectionTimeout: number;
}

export interface RemoteStorageProviderOptions {
  address: URL;
  as: Memory.Signer;
  space?: MemorySpace;
  the?: string;
  settings?: RemoteStorageProviderSettings;

  inspector?: BroadcastChannel;
}

const defaultSettings: RemoteStorageProviderSettings = {
  maxSubscriptionsPerSpace: 50_000,
  connectionTimeout: 30_000,
};

export class RemoteStorageProvider implements StorageProvider {
  connection: WebSocket | null = null;
  address: URL;
  workspace: MemorySpace;
  the: string;
  state: Map<MemorySpace, MemoryState> = new Map();
  session: Memory.MemorySession<MemorySpace>;
  settings: RemoteStorageProviderSettings;

  inspector?: BroadcastChannel;

  /**
   * queue that holds commands that we read from the session, but could not
   * send because connection was down.
   */
  queue: Set<UCAN<Memory.ConsumerCommandInvocation<Memory.Protocol>>> =
    new Set();
  writer: WritableStreamDefaultWriter<Memory.ProviderCommand<Memory.Protocol>>;
  reader: ReadableStreamDefaultReader<
    UCAN<Memory.ConsumerCommandInvocation<Memory.Protocol>>
  >;

  connectionCount = 0;
  timeoutID = 0;

  constructor({
    address,
    as,
    space = HOME,
    the = "application/json",
    settings = defaultSettings,
    inspector = globalThis.BroadcastChannel
      ? new BroadcastChannel("storage/remote")
      : undefined,
  }: RemoteStorageProviderOptions) {
    this.address = address;
    this.workspace = space;
    this.the = the;
    this.settings = settings;
    this.inspector = inspector;
    this.handleEvent = this.handleEvent.bind(this);

    const session = Memory.create({ as });

    this.reader = session.readable.getReader();
    this.writer = session.writable.getWriter();
    this.session = session;

    this.connect();
  }

  mount(space: MemorySpace): MemoryState {
    const state = this.state.get(space);
    if (state) {
      return state;
    } else {
      const state = {
        memory: this.session.mount(space),
        remote: new Map(),
        local: new Map(),
        queue: new Map(),
      };

      this.state.set(space, state);
      return state;
    }
  }

  static toEntity(source: EntityId): Entity {
    if (typeof source["/"] === "string") {
      return `of:${source["/"]}`;
    } else if (source.toJSON) {
      return `of:${source.toJSON()["/"]}`;
    } else {
      throw Object.assign(
        new TypeError(
          `💣 Got entity ID that is neither merkle reference nor {'/'}`,
        ),
        {
          cause: source,
        },
      );
    }
  }

  subscribe(entityId: EntityId) {
    const { the, inspector } = this;
    const of = RemoteStorageProvider.toEntity(entityId);
    const local = this.mount(this.workspace);
    let subscription = local.remote.get(of);

    if (!subscription) {
      if (local.remote.size < this.settings.maxSubscriptionsPerSpace) {
        // If we do not have a subscription yet we create a query and
        // subscribe to it.
        subscription = Subscription.spawn(
          local.memory,
          { select: { [of]: { [the]: {} } } },
          inspector,
        );

        // store subscription so it can be reused.
        local.remote.set(of, subscription);
      }
    }

    return subscription;
  }

  subscribeSchema(entityId: EntityId, schemaContext: SchemaContext) {
    const { the } = this;
    const of = RemoteStorageProvider.toEntity(entityId);
    const local = this.mount(this.workspace);
    let subscription = local.remote.get(of);

    if (!subscription) {
      if (local.remote.size < this.settings.maxSubscriptionsPerSpace) {
        // If we do not have a subscription yet we create a query and
        // subscribe to it.
        subscription = Subscription.spawn(
          local.memory,
          { select: { [of]: { [the]: {} } } },
          {
            selectSchema: {
              [of]: {
                [the]: { "_": { path: [], schemaContext: schemaContext } },
              },
            },
          },
        );

        // store subscription so it can be reused.
        local.remote.set(of, subscription);

        // Log subscription creation to inspector
        this.inspector?.postMessage({
          subscription: {
            entity: of,
            subscriberCount: subscription.subscribers.size,
            totalSubscriptions: local.remote.size,
          },
          timestamp: new Date().toISOString(),
        });
      }
    }

    return subscription;
  }

  sink<T = any>(
    entityId: EntityId,
    callback: (value: StorageValue<T>) => void,
  ): Cancel {
    const subscription = this.subscribe(entityId);
    if (subscription) {
      // ⚠️ Types are incorrect because when there is no value we still want to
      // notify the subscriber.
      return subscription.subscribe(callback as unknown as Subscriber);
    } else {
      console.warn(
        `⚠️ Reached maximum subscription limit on ${this.workspace}. Call to .sink is ignored`,
      );
      return () => {};
    }
  }
  async sync(entityId: EntityId): Promise<void> {
    const subscription = this.subscribe(entityId);
    if (subscription) {
      // We add noop subscriber just to keep subscription alive.
      subscription.subscribe(RemoteStorageProvider.sync);
      // Then await for the query to be resolved because that is what
      // caller will await on.
      await subscription.query;
    } else {
      console.warn(
        `⚠️ Reached maximum subscription limit on ${this.workspace}. Call to .sync is ignored`,
      );
      return new Promise(() => {});
    }
  }

  async syncSchema(
    entityId: EntityId,
    schemaContext: SchemaContext,
  ): Promise<void> {
    const subscription = this.subscribeSchema(entityId, schemaContext);
    if (subscription) {
      // We add noop subscriber just to keep subscription alive.
      subscription.subscribe(RemoteStorageProvider.sync);
      // Then await for the query to be resolved because that is what
      // caller will await on.
      await subscription.schemaQuery;
    } else {
      console.warn(
        `⚠️ Reached maximum subscription limit on ${this.workspace}. Call to .sync is ignored`,
      );
      return new Promise(() => {});
    }
  }
  /**
   * Subscriber used by the .sync. We use the same one so we'll have at most one
   * per `.sync` per query.
   */
  static sync(_value: JSONValue | undefined) {}

  get<T = any>(entityId: EntityId): StorageValue<T> | undefined {
    const of = RemoteStorageProvider.toEntity(entityId);
    const local = this.mount(this.workspace);
    const query = local.remote.get(of);

    return query?.value as StorageValue<T> | undefined;
  }
  async send<T = any>(
    changes: { entityId: EntityId; value: StorageValue<T> }[],
  ): Promise<Awaited<Memory.TransactionResult>> {
    const { the } = this;
    const { local, remote, memory } = this.mount(this.workspace);
    const facts = [];

    for (const { entityId, value } of changes) {
      const of = RemoteStorageProvider.toEntity(entityId);
      const content = JSON.stringify(value);
      // Cause is last fact for the the given `{ the, of }` pair. If we have a
      // a local fact we use that as it may be ahead, otherwise we use a remote
      // fact.
      const cause = local.get(of) ?? remote.get(of)?.fact;

      // If desired state is same as current state this is redundant and we skip
      if (cause && JSON.stringify(cause.is) === content) {
        log(() => ["RemoteStorageProvider.send: no change detected for", of]);
        continue;
      }

      const fact = assert({
        the,
        of,
        // ⚠️ We do JSON roundtrips to strip of the undefined values that
        // cause problems with serialization.
        is: JSON.parse(content) as unknown as JSONValue,
        cause,
      });

      local.set(of, fact);
      facts.push(fact);
    }

    const transaction = { changes: Changes.from(facts) };

    const result = await memory.transact(transaction);

    // Once we have a result of the transaction we clear out local facts we
    // created, we need to do this otherwise subsequent transactions will
    // continue assuming local state even though we may get some remote changes
    // since.
    for (const fact of facts) {
      // If transaction was rejected we simply discard the local fact for the
      // underlying entity even if current local fact has changed. That is
      // because new fact would have been based on the one that got rejected
      // and therefore will also be rejected later. If transaction succeeds we
      // still remove a local fact as long as it has not changed from the one
      // in our transaction. If it has changed we have another stacked change
      // and we need to keep it until transactions results catch up.
      // ⚠️ Please note that there may have being other transactions based on
      // this one that change other entities, but that those will also will get
      // rejected and when they will deal with clearing up contingent entities.
      //
      // ⚠️ It is worth calling out that in theory our `remote` may not have
      // caught up yet and removing local fact could cause a backslide until
      // remote catches up. In practice however memory provider sends subscribed
      // query updates ahead of transaction result on the same socket connection
      // so by this time `remote` should be up to date, which is why we choose
      // to avoid added complexity that would require handling described scenario.
      if (result.error || local.get(fact.of) === fact) {
        local.delete(fact.of);
      }
    }

    return result;
  }

  parse(source: string): Memory.ProviderCommand<Memory.Protocol> {
    return Codec.Receipt.fromString(source);
  }

  onReceive(data: string) {
    return this.writer.write(
      this.inspect({ receive: this.parse(data) }).receive,
    );
  }

  inspect<T>(
    message: T,
  ): T {
    this.inspector?.postMessage({
      ...message,
      time: Date.now(),
    });
    return message;
  }

  handleEvent(event: MessageEvent) {
    // clear if we had timeout pending
    clearTimeout(this.timeoutID);

    switch (event.type) {
      case "message":
        return this.onReceive(event.data);
      case "open":
        return this.onOpen(event.target as WebSocket);
      case "close":
        return this.onDisconnect(event);
      case "error":
        return this.onDisconnect(event);
      case "timeout":
        return this.onTimeout(event.target as WebSocket);
    }
  }
  connect() {
    const { connection } = this;
    // If we already have a connection we remove all the listeners from it.
    if (connection) {
      clearTimeout(this.timeoutID);
      connection.removeEventListener("message", this);
      connection.removeEventListener("open", this);
      connection.removeEventListener("close", this);
      connection.removeEventListener("error", this);
    }

    const webSocketUrl = new URL(this.address.href);
    webSocketUrl.searchParams.set("space", this.workspace);
    const socket = new WebSocket(webSocketUrl.href);
    this.connection = socket;
    // Start a timer so if connection is pending longer then `connectionTimeout`
    // we should abort and retry.
    this.setTimeout();
    socket.addEventListener("message", this);
    socket.addEventListener("open", this);
    socket.addEventListener("close", this);
    socket.addEventListener("error", this);

    this.connectionCount += 1;
  }

  setTimeout() {
    this.timeoutID = setTimeout(
      this.handleEvent,
      this.settings.connectionTimeout,
      { type: "timeout", target: this.connection },
    );
  }

  onTimeout(socket: WebSocket) {
    this.inspect({
      disconnect: {
        reason: "timeout",
        message:
          `Aborting connection after failure to connect in ${this.settings.connectionTimeout}ms`,
      },
    });

    if (this.connection === socket) {
      socket.close();
    }
  }

  async onOpen(socket: WebSocket) {
    const { reader, queue } = this;

    // Report connection to inspector
    this.inspect({
      connect: { attempt: this.connectionCount },
    });

    // If we did have connection
    if (this.connectionCount > 1) {
      for (const local of this.state.values()) {
        for (const query of local.remote.values()) {
          query.reconnect();
        }
      }
    }

    while (this.connection === socket) {
      // First drain the queued commands if we have them.
      for (const command of queue) {
        this.post(command);
        queue.delete(command);
      }

      // Next read next command from the session.
      const next = await reader.read();
      // If session is closed we're done.
      if (next.done) {
        this.close();
      }

      const command = next.value!;

      // Now we make sure that our socket is still a current connection as we
      // may have lost connection while waiting to read a command.
      if (this.connection === socket) {
        this.post(command);
      } // If it is no longer our connection we simply add the command into a
      // queue so it will be send once connection is reopen.
      else {
        this.queue.add(command);
        break;
      }
    }
  }

  post(
    invocation: Memory.UCAN<Memory.ConsumerCommandInvocation<Memory.Protocol>>,
  ) {
    this.inspect({
      send: invocation,
    });
    this.connection!.send(Codec.UCAN.toString(invocation));
  }

  onDisconnect(event: Event) {
    const socket = event.target as WebSocket;
    // If connection is `null` provider was closed and we do nothing on
    // disconnect.
    if (this.connection === socket) {
      // Report disconnection to inspector
      this.inspect({
        disconnect: {
          reason: event.type,
          description: `Disconnected because of the ${event.type}`,
        },
      });

      this.connect();
    }
  }

  close() {
    const { connection } = this;
    this.connection = null;
    if (connection && connection.readyState !== WebSocket.CLOSED) {
      connection.close();
      return RemoteStorageProvider.closed(connection);
    } else {
      return {};
    }
  }

  async destroy(): Promise<void> {
    await this.close();
  }

  /**
   * Creates a promise that succeeds when the socket is closed or fails with
   * the error event if the socket errors.
   */
  static closed(socket: WebSocket) {
    if (socket.readyState === WebSocket.CLOSED) {
      return {};
    } else {
      return new Promise((succeed, fail) => {
        socket.addEventListener(
          "close",
          () => {
            succeed({});
          },
          { once: true },
        );
        socket.addEventListener(
          "error",
          (event) => {
            fail(event);
          },
          { once: true },
        );
      });
    }
  }
  static async opened(socket: WebSocket) {
    if (socket.readyState === WebSocket.CONNECTING) {
      await new Promise((resolve) => {
        socket.addEventListener("open", resolve, { once: true });
        socket.addEventListener("error", resolve, { once: true });
      });
    }

    switch (socket.readyState) {
      case WebSocket.OPEN:
        return socket;
      case WebSocket.CLOSING:
        throw new Error(`Socket is closing`);
      case WebSocket.CLOSED:
        throw new Error(`Socket is closed`);
      default:
        throw new Error(`Socket is in unknown state`);
    }
  }

  getReplica(): string {
    return this.workspace;
  }
}

export interface Subscriber {
  (value: JSONValue | undefined): void;
}

class Subscription<Space extends MemorySpace> {
  reader!: ReadableStreamDefaultReader;
  query!: Memory.QueryView<Space, Protocol<Space>>;
<<<<<<< HEAD
  schemaQuery?: Memory.QueryView<Space, Protocol<Space>>;
=======
  subscription!: ReturnType<typeof this.query.subscribe>;
>>>>>>> 21ed5d5b

  static spawn<Space extends MemorySpace>(
    session: Memory.MemorySpaceSession<Space>,
    selector: Query["args"],
<<<<<<< HEAD
    schemaSelector?: SchemaQuery["args"],
  ) {
    return new Subscription(session, selector, schemaSelector);
=======
    inspector?: BroadcastChannel,
  ) {
    return new Subscription(session, selector, new Set(), inspector);
>>>>>>> 21ed5d5b
  }
  constructor(
    public session: Memory.MemorySpaceSession<Space>,
    public selector: Query["args"],
<<<<<<< HEAD
    public schemaSelector?: SchemaQuery["args"],
    public subscribers: Set<Subscriber> = new Set(),
=======
    public subscribers: Set<Subscriber>,
    public inspector?: BroadcastChannel,
>>>>>>> 21ed5d5b
  ) {
    this.connect();
  }

  // Run an initial query to get the data, then subscribe to get updates
  // In the case of a selector that is a SchemaSelector, we will run the
  // query with the schema selector, but subscribe to updates on the doc
  // with a standard selector.
  connect() {
<<<<<<< HEAD
    if (this.schemaSelector !== undefined) {
      // FIXME hacke
      this.schemaQuery = this.session.querySchema(this.schemaSelector);
      this.schemaQuery.promise.then((result) => {
        // FIXME: Begin debugging
        // console.log("Result of schema query from server: ", result);
        // console.log("schemaSelector was ", this.schemaSelector);
        // if ("ok" in result) {
        //   const success = result["ok"] as Memory.QueryView<
        //     Space,
        //     Protocol<Space>
        //   >;
        //   for (const [k1, v1] of Object.entries(success.selection)) {
        //     for (const [k2, v2] of Object.entries(v1 as Memory.FactSelection)) {
        //       for (const [k3, v3] of Object.entries(v2)) {
        //         for (const [k4, v4] of Object.entries(v3)) {
        //           console.log("schema query internals:", v4.is);
        //         }
        //       }
        //     }
        //   }
        // }
        // FIXME: End debugging
        this.broadcast();
      });
    }
    const query = this.session.query(this.selector as Query["args"]);
    const reader = query.subscribe().getReader();
    this.reader = reader;
    this.query = query;
=======
    const query = this.session.query(this.selector);
    const subscription = query.subscribe();
    this.query = query;
    this.subscription = subscription;
    this.reader = subscription.getReader();
>>>>>>> 21ed5d5b

    // TODO(gozala): Need to do this cleaner, but for now we just
    // broadcast when query returns so cell circuitry picks up changes.
    query.promise.then(() => this.broadcast());
    this.poll();
    return this;
  }
  get value(): JSONValue | undefined {
    return this.query.facts?.[0]?.is;
  }
  get fact() {
    return this.query.facts[0];
  }

  inspect<T>(
    message: T,
  ): T {
    this.inspector?.postMessage({
      ...message,
      time: Date.now(),
    });
    return message;
  }

  broadcast() {
    const { value } = this;
    this.inspector?.postMessage({
      integrate: {
        url: this.subscription.toURL(),
        value,
      },
    });

    for (const subscriber of this.subscribers) {
      subscriber(value);
    }
  }
  async poll() {
    const { reader } = this;
    while (true) {
      const next = await reader.read();
      if (next.done) {
        break;
      } else {
        this.broadcast();
      }
    }
  }

  reconnect() {
    // TODO(gozala): We could make it possible to rerun the subscription
    this.reader.cancel();
    this.connect();
  }

  subscribe(subscriber: Subscriber): Cancel {
    this.subscribers.add(subscriber);
    return () => this.unsubscribe.bind(this, subscriber);
  }
  unsubscribe(subscriber: Subscriber) {
    this.subscribers.delete(subscriber);
  }
}<|MERGE_RESOLUTION|>--- conflicted
+++ resolved
@@ -7,14 +7,11 @@
   MemorySpace,
   Protocol,
   Query,
-<<<<<<< HEAD
+  Result,
   SchemaContext,
   SchemaQuery,
-=======
-  Result,
   Subscribe,
   Transaction,
->>>>>>> 21ed5d5b
   UCAN,
 } from "@commontools/memory/interface";
 import * as Memory from "@commontools/memory/consumer";
@@ -181,6 +178,7 @@
         subscription = Subscription.spawn(
           local.memory,
           { select: { [of]: { [the]: {} } } },
+          undefined,
           inspector,
         );
 
@@ -193,7 +191,7 @@
   }
 
   subscribeSchema(entityId: EntityId, schemaContext: SchemaContext) {
-    const { the } = this;
+    const { the, inspector } = this;
     const of = RemoteStorageProvider.toEntity(entityId);
     const local = this.mount(this.workspace);
     let subscription = local.remote.get(of);
@@ -212,20 +210,11 @@
               },
             },
           },
+          inspector,
         );
 
         // store subscription so it can be reused.
         local.remote.set(of, subscription);
-
-        // Log subscription creation to inspector
-        this.inspector?.postMessage({
-          subscription: {
-            entity: of,
-            subscriberCount: subscription.subscribers.size,
-            totalSubscriptions: local.remote.size,
-          },
-          timestamp: new Date().toISOString(),
-        });
       }
     }
 
@@ -593,35 +582,29 @@
 class Subscription<Space extends MemorySpace> {
   reader!: ReadableStreamDefaultReader;
   query!: Memory.QueryView<Space, Protocol<Space>>;
-<<<<<<< HEAD
+  subscription!: ReturnType<typeof this.query.subscribe>;
   schemaQuery?: Memory.QueryView<Space, Protocol<Space>>;
-=======
-  subscription!: ReturnType<typeof this.query.subscribe>;
->>>>>>> 21ed5d5b
 
   static spawn<Space extends MemorySpace>(
     session: Memory.MemorySpaceSession<Space>,
     selector: Query["args"],
-<<<<<<< HEAD
     schemaSelector?: SchemaQuery["args"],
-  ) {
-    return new Subscription(session, selector, schemaSelector);
-=======
     inspector?: BroadcastChannel,
   ) {
-    return new Subscription(session, selector, new Set(), inspector);
->>>>>>> 21ed5d5b
+    return new Subscription(
+      session,
+      selector,
+      new Set(),
+      schemaSelector,
+      inspector,
+    );
   }
   constructor(
     public session: Memory.MemorySpaceSession<Space>,
     public selector: Query["args"],
-<<<<<<< HEAD
+    public subscribers: Set<Subscriber>,
     public schemaSelector?: SchemaQuery["args"],
-    public subscribers: Set<Subscriber> = new Set(),
-=======
-    public subscribers: Set<Subscriber>,
     public inspector?: BroadcastChannel,
->>>>>>> 21ed5d5b
   ) {
     this.connect();
   }
@@ -631,44 +614,16 @@
   // query with the schema selector, but subscribe to updates on the doc
   // with a standard selector.
   connect() {
-<<<<<<< HEAD
     if (this.schemaSelector !== undefined) {
-      // FIXME hacke
       this.schemaQuery = this.session.querySchema(this.schemaSelector);
       this.schemaQuery.promise.then((result) => {
-        // FIXME: Begin debugging
-        // console.log("Result of schema query from server: ", result);
-        // console.log("schemaSelector was ", this.schemaSelector);
-        // if ("ok" in result) {
-        //   const success = result["ok"] as Memory.QueryView<
-        //     Space,
-        //     Protocol<Space>
-        //   >;
-        //   for (const [k1, v1] of Object.entries(success.selection)) {
-        //     for (const [k2, v2] of Object.entries(v1 as Memory.FactSelection)) {
-        //       for (const [k3, v3] of Object.entries(v2)) {
-        //         for (const [k4, v4] of Object.entries(v3)) {
-        //           console.log("schema query internals:", v4.is);
-        //         }
-        //       }
-        //     }
-        //   }
-        // }
-        // FIXME: End debugging
         this.broadcast();
       });
     }
-    const query = this.session.query(this.selector as Query["args"]);
+    const query = this.session.query(this.selector);
     const reader = query.subscribe().getReader();
+    this.query = query;
     this.reader = reader;
-    this.query = query;
-=======
-    const query = this.session.query(this.selector);
-    const subscription = query.subscribe();
-    this.query = query;
-    this.subscription = subscription;
-    this.reader = subscription.getReader();
->>>>>>> 21ed5d5b
 
     // TODO(gozala): Need to do this cleaner, but for now we just
     // broadcast when query returns so cell circuitry picks up changes.
