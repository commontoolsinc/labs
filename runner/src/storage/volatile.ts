--- conflicted
+++ resolved
@@ -1,17 +1,12 @@
 import type { EntityId } from "@commontools/runner";
 import { log } from "../storage.ts";
-<<<<<<< HEAD
 import {
   BaseStorageProvider,
   type Result,
   type StorageValue,
   type Unit,
 } from "./base.ts";
-=======
-import { BaseStorageProvider, type StorageValue } from "./base.ts";
 import { SchemaContext } from "@commontools/memory/interface";
-import { RemoteStorageProvider } from "./remote.ts";
->>>>>>> 23375fbc
 
 /**
  * Volatile (in-memory) storage provider. Just for testing.
@@ -116,12 +111,8 @@
   sync(
     entityId: EntityId,
     expectedInStorage: boolean = false,
-<<<<<<< HEAD
+    _schemaContext?: SchemaContext,
   ): Promise<Result<Unit, Error>> {
-=======
-    _schemaContext?: SchemaContext,
-  ): Promise<void> {
->>>>>>> 23375fbc
     const spaceStorage = getOrCreateSpaceStorage(this.spaceName);
     const key = JSON.stringify(entityId);
     log(
