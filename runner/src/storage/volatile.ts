import type { EntityId } from "@commontools/runner";
import { log } from "../storage.ts";
import { BaseStorageProvider, type StorageValue } from "./base.ts";
<<<<<<< HEAD
import { SchemaContext } from "@commontools/memory/interface";
=======
import { RemoteStorageProvider } from "./remote.ts";
>>>>>>> 21ed5d5b

/**
 * Volatile (in-memory) storage provider. Just for testing.
 *
 * It doesn't make much sense, since it's just a copy of the volatile docs.
 * But for testing we can create multiple instances that share the memory.
 */
const spaceStorageMap = new Map<string, Map<string, StorageValue>>();
const spaceSubscribersMap = new Map<
  string,
  Set<(key: string, value: StorageValue) => void>
>();

// Helper to get or create storage for a space
function getOrCreateSpaceStorage(spaceName: string): Map<string, StorageValue> {
  if (!spaceStorageMap.has(spaceName)) {
    spaceStorageMap.set(spaceName, new Map<string, StorageValue>());
  }
  return spaceStorageMap.get(spaceName)!;
}

// Helper to get or create subscribers for a space
function getOrCreateSpaceSubscribers(
  spaceName: string,
): Set<(key: string, value: StorageValue) => void> {
  if (!spaceSubscribersMap.has(spaceName)) {
    spaceSubscribersMap.set(spaceName, new Set());
  }
  return spaceSubscribersMap.get(spaceName)!;
}

export class VolatileStorageProvider extends BaseStorageProvider {
  private handleStorageUpdateFn: (key: string, value: any) => void;
  private lastValues = new Map<string, string | undefined>();
  private spaceName: string;

  constructor(spaceName: string = "default") {
    super();
    this.spaceName = spaceName;
    this.handleStorageUpdateFn = this.handleStorageUpdate.bind(this);
    getOrCreateSpaceSubscribers(this.spaceName).add(this.handleStorageUpdateFn);
  }

  private handleStorageUpdate(key: string, value: StorageValue) {
    const valueString = JSON.stringify(value);
    if (this.lastValues.get(key) !== valueString) {
      this.lastValues.set(key, valueString);
      this.notifySubscribers(key, value);
    }
  }

  send<T = any>(
    batch: { entityId: EntityId; value: StorageValue<T> }[],
    doNotNotify: boolean = false, // for testing
  ): Promise<{ ok: object } | { error: Error }> {
    const spaceStorage = getOrCreateSpaceStorage(this.spaceName);
    const spaceSubscribers = getOrCreateSpaceSubscribers(this.spaceName);

    for (const { entityId } of batch) {
      const key = JSON.stringify(entityId);
      const value = spaceStorage.get(key);
      const valueString = JSON.stringify(value);
      // Should only happen because of doNotNotify, this is used to simulate a conflict
      if (value && this.lastValues.get(key) !== valueString) {
        log(() => ["conflict", key, this.lastValues.get(key), valueString]);

        // Simulate storage catching up
        this.lastValues.set(key, valueString);
        this.notifySubscribers(key, value);

        return Promise.resolve({
          // Bare bones ConflictError from RemoteStorageProvider
          // Just what the current storage provider needs to resolve conflicts
          error: {
            name: "ConflictError",
            conflict: {
              of: RemoteStorageProvider.toEntity(entityId),
              actual: { is: value },
            },
          } as unknown as Error,
        });
      }
    }

    for (const { entityId, value } of batch) {
      const key = JSON.stringify(entityId);
      const valueString = JSON.stringify(value);
      if (this.lastValues.get(key) !== valueString) {
        log(() => ["send volatile", this.spaceName, key, valueString]);
        this.lastValues.set(key, valueString);
        spaceStorage.set(key, value);
        if (!doNotNotify) {
          // For testing, this creates a conflict above
          spaceSubscribers.forEach((listener) => listener(key, value));
        }
      }
    }

    return Promise.resolve({ ok: {} });
  }

  sync(
    entityId: EntityId,
    expectedInStorage: boolean = false,
  ): Promise<void> {
    console.log("Called VolatileStorageProvider.sync on ", entityId);
    const spaceStorage = getOrCreateSpaceStorage(this.spaceName);
    const key = JSON.stringify(entityId);
    log(
      () => ["sync volatile", this.spaceName, key, this.lastValues.get(key)],
    );
    if (spaceStorage.has(key)) {
      this.lastValues.set(key, JSON.stringify(spaceStorage.get(key)!));
    } else if (!expectedInStorage) {
      this.lastValues.delete(key);
    }
    return Promise.resolve();
  }

  syncSchema(
    entityId: EntityId,
    _schemaContext: SchemaContext,
    expectedInStorage: boolean = false,
  ): Promise<void> {
    console.log("Called VolatileStorageProvider.syncSchema on ", entityId);
    const spaceStorage = getOrCreateSpaceStorage(this.spaceName);
    const key = JSON.stringify(entityId);
    log(
      () => ["sync volatile", this.spaceName, key, this.lastValues.get(key)],
    );
    if (spaceStorage.has(key)) {
      this.lastValues.set(key, JSON.stringify(spaceStorage.get(key)!));
    } else if (!expectedInStorage) {
      this.lastValues.delete(key);
    }
    return Promise.resolve();
  }

  get<T>(entityId: EntityId): StorageValue<T> | undefined {
    const key = JSON.stringify(entityId);
    log(() => ["get volatile", this.spaceName, key, this.lastValues.get(key)]);
    return this.lastValues.has(key)
      ? (JSON.parse(this.lastValues.get(key)!) as StorageValue)
      : undefined;
  }

  destroy(): Promise<void> {
    const spaceSubscribers = getOrCreateSpaceSubscribers(this.spaceName);
    const spaceStorage = getOrCreateSpaceStorage(this.spaceName);

    spaceSubscribers.delete(this.handleStorageUpdateFn);

    // Only clear this space's storage
    spaceStorage.clear();
    this.subscribers.clear();

    return Promise.resolve();
  }

  getReplica(): string | undefined {
    return undefined;
  }
}<|MERGE_RESOLUTION|>--- conflicted
+++ resolved
@@ -1,11 +1,8 @@
 import type { EntityId } from "@commontools/runner";
 import { log } from "../storage.ts";
 import { BaseStorageProvider, type StorageValue } from "./base.ts";
-<<<<<<< HEAD
 import { SchemaContext } from "@commontools/memory/interface";
-=======
 import { RemoteStorageProvider } from "./remote.ts";
->>>>>>> 21ed5d5b
 
 /**
  * Volatile (in-memory) storage provider. Just for testing.
@@ -111,7 +108,6 @@
     entityId: EntityId,
     expectedInStorage: boolean = false,
   ): Promise<void> {
-    console.log("Called VolatileStorageProvider.sync on ", entityId);
     const spaceStorage = getOrCreateSpaceStorage(this.spaceName);
     const key = JSON.stringify(entityId);
     log(
@@ -130,7 +126,6 @@
     _schemaContext: SchemaContext,
     expectedInStorage: boolean = false,
   ): Promise<void> {
-    console.log("Called VolatileStorageProvider.syncSchema on ", entityId);
     const spaceStorage = getOrCreateSpaceStorage(this.spaceName);
     const key = JSON.stringify(entityId);
     log(
