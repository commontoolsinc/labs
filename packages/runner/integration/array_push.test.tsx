import {
  cell,
  derive,
  h,
  handler,
  JSONSchema,
  NAME,
  recipe,
  UI,
} from "commontools";

const ARRAY_LENGTH=1;

// dummy input schema
const InputSchema = {
  type: "object",
  properties: {},
} as const satisfies JSONSchema;

// define output schema
const OutputSchema = {
  type: "object",
  properties: {
    my_array: {
      type: "array",
      items: {
        type: "object",
        properties: {
          name: { type: "string" },
          value: { type: "number" },
        },
      },
      default: [],
      asCell: true,
    },
    pushHandler: { asStream: true, type: "object", properties: {} },
  },
  required: ["my_array"],
} as const satisfies JSONSchema;

export default recipe(
  InputSchema,
  OutputSchema,
  () => {
    const my_array = cell<{ name: string; value: number }[]>([]);

    // BATCH VERSION - causes "Path must not be empty" errors
    const pushHandler = handler({}, {
      type: "object",
      properties: {
        array: {
          type: "array",
          asCell: true,
          items: {
            type: "object",
            properties: { name: { type: "string" }, value: { type: "number" } },
          },
        },
      },
<<<<<<< HEAD
      required: ["array"],
    }, (_, { array }) => {
      console.log("[pushHandler] Pushing all items at once");
      const itemsToAdd = Array.from({ length: ARRAY_LENGTH }, (_, i) => ({
        name: `Item ${i}`,
        value: i,
      }));
      console.log("[pushHandler] Before push - array:", array);
      console.log("[pushHandler] Items to add:", itemsToAdd);
      array.push(...itemsToAdd);
      //      array.push(itemsToAdd[0]);
      console.log("[pushHandler] After push - array.get():", array.get());
    });

    // const pushHandler = handler(
    //   ({ value }: { value: number }, { array }: { array: { name: string; value: number }[] }) => {
    //     console.log("Pushing value:", value);
    //     array.push({ name: `Item ${value}`, value: value });
    //   },
    // );
=======
      { proxy: true },
    );
>>>>>>> 2e96a25b

    // Return the recipe
    return {
      [NAME]: "array push test",
      [UI]: (
        <div>
          <h3>Array Push Test</h3>
          <p>Array length: {derive(my_array, (arr) => arr.length)}</p>
          <p>
            <ul>
              Current values: {my_array.map((e) => <li>{e.name}</li>)}
            </ul>
          </p>
        </div>
      ),
      my_array,
      pushHandler: pushHandler({ array: my_array }),
    };
  },
);<|MERGE_RESOLUTION|>--- conflicted
+++ resolved
@@ -9,7 +9,7 @@
   UI,
 } from "commontools";
 
-const ARRAY_LENGTH=1;
+const ARRAY_LENGTH = 1;
 
 // dummy input schema
 const InputSchema = {
@@ -57,7 +57,6 @@
           },
         },
       },
-<<<<<<< HEAD
       required: ["array"],
     }, (_, { array }) => {
       console.log("[pushHandler] Pushing all items at once");
@@ -78,10 +77,6 @@
     //     array.push({ name: `Item ${value}`, value: value });
     //   },
     // );
-=======
-      { proxy: true },
-    );
->>>>>>> 2e96a25b
 
     // Return the recipe
     return {
