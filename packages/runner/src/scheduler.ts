import { getLogger } from "@commontools/utils/logger";
import type { MemorySpace, URI } from "@commontools/memory/interface";
import { getTopFrame } from "./builder/recipe.ts";
import { Module, Recipe, TYPE } from "./builder/types.ts";
import type { Cancel } from "./cancel.ts";
import {
  getCellOrThrow,
  isQueryResultForDereferencing,
} from "./query-result-proxy.ts";
import { ConsoleEvent } from "./harness/console.ts";
import type {
  ConsoleHandler,
  ErrorHandler,
  ErrorWithContext,
  IRuntime,
  IScheduler,
} from "./runtime.ts";
import {
  areNormalizedLinksSame,
  type NormalizedFullLink,
} from "./link-utils.ts";
import type {
  IExtendedStorageTransaction,
  IMemorySpaceAddress,
  IStorageSubscription,
  MediaType,
  MemoryAddressPathComponent,
  Metadata,
} from "./storage/interface.ts";
import {
  addressesToPathByEntity,
  arraysOverlap,
  determineTriggeredActions,
  sortAndCompactPaths,
  type SortedAndCompactPaths,
} from "./reactive-dependencies.ts";

const logger = getLogger("scheduler", {
  enabled: false,
  level: "debug",
});

// Re-export types that tests expect from scheduler
export type { ErrorWithContext };

export interface TelemetryAnnotations {
  recipe: Recipe;
  module: Module;
  reads: NormalizedFullLink[];
  writes: NormalizedFullLink[];
}

export type Action = (tx: IExtendedStorageTransaction) => any;
export type AnnotatedAction = Action & TelemetryAnnotations;
export type EventHandler = (tx: IExtendedStorageTransaction, event: any) => any;
export type AnnotatedEventHandler = EventHandler & TelemetryAnnotations;

/**
 * Reactivity log.
 *
 * Used to log reads and writes to docs. Used by scheduler to keep track of
 * dependencies and to topologically sort pending actions before executing them.
 */
export type ReactivityLog = {
  reads: IMemorySpaceAddress[];
  writes: IMemorySpaceAddress[];
};

const ignoreReadForSchedulingMarker: unique symbol = Symbol(
  "ignoreReadForSchedulingMarker",
);

export const ignoreReadForScheduling: Metadata = {
  [ignoreReadForSchedulingMarker]: true,
};

export type SpaceAndURI = `${MemorySpace}/${URI}`;
export type SpaceURIAndType = `${MemorySpace}/${URI}/${MediaType}`;

const MAX_ITERATIONS_PER_RUN = 100;

export class Scheduler implements IScheduler {
  private pending = new Set<Action>();
  private eventQueue: ((tx: IExtendedStorageTransaction) => any)[] = [];
  private eventHandlers: [NormalizedFullLink, EventHandler][] = [];
  private dirty = new Set<SpaceURIAndType>();
  private dependencies = new WeakMap<Action, ReactivityLog>();
  private cancels = new WeakMap<Action, Cancel>();
  private triggers = new Map<SpaceAndURI, Map<Action, SortedAndCompactPaths>>();

  private idlePromises: (() => void)[] = [];
  private loopCounter = new WeakMap<Action, number>();
  private errorHandlers = new Set<ErrorHandler>();
  private consoleHandler: ConsoleHandler;
  private _running: Promise<unknown> | undefined = undefined;
  private scheduled = false;

  get runningPromise(): Promise<unknown> | undefined {
    return this._running;
  }

  set runningPromise(promise: Promise<unknown> | undefined) {
    if (this._running !== undefined) {
      throw new Error(
        "Cannot set running while another promise is in progress",
      );
    }
    if (promise !== undefined) {
      this._running = promise.finally(() => {
        this._running = undefined;
      });
    }
  }

  constructor(
    readonly runtime: IRuntime,
    consoleHandler?: ConsoleHandler,
    errorHandlers?: ErrorHandler[],
  ) {
    this.consoleHandler = consoleHandler ||
      function (_metadata, _method, args) {
        // Default console handler returns arguments unaffected.
        return args;
      };

    if (errorHandlers) {
      errorHandlers.forEach((handler) => this.errorHandlers.add(handler));
    }

    // Subscribe to storage notifications
    this.runtime.storage.subscribe(this.createStorageSubscription());

    // Set up harness event listeners
    this.runtime.harness.addEventListener("console", (e: Event) => {
      // Called synchronously when `console` methods are
      // called within the runtime.
      const { method, args } = e as ConsoleEvent;
      const metadata = getCharmMetadataFromFrame();
      const result = this.consoleHandler(metadata, method, args);
      console[method].apply(console, result);
    });
  }

  schedule(action: Action, log: ReactivityLog): Cancel {
    const reads = this.setDependencies(action, log);
    logger.debug(() => ["Scheduling action:", action, reads]);
    reads.forEach((addr) =>
      this.dirty.add(`${addr.space}/${addr.id}/${addr.type}`)
    );

    this.queueExecution();
    this.pending.add(action);

    return () => this.unschedule(action);
  }

  unschedule(action: Action): void {
    this.cancels.get(action)?.();
    this.cancels.delete(action);
    this.dependencies.delete(action);
    this.pending.delete(action);
  }

  subscribe(action: Action, log: ReactivityLog): Cancel {
    const reads = this.setDependencies(action, log);
    const pathsByEntity = addressesToPathByEntity(reads);

    logger.debug(() => [
      `[SUBSCRIBE] Action: ${action.name || "anonymous"}`,
      `Entities: ${pathsByEntity.size}`,
      `Reads: ${reads.length}`,
    ]);

    const entities = new Set<SpaceAndURI>();

    for (const [spaceAndURI, paths] of pathsByEntity) {
      entities.add(spaceAndURI);
      if (!this.triggers.has(spaceAndURI)) {
        this.triggers.set(spaceAndURI, new Map());
      }
      const pathsWithValues = paths.map((path) =>
        [
          "value",
          ...path,
        ] as readonly MemoryAddressPathComponent[]
      );
      this.triggers.get(spaceAndURI)!.set(action, pathsWithValues);

      logger.debug(() => [
        `[SUBSCRIBE] Registered action for ${spaceAndURI}`,
        `Paths: ${pathsWithValues.map((p) => p.join("/")).join(", ")}`,
      ]);
    }

    this.cancels.set(action, () => {
      logger.debug(() => [
        `[UNSUBSCRIBE] Action: ${action.name || "anonymous"}`,
        `Entities: ${entities.size}`,
      ]);
      for (const spaceAndURI of entities) {
        this.triggers.get(spaceAndURI)?.delete(action);
      }
    });

    return () => this.unschedule(action);
  }

  async run(action: Action): Promise<any> {
    this.runtime.telemetry.submit({
      type: "scheduler.run",
      action,
    });

    logger.debug(() => [
      `[RUN] Starting action: ${action.name || "anonymous"}`,
    ]);

    if (this.runningPromise) await this.runningPromise;

    const tx = this.runtime.edit();

    let result: any;
    this.runningPromise = new Promise((resolve) => {
      const finalizeAction = (error?: unknown) => {
        try {
          if (error) {
            logger.error(() => [
              `[RUN] Action failed: ${action.name || "anonymous"}`,
              `Error: ${error}`,
            ]);
            this.handleError(error as Error, action);
          }
        } finally {
          // Set up reactive subscriptions after the action runs
          // This matches the original scheduler behavior
          tx.commit();
          const log = txToReactivityLog(tx);

          logger.debug(() => [
            `[RUN] Action completed: ${action.name || "anonymous"}`,
            `Reads: ${log.reads.length}`,
            `Writes: ${log.writes.length}`,
          ]);

          this.subscribe(action, log);
          resolve(result);
        }
      };

      try {
        Promise.resolve(action(tx))
          .then((actionResult) => {
            result = actionResult;
            finalizeAction();
          })
          .catch((error) => finalizeAction(error));
      } catch (error) {
        finalizeAction(error);
      }
    });

    return this.runningPromise;
  }

  idle(): Promise<void> {
    return new Promise<void>((resolve) => {
      // NOTE: This relies on the finally clause to set runningPromise to
      // undefined to prevent infinite loops.
      if (this.runningPromise) {
        this.runningPromise.then(() => this.idle().then(resolve));
      } // Once nothing is running, see if more work is queued up. If not, then
      // resolve the idle promise, otherwise add it to the idle promises list
      // that will be resolved once all the work is done.
      else if (this.pending.size === 0 && this.eventQueue.length === 0) {
        resolve();
      } else {
        this.idlePromises.push(resolve);
      }
    });
  }

  queueEvent(eventLink: NormalizedFullLink, event: any): void {
    for (const [link, handler] of this.eventHandlers) {
      if (areNormalizedLinksSame(link, eventLink)) {
        this.queueExecution();
        this.eventQueue.push((tx: IExtendedStorageTransaction) =>
          handler(tx, event)
        );
      }
    }
  }

  addEventHandler(handler: EventHandler, ref: NormalizedFullLink): Cancel {
    this.eventHandlers.push([ref, handler]);
    return () => {
      const index = this.eventHandlers.findIndex(([r, h]) =>
        r === ref && h === handler
      );
      if (index !== -1) this.eventHandlers.splice(index, 1);
    };
  }

  onConsole(fn: ConsoleHandler): void {
    this.consoleHandler = fn;
  }

  onError(fn: ErrorHandler): void {
    this.errorHandlers.add(fn);
  }

  /**
   * Creates and returns a new storage subscription that can be used to receive storage notifications.
   *
   * @returns A new IStorageSubscription instance
   */
  private createStorageSubscription(): IStorageSubscription {
    return {
      next: (notification) => {
        const space = notification.space;

        // Log notification details
        logger.debug(() => [
          `[NOTIFICATION] Type: ${notification.type}`,
          `Space: ${space}`,
          `Has source: ${
            "source" in notification ? notification.source : "none"
          }`,
          `Changes: ${
            "changes" in notification ? [...notification.changes].length : 0
          }`,
        ]);

        if ("changes" in notification) {
          let changeIndex = 0;
          for (const change of notification.changes) {
            changeIndex++;
            logger.debug(() => [
              `[CHANGE ${changeIndex}]`,
              `Address: ${change.address.id}/${change.address.path.join("/")}`,
              `Before: ${JSON.stringify(change.before)}`,
              `After: ${JSON.stringify(change.after)}`,
            ]);
<<<<<<< HEAD
=======
            this.runtime.telemetry.submit({
              type: "cell.update",
              change: change,
            });
>>>>>>> 5980ac2f

            if (change.address.type !== "application/json") {
              logger.debug(() => [
                `[CHANGE ${changeIndex}] Skipping non-JSON type: ${change.address.type}`,
              ]);
              continue;
            }

            const spaceAndURI = `${space}/${change.address.id}` as SpaceAndURI;
            const paths = this.triggers.get(spaceAndURI);

            if (paths) {
              logger.debug(() => [
                `[CHANGE ${changeIndex}] Found ${paths.size} registered actions for ${spaceAndURI}`,
              ]);

              const triggeredActions = determineTriggeredActions(
                paths,
                change.before,
                change.after,
                change.address.path,
              );

              logger.debug(() => [
                `[CHANGE ${changeIndex}] Triggered ${triggeredActions.length} actions`,
              ]);

              for (const action of triggeredActions) {
                logger.debug(() => [
                  `[TRIGGERED] Action for ${spaceAndURI}/${
                    change.address.path.join("/")
                  }`,
                  `Action name: ${action.name || "anonymous"}`,
                ]);
                this.dirty.add(
                  `${spaceAndURI}/${change.address.type}` as SpaceURIAndType,
                );
                this.queueExecution();
                this.pending.add(action);
              }
            } else {
              logger.debug(() => [
                `[CHANGE ${changeIndex}] No registered actions for ${spaceAndURI}`,
              ]);
            }
          }
        }
        return { done: false };
      },
    } satisfies IStorageSubscription;
  }

  private queueExecution(): void {
    if (this.scheduled) return;
    queueMicrotask(() => this.execute());
    this.scheduled = true;
  }

  private setDependencies(
    action: Action,
    log: ReactivityLog,
  ): IMemorySpaceAddress[] {
    const reads = sortAndCompactPaths(log.reads);
    const writes = sortAndCompactPaths(log.writes);
    this.dependencies.set(action, { reads, writes });
    return reads;
  }

  private handleError(error: Error, action: any) {
    const { charmId, spellId, recipeId, space } = getCharmMetadataFromFrame() ??
      {};

    const errorWithContext = error as ErrorWithContext;
    errorWithContext.action = action;
    if (charmId) errorWithContext.charmId = charmId;
    if (spellId) errorWithContext.spellId = spellId;
    if (recipeId) errorWithContext.recipeId = recipeId;
    if (space) errorWithContext.space = space as MemorySpace;

    for (const handler of this.errorHandlers) {
      try {
        handler(errorWithContext);
      } catch (handlerError) {
        console.error("Error in error handler:", handlerError);
      }
    }

    if (this.errorHandlers.size === 0) {
      console.error("Uncaught error in action:", errorWithContext);
    }
  }

  private async execute(): Promise<void> {
    // In case a directly invoked `run` is still running, wait for it to finish.
    if (this.runningPromise) await this.runningPromise;

    // Process next event from the event queue. Will mark more docs as dirty.
    const handler = this.eventQueue.shift();
    if (handler) {
      this.runtime.telemetry.submit({
        type: "scheduler.invocation",
        handler,
      });
      const finalize = (error?: unknown) => {
        try {
          if (error) this.handleError(error as Error, handler);
        } finally {
          tx.commit();
        }
      };
      const tx = this.runtime.edit();

      try {
        this.runningPromise = Promise.resolve(
          this.runtime.harness.invoke(() => handler(tx)),
        ).then(() => finalize()).catch((error) => finalize(error));
        await this.runningPromise;
      } catch (error) {
        finalize(error);
      }
    }

    const order = topologicalSort(
      this.pending,
      this.dependencies,
      this.dirty,
    );

    // Clear pending and dirty sets, and cancel all listeners for docs on already
    // scheduled actions.
    this.pending.clear();
    this.dirty.clear();

    logger.debug(() => [
      `[EXECUTE] Canceling subscriptions for ${order.length} actions before execution`,
    ]);

    for (const fn of order) {
      this.cancels.get(fn)?.();
    }

    // Now run all functions. This will create new listeners to mark docs dirty
    // and schedule the next run.
    for (const fn of order) {
      this.loopCounter.set(fn, (this.loopCounter.get(fn) || 0) + 1);
      if (this.loopCounter.get(fn)! > MAX_ITERATIONS_PER_RUN) {
        this.handleError(
          new Error(
            `Too many iterations: ${this.loopCounter.get(fn)} ${fn.name ?? ""}`,
          ),
          fn,
        );
      } else {
        await this.run(fn);
      }
    }

    if (this.pending.size === 0 && this.eventQueue.length === 0) {
      const promises = this.idlePromises;
      for (const resolve of promises) resolve();
      this.idlePromises.length = 0;
      this.loopCounter = new WeakMap();
      this.scheduled = false;
    } else {
      queueMicrotask(() => this.execute());
    }
  }
}

function topologicalSort(
  actions: Set<Action>,
  dependencies: WeakMap<Action, ReactivityLog>,
  dirty: Set<SpaceAndURI>,
): Action[] {
  const relevantActions = new Set<Action>();
  const graph = new Map<Action, Set<Action>>();
  const inDegree = new Map<Action, number>();

  // First pass: identify relevant actions
  for (const action of actions) {
    const { reads } = dependencies.get(action)!;
    // TODO(seefeld): Keep track of affected paths
    if (reads.length === 0) {
      // Actions with no dependencies are always relevant. Note that they must
      // be manually added to `pending`, which happens only once on `schedule`.
      relevantActions.add(action);
    } else if (
      reads.some((addr) => dirty.has(`${addr.space}/${addr.id}/${addr.type}`))
    ) {
      relevantActions.add(action);
    }
  }

  // Second pass: add downstream actions
  let size;
  do {
    size = relevantActions.size;
    for (const action of actions) {
      if (!relevantActions.has(action)) {
        const { writes } = dependencies.get(action)!;
        for (const write of writes) {
          if (
            Array.from(relevantActions).some((relevantAction) =>
              dependencies
                .get(relevantAction)!
                .reads.some(
                  (addr) =>
                    addr.space === write.space &&
                    addr.id === write.id &&
                    arraysOverlap(write.path, addr.path),
                )
            )
          ) {
            relevantActions.add(action);
            break;
          }
        }
      }
    }
  } while (relevantActions.size > size);

  // Initialize graph and inDegree for relevant actions
  for (const action of relevantActions) {
    graph.set(action, new Set());
    inDegree.set(action, 0);
  }

  // Build the graph
  for (const actionA of relevantActions) {
    const { writes } = dependencies.get(actionA)!;
    const graphA = graph.get(actionA)!;
    for (const write of writes) {
      for (const actionB of relevantActions) {
        if (actionA !== actionB && !graphA.has(actionB)) {
          const { reads } = dependencies.get(actionB)!;
          if (
            reads.some(
              (addr) =>
                addr.space === write.space &&
                addr.id === write.id &&
                arraysOverlap(write.path, addr.path),
            )
          ) {
            graphA.add(actionB);
            inDegree.set(actionB, (inDegree.get(actionB) || 0) + 1);
          }
        }
      }
    }
  }

  // Perform topological sort with cycle handling
  const queue: Action[] = [];
  const result: Action[] = [];
  const visited = new Set<Action>();

  // Add all actions with no dependencies (in-degree 0) to the queue
  for (const [action, degree] of inDegree.entries()) {
    if (degree === 0) {
      queue.push(action);
    }
  }

  while (queue.length > 0 || visited.size < relevantActions.size) {
    if (queue.length === 0) {
      // Handle cycle: choose an unvisited node with the lowest in-degree
      const unvisitedAction = Array.from(relevantActions)
        .filter((action) => !visited.has(action))
        .reduce((a, b) => (inDegree.get(a)! < inDegree.get(b)! ? a : b));
      queue.push(unvisitedAction);
    }

    const current = queue.shift()!;
    if (visited.has(current)) continue;

    result.push(current);
    visited.add(current);

    for (const neighbor of graph.get(current) || []) {
      inDegree.set(neighbor, inDegree.get(neighbor)! - 1);
      if (inDegree.get(neighbor) === 0) {
        queue.push(neighbor);
      }
    }
  }

  return result;
}

export function txToReactivityLog(
  tx: IExtendedStorageTransaction,
): ReactivityLog {
  const log: ReactivityLog = { reads: [], writes: [] };
  for (const activity of tx.journal.activity()) {
    if ("read" in activity && activity.read) {
      if (activity.read.meta?.[ignoreReadForSchedulingMarker]) continue;
      log.reads.push({
        space: activity.read.space,
        id: activity.read.id,
        type: activity.read.type,
        path: activity.read.path.slice(1), // Remove the "value" prefix
      });
    }
    if ("write" in activity && activity.write) {
      log.writes.push({
        space: activity.write.space,
        id: activity.write.id,
        type: activity.write.type,
        path: activity.write.path.slice(1),
      });
    }
  }
  return log;
}

function getCharmMetadataFromFrame(): {
  spellId?: string;
  recipeId?: string;
  space?: string;
  charmId?: string;
} | undefined {
  // TODO(seefeld): This is a rather hacky way to get the context, based on the
  // unsafe_binding pattern. Once we replace that mechanism, let's add nicer
  // abstractions for context here as well.
  const frame = getTopFrame();

  const sourceAsProxy = frame?.unsafe_binding?.materialize([]);

  if (!isQueryResultForDereferencing(sourceAsProxy)) {
    return;
  }
  const result: ReturnType<typeof getCharmMetadataFromFrame> = {};
  const source = getCellOrThrow(sourceAsProxy).asSchema({
    type: "object",
    properties: {
      [TYPE]: { type: "string" },
      spell: { type: "object", asCell: true },
      resultRef: { type: "object", asCell: true },
    },
  });
  result.recipeId = source.get()?.[TYPE];
  const spellCell = source.get()?.spell;
  result.spellId = spellCell?.getAsNormalizedFullLink().id;
  const resultCell = source.get()?.resultRef;
  result.space = source.space;
  result.charmId = JSON.parse(
    JSON.stringify(resultCell?.entityId ?? {}),
  )["/"];
  return result;
}<|MERGE_RESOLUTION|>--- conflicted
+++ resolved
@@ -340,13 +340,10 @@
               `Before: ${JSON.stringify(change.before)}`,
               `After: ${JSON.stringify(change.after)}`,
             ]);
-<<<<<<< HEAD
-=======
             this.runtime.telemetry.submit({
               type: "cell.update",
               change: change,
             });
->>>>>>> 5980ac2f
 
             if (change.address.type !== "application/json") {
               logger.debug(() => [
