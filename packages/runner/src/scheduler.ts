import { getLogger } from "@commontools/utils/logger";
import type { MemorySpace, URI } from "@commontools/memory/interface";
import { getTopFrame } from "./builder/recipe.ts";
import { Module, Recipe, TYPE } from "./builder/types.ts";
import type { Cancel } from "./cancel.ts";
import {
  getCellOrThrow,
  isQueryResultForDereferencing,
} from "./query-result-proxy.ts";
import { ConsoleEvent } from "./harness/console.ts";
import type {
  ConsoleHandler,
  ErrorHandler,
  ErrorWithContext,
  IRuntime,
  IScheduler,
} from "./runtime.ts";
import {
  areNormalizedLinksSame,
  type NormalizedFullLink,
  NormalizedLink,
} from "./link-utils.ts";
import type {
  IExtendedStorageTransaction,
  IMemorySpaceAddress,
  IStorageSubscription,
  MediaType,
  MemoryAddressPathComponent,
  Metadata,
} from "./storage/interface.ts";
import {
  addressesToPathByEntity,
  arraysOverlap,
  determineTriggeredActions,
  sortAndCompactPaths,
  type SortedAndCompactPaths,
} from "./reactive-dependencies.ts";
import { isDebugLink } from "./cell.ts";

const logger = getLogger("scheduler", {
  enabled: false,
  level: "debug",
});

// Re-export types that tests expect from scheduler
export type { ErrorWithContext };

export interface TelemetryAnnotations {
  recipe: Recipe;
  module: Module;
  reads: NormalizedFullLink[];
  writes: NormalizedFullLink[];
}

export type Action = (tx: IExtendedStorageTransaction) => any;
export type AnnotatedAction = Action & TelemetryAnnotations;
export type EventHandler = (tx: IExtendedStorageTransaction, event: any) => any;
export type AnnotatedEventHandler = EventHandler & TelemetryAnnotations;

/**
 * Reactivity log.
 *
 * Used to log reads and writes to docs. Used by scheduler to keep track of
 * dependencies and to topologically sort pending actions before executing them.
 */
export type ReactivityLog = {
  reads: IMemorySpaceAddress[];
  writes: IMemorySpaceAddress[];
};

const ignoreReadForSchedulingMarker: unique symbol = Symbol(
  "ignoreReadForSchedulingMarker",
);

export const ignoreReadForScheduling: Metadata = {
  [ignoreReadForSchedulingMarker]: true,
};

export type SpaceAndURI = `${MemorySpace}/${URI}`;
export type SpaceURIAndType = `${MemorySpace}/${URI}/${MediaType}`;

const MAX_ITERATIONS_PER_RUN = 100;

export class Scheduler implements IScheduler {
  private eventQueue: ((tx: IExtendedStorageTransaction) => any)[] = [];
  private eventHandlers: [NormalizedFullLink, EventHandler][] = [];
<<<<<<< HEAD
  private dirty = new Set<SpaceURIAndType>();
  private dependencies = new Map<Action, ReactivityLog>();
=======

  private pending = new Set<Action>();
  private dependencies = new WeakMap<Action, ReactivityLog>();
>>>>>>> e86dcf5b
  private cancels = new WeakMap<Action, Cancel>();
  private triggers = new Map<SpaceAndURI, Map<Action, SortedAndCompactPaths>>();

  private idlePromises: (() => void)[] = [];
  private loopCounter = new WeakMap<Action, number>();
  private errorHandlers = new Set<ErrorHandler>();
  private consoleHandler: ConsoleHandler;
  private _running: Promise<unknown> | undefined = undefined;
  private scheduled = false;

  get runningPromise(): Promise<unknown> | undefined {
    return this._running;
  }

  set runningPromise(promise: Promise<unknown> | undefined) {
    if (this._running !== undefined) {
      throw new Error(
        "Cannot set running while another promise is in progress",
      );
    }
    if (promise !== undefined) {
      this._running = promise.finally(() => {
        this._running = undefined;
      });
    }
  }

  constructor(
    readonly runtime: IRuntime,
    consoleHandler?: ConsoleHandler,
    errorHandlers?: ErrorHandler[],
  ) {
    this.consoleHandler = consoleHandler ||
      function (_metadata, _method, args) {
        // Default console handler returns arguments unaffected.
        return args;
      };

    if (errorHandlers) {
      errorHandlers.forEach((handler) => this.errorHandlers.add(handler));
    }

    // Subscribe to storage notifications
    this.runtime.storage.subscribe(this.createStorageSubscription());

    // Set up harness event listeners
    this.runtime.harness.addEventListener("console", (e: Event) => {
      // Called synchronously when `console` methods are
      // called within the runtime.
      const { method, args } = e as ConsoleEvent;
      const metadata = getCharmMetadataFromFrame();
      const result = this.consoleHandler(metadata, method, args);
      console[method].apply(console, result);
    });
  }

<<<<<<< HEAD
  schedule(action: Action, log: ReactivityLog): Cancel {
    console.log(
      "called schedule",
    );
    if (isDebugAction(action)) {
      console.log(
        "called schedule",
        (action as any).link.path,
        (action as any).id,
      );
    }
=======
  subscribe(
    action: Action,
    log: ReactivityLog,
    scheduleImmediately: boolean = false,
  ): Cancel {
>>>>>>> e86dcf5b
    const reads = this.setDependencies(action, log);

<<<<<<< HEAD
    this.queueExecution();
    this.pending.add(action);

    return () => {
      console.log("Calling unschedule from schedule's cancel");
      this.unschedule(action);
    };
  }

  unschedule(action: Action): void {
    if (isDebugAction(action)) {
      console.log(
        "called unschedule",
        (action as any).link.path,
        (action as any).id,
        this.dependencies.has(action),
      );
      console.trace();
    }
    this.cancels.get(action)?.();
    this.cancels.delete(action);
    const deleted = this.dependencies.delete(action);
    //console.log("unscheduled", deleted, this.dependencies.size);
    this.pending.delete(action);
  }

  subscribe(action: Action, log: ReactivityLog): Cancel {
    if (isDebugAction(action)) {
      console.log(
        "called subscribe",
        (action as any).link.path,
        (action as any).id,
        this.dependencies.has(action),
      );
      console.trace();
    }
    const reads = this.setDependencies(action, log);
    const pathsByEntity = addressesToPathByEntity(reads);
=======
    logger.debug(
      () => ["Subscribing to action:", action, reads, scheduleImmediately],
    );

    if (scheduleImmediately) {
      this.queueExecution();
      this.pending.add(action);
    } else {
      const pathsByEntity = addressesToPathByEntity(reads);

      logger.debug(() => [
        `[SUBSCRIBE] Action: ${action.name || "anonymous"}`,
        `Entities: ${pathsByEntity.size}`,
        `Reads: ${reads.length}`,
      ]);
>>>>>>> e86dcf5b

      const entities = new Set<SpaceAndURI>();

      for (const [spaceAndURI, paths] of pathsByEntity) {
        entities.add(spaceAndURI);
        if (!this.triggers.has(spaceAndURI)) {
          this.triggers.set(spaceAndURI, new Map());
        }
        const pathsWithValues = paths.map((path) =>
          [
            "value",
            ...path,
          ] as readonly MemoryAddressPathComponent[]
        );
        this.triggers.get(spaceAndURI)!.set(action, pathsWithValues);

        logger.debug(() => [
          `[SUBSCRIBE] Registered action for ${spaceAndURI}`,
          `Paths: ${pathsWithValues.map((p) => p.join("/")).join(", ")}`,
        ]);
      }

      this.cancels.set(action, () => {
        logger.debug(() => [
          `[UNSUBSCRIBE] Action: ${action.name || "anonymous"}`,
          `Entities: ${entities.size}`,
        ]);
        for (const spaceAndURI of entities) {
          this.triggers.get(spaceAndURI)?.delete(action);
        }
      });
    }

    return () => this.unsubscribe(action);
  }

  unsubscribe(action: Action): void {
    this.cancels.get(action)?.();
    this.cancels.delete(action);
    this.dependencies.delete(action);
    this.pending.delete(action);
  }

  async run(action: Action): Promise<any> {
    this.runtime.telemetry.submit({
      type: "scheduler.run",
      action,
    });

    logger.debug(() => [
      `[RUN] Starting action: ${action.name || "anonymous"}`,
    ]);

    if (this.runningPromise) await this.runningPromise;

    const tx = this.runtime.edit();

    let result: any;
    this.runningPromise = new Promise((resolve) => {
      const finalizeAction = (error?: unknown) => {
        try {
          if (error) {
            console.error(error);
            logger.error(() => [
              `[RUN] Action failed: ${action.name || "anonymous"}`,
              `Error: ${error}`,
            ]);
            this.handleError(error as Error, action);
          }
        } finally {
          // Set up new reactive subscriptions after the action runs
          tx.commit();
          const log = txToReactivityLog(tx);

          logger.debug(() => [
            `[RUN] Action completed: ${action.name || "anonymous"}`,
            `Reads: ${log.reads.length}`,
            `Writes: ${log.writes.length}`,
          ]);
          // TODO: maybe hook up this cancel --
          // we clean up the triggers in execute, but need a proper unschedule
          const cancel = this.subscribe(action, log);
          resolve(result);
        }
      };

      try {
        Promise.resolve(action(tx))
          .then((actionResult) => {
            result = actionResult;
            finalizeAction();
          })
          .catch((error) => finalizeAction(error));
      } catch (error) {
        finalizeAction(error);
      }
    });

    return this.runningPromise;
  }

  idle(): Promise<void> {
    return new Promise<void>((resolve) => {
      // NOTE: This relies on the finally clause to set runningPromise to
      // undefined to prevent infinite loops.
      if (this.runningPromise) {
        this.runningPromise.then(() => this.idle().then(resolve));
      } // Once nothing is running, see if more work is queued up. If not, then
      // resolve the idle promise, otherwise add it to the idle promises list
      // that will be resolved once all the work is done.
      else if (this.pending.size === 0 && this.eventQueue.length === 0) {
        resolve();
      } else {
        this.idlePromises.push(resolve);
      }
    });
  }

  queueEvent(eventLink: NormalizedFullLink, event: any): void {
    for (const [link, handler] of this.eventHandlers) {
      if (areNormalizedLinksSame(link, eventLink)) {
        this.queueExecution();
        this.eventQueue.push((tx: IExtendedStorageTransaction) =>
          handler(tx, event)
        );
      }
    }
  }

  addEventHandler(handler: EventHandler, ref: NormalizedFullLink): Cancel {
    this.eventHandlers.push([ref, handler]);
    return () => {
      const index = this.eventHandlers.findIndex(([r, h]) =>
        r === ref && h === handler
      );
      if (index !== -1) this.eventHandlers.splice(index, 1);
    };
  }

  onConsole(fn: ConsoleHandler): void {
    this.consoleHandler = fn;
  }

  onError(fn: ErrorHandler): void {
    this.errorHandlers.add(fn);
  }

  /**
   * Creates and returns a new storage subscription that can be used to receive storage notifications.
   *
   * @returns A new IStorageSubscription instance
   */
  private createStorageSubscription(): IStorageSubscription {
    return {
      next: (notification) => {
        const space = notification.space;

        // Log notification details
        logger.debug(() => [
          `[NOTIFICATION] Type: ${notification.type}`,
          `Space: ${space}`,
          `Has source: ${
            "source" in notification ? notification.source : "none"
          }`,
          `Changes: ${
            "changes" in notification ? [...notification.changes].length : 0
          }`,
        ]);

        if ("changes" in notification) {
          let changeIndex = 0;
          for (const change of notification.changes) {
            changeIndex++;
            logger.debug(() => [
              `[CHANGE ${changeIndex}]`,
              `Address: ${change.address.id}/${change.address.path.join("/")}`,
              `Before: ${JSON.stringify(change.before)}`,
              `After: ${JSON.stringify(change.after)}`,
            ]);
            this.runtime.telemetry.submit({
              type: "cell.update",
              change: change,
            });

            if (change.address.type !== "application/json") {
              logger.debug(() => [
                `[CHANGE ${changeIndex}] Skipping non-JSON type: ${change.address.type}`,
              ]);
              continue;
            }

            const spaceAndURI = `${space}/${change.address.id}` as SpaceAndURI;
            const paths = this.triggers.get(spaceAndURI);

            if (paths) {
              logger.debug(() => [
                `[CHANGE ${changeIndex}] Found ${paths.size} registered actions for ${spaceAndURI}`,
              ]);

              const triggeredActions = determineTriggeredActions(
                paths,
                change.before,
                change.after,
                change.address.path,
              );

              logger.debug(() => [
                `[CHANGE ${changeIndex}] Triggered ${triggeredActions.length} actions`,
              ]);

              for (const action of triggeredActions) {
                logger.debug(() => [
                  `[TRIGGERED] Action for ${spaceAndURI}/${
                    change.address.path.join("/")
                  }`,
                  `Action name: ${action.name || "anonymous"}`,
                ]);
                this.queueExecution();
                this.pending.add(action);
              }
            } else {
              logger.debug(() => [
                `[CHANGE ${changeIndex}] No registered actions for ${spaceAndURI}`,
              ]);
            }
          }
        }
        return { done: false };
      },
    } satisfies IStorageSubscription;
  }

  private queueExecution(): void {
    if (this.scheduled) return;
    queueMicrotask(() => this.execute());
    this.scheduled = true;
  }

  private setDependencies(
    action: Action,
    log: ReactivityLog,
  ): IMemorySpaceAddress[] {
    const reads = sortAndCompactPaths(log.reads);
    const writes = sortAndCompactPaths(log.writes);
    const size = this.dependencies.size;
    this.dependencies.set(action, { reads, writes });
    // console.log(
    //   "scheduled",
    //   size != this.dependencies.size,
    //   this.dependencies.size,
    // );
    return reads;
  }

  private handleError(error: Error, action: any) {
    const { charmId, spellId, recipeId, space } = getCharmMetadataFromFrame() ??
      {};

    const errorWithContext = error as ErrorWithContext;
    errorWithContext.action = action;
    if (charmId) errorWithContext.charmId = charmId;
    if (spellId) errorWithContext.spellId = spellId;
    if (recipeId) errorWithContext.recipeId = recipeId;
    if (space) errorWithContext.space = space as MemorySpace;

    for (const handler of this.errorHandlers) {
      try {
        handler(errorWithContext);
      } catch (handlerError) {
        console.error("Error in error handler:", handlerError);
      }
    }

    if (this.errorHandlers.size === 0) {
      console.error("Uncaught error in action:", errorWithContext);
    }
  }

  private async execute(): Promise<void> {
    // In case a directly invoked `run` is still running, wait for it to finish.
    if (this.runningPromise) await this.runningPromise;

    // Process next event from the event queue.

    // TODO(seefeld): This should maybe run _after_ all pending actions, so it's
    // based on the newest state. OTOH, if it has no dependencies and changes
    // data, then this causes redundant runs. So really we should add this to
    // the topological sort in the right way.
    const handler = this.eventQueue.shift();
    if (handler) {
      this.runtime.telemetry.submit({
        type: "scheduler.invocation",
        handler,
      });
      const finalize = (error?: unknown) => {
        try {
          if (error) this.handleError(error as Error, handler);
        } finally {
          tx.commit();
        }
      };
      const tx = this.runtime.edit();

      try {
        this.runningPromise = Promise.resolve(
          this.runtime.harness.invoke(() => handler(tx)),
        ).then(() => finalize()).catch((error) => finalize(error));
        await this.runningPromise;
      } catch (error) {
        finalize(error);
      }
    }

<<<<<<< HEAD
    const order = topologicalSort(
      this.pending,
      this.dependencies,
      this.dirty,
    );
    const debugActionIds = this.dependencies.keys().filter((action) =>
      isDebugAction(action)
    ).map((action) => (action as any).id);
    console.log("debugActionIds", [...debugActionIds]);
    /// DEBUG
    console.log(
      "Dependencies",
      this.dependencies,
    );
    // const counts = new Map<string, number>();
    // for (const action of this.dependencies.keys()) {
    //   const countKey = ("link" in action)
    //     ? JSON.stringify(action.link)
    //     : "undefined";
    //   counts.set(countKey, (counts.get(countKey) ?? 0) + 1);
    // }
    // for (const countKey of [...counts.keys()]) {
    //   if (counts.get(countKey) === 1) {
    //     counts.delete(countKey);
    //   }
    // }
    // const obj = [...counts.entries().map(([key, value]) => [value, key])];
    // console.log("Counts", obj);

    // Clear pending and dirty sets, and cancel all listeners for docs on already
    // scheduled actions.
    this.pending.clear();
    this.dirty.clear();
=======
    const order = topologicalSort(this.pending, this.dependencies);
>>>>>>> e86dcf5b

    logger.info(() => [
      `[EXECUTE] Canceling subscriptions for ${order.length} actions before execution`,
    ]);

    // Cancel all listeners for docs on already scheduled actions.
    this.pending.clear();
    for (const fn of order) {
<<<<<<< HEAD
      // Cancel the subscription (gets re-established on run)
      this.unschedule(fn);
      //this.cancels.get(fn)?.();
    }

    // Now run all functions. This will create new listeners to mark docs dirty
    // and schedule the next run.
    console.log("order.length", order.length);
=======
      this.unsubscribe(fn);
    }

    // Now run all functions. This will resubscribe actions with their new
    // dependencies.
>>>>>>> e86dcf5b
    for (const fn of order) {
      this.loopCounter.set(fn, (this.loopCounter.get(fn) || 0) + 1);
      if (this.loopCounter.get(fn)! > MAX_ITERATIONS_PER_RUN) {
        this.handleError(
          new Error(
            `Too many iterations: ${this.loopCounter.get(fn)} ${fn.name ?? ""}`,
          ),
          fn,
        );
      } else {
        // we will run, which will call finalizeAction, which will re-establish the subscriptions
        await this.run(fn);
      }
    }

    if (this.pending.size === 0 && this.eventQueue.length === 0) {
      const promises = this.idlePromises;
      for (const resolve of promises) resolve();
      this.idlePromises.length = 0;
      this.loopCounter = new WeakMap();
      this.scheduled = false;
    } else {
      queueMicrotask(() => this.execute());
    }
  }
}

function topologicalSort(
  actions: Set<Action>,
  dependencies: WeakMap<Action, ReactivityLog>,
): Action[] {
  const graph = new Map<Action, Set<Action>>();
  const inDegree = new Map<Action, number>();

  // Initialize graph and inDegree for relevant actions
  for (const action of actions) {
    graph.set(action, new Set());
    inDegree.set(action, 0);
  }

  // Build the graph
  for (const actionA of actions) {
    const { writes } = dependencies.get(actionA)!;
    const graphA = graph.get(actionA)!;
    for (const write of writes) {
      for (const actionB of actions) {
        if (actionA !== actionB && !graphA.has(actionB)) {
          const { reads } = dependencies.get(actionB)!;
          if (
            reads.some(
              (addr) =>
                addr.space === write.space &&
                addr.id === write.id &&
                arraysOverlap(write.path, addr.path),
            )
          ) {
            graphA.add(actionB);
            inDegree.set(actionB, (inDegree.get(actionB) || 0) + 1);
          }
        }
      }
    }
  }

  // Perform topological sort with cycle handling
  const queue: Action[] = [];
  const result: Action[] = [];
  const visited = new Set<Action>();

  // Add all actions with no dependencies (in-degree 0) to the queue
  for (const [action, degree] of inDegree.entries()) {
    if (degree === 0) {
      queue.push(action);
    }
  }

  while (queue.length > 0 || visited.size < actions.size) {
    if (queue.length === 0) {
      // Handle cycle: choose an unvisited node with the lowest in-degree
      const unvisitedAction = Array.from(actions)
        .filter((action) => !visited.has(action))
        .reduce((a, b) => (inDegree.get(a)! < inDegree.get(b)! ? a : b));
      queue.push(unvisitedAction);
    }

    const current = queue.shift()!;
    if (visited.has(current)) continue;

    result.push(current);
    visited.add(current);

    for (const neighbor of graph.get(current) || []) {
      inDegree.set(neighbor, inDegree.get(neighbor)! - 1);
      if (inDegree.get(neighbor) === 0) {
        queue.push(neighbor);
      }
    }
  }

  return result;
}

export function txToReactivityLog(
  tx: IExtendedStorageTransaction,
): ReactivityLog {
  const log: ReactivityLog = { reads: [], writes: [] };
  for (const activity of tx.journal.activity()) {
    if ("read" in activity && activity.read) {
      if (activity.read.meta?.[ignoreReadForSchedulingMarker]) continue;
      log.reads.push({
        space: activity.read.space,
        id: activity.read.id,
        type: activity.read.type,
        path: activity.read.path.slice(1), // Remove the "value" prefix
      });
    }
    if ("write" in activity && activity.write) {
      log.writes.push({
        space: activity.write.space,
        id: activity.write.id,
        type: activity.write.type,
        path: activity.write.path.slice(1),
      });
    }
  }
  return log;
}

function getCharmMetadataFromFrame(): {
  spellId?: string;
  recipeId?: string;
  space?: string;
  charmId?: string;
} | undefined {
  // TODO(seefeld): This is a rather hacky way to get the context, based on the
  // unsafe_binding pattern. Once we replace that mechanism, let's add nicer
  // abstractions for context here as well.
  const frame = getTopFrame();

  const sourceAsProxy = frame?.unsafe_binding?.materialize([]);

  if (!isQueryResultForDereferencing(sourceAsProxy)) {
    return;
  }
  const result: ReturnType<typeof getCharmMetadataFromFrame> = {};
  const source = getCellOrThrow(sourceAsProxy).asSchema({
    type: "object",
    properties: {
      [TYPE]: { type: "string" },
      spell: { type: "object", asCell: true },
      resultRef: { type: "object", asCell: true },
    },
  });
  result.recipeId = source.get()?.[TYPE];
  const spellCell = source.get()?.spell;
  result.spellId = spellCell?.getAsNormalizedFullLink().id;
  const resultCell = source.get()?.resultRef;
  result.space = source.space;
  result.charmId = JSON.parse(
    JSON.stringify(resultCell?.entityId ?? {}),
  )["/"];
  return result;
}

function isDebugAction(action: Action): boolean {
  return ("link" in action) && isDebugLink(action.link as NormalizedLink);
}<|MERGE_RESOLUTION|>--- conflicted
+++ resolved
@@ -84,14 +84,9 @@
 export class Scheduler implements IScheduler {
   private eventQueue: ((tx: IExtendedStorageTransaction) => any)[] = [];
   private eventHandlers: [NormalizedFullLink, EventHandler][] = [];
-<<<<<<< HEAD
-  private dirty = new Set<SpaceURIAndType>();
+
+  private pending = new Set<Action>();
   private dependencies = new Map<Action, ReactivityLog>();
-=======
-
-  private pending = new Set<Action>();
-  private dependencies = new WeakMap<Action, ReactivityLog>();
->>>>>>> e86dcf5b
   private cancels = new WeakMap<Action, Cancel>();
   private triggers = new Map<SpaceAndURI, Map<Action, SortedAndCompactPaths>>();
 
@@ -148,10 +143,13 @@
     });
   }
 
-<<<<<<< HEAD
-  schedule(action: Action, log: ReactivityLog): Cancel {
+  subscribe(
+    action: Action,
+    log: ReactivityLog,
+    scheduleImmediately: boolean = false,
+  ): Cancel {
     console.log(
-      "called schedule",
+      "called subscribe",
     );
     if (isDebugAction(action)) {
       console.log(
@@ -160,55 +158,8 @@
         (action as any).id,
       );
     }
-=======
-  subscribe(
-    action: Action,
-    log: ReactivityLog,
-    scheduleImmediately: boolean = false,
-  ): Cancel {
->>>>>>> e86dcf5b
     const reads = this.setDependencies(action, log);
 
-<<<<<<< HEAD
-    this.queueExecution();
-    this.pending.add(action);
-
-    return () => {
-      console.log("Calling unschedule from schedule's cancel");
-      this.unschedule(action);
-    };
-  }
-
-  unschedule(action: Action): void {
-    if (isDebugAction(action)) {
-      console.log(
-        "called unschedule",
-        (action as any).link.path,
-        (action as any).id,
-        this.dependencies.has(action),
-      );
-      console.trace();
-    }
-    this.cancels.get(action)?.();
-    this.cancels.delete(action);
-    const deleted = this.dependencies.delete(action);
-    //console.log("unscheduled", deleted, this.dependencies.size);
-    this.pending.delete(action);
-  }
-
-  subscribe(action: Action, log: ReactivityLog): Cancel {
-    if (isDebugAction(action)) {
-      console.log(
-        "called subscribe",
-        (action as any).link.path,
-        (action as any).id,
-        this.dependencies.has(action),
-      );
-      console.trace();
-    }
-    const reads = this.setDependencies(action, log);
-    const pathsByEntity = addressesToPathByEntity(reads);
-=======
     logger.debug(
       () => ["Subscribing to action:", action, reads, scheduleImmediately],
     );
@@ -218,13 +169,11 @@
       this.pending.add(action);
     } else {
       const pathsByEntity = addressesToPathByEntity(reads);
-
       logger.debug(() => [
         `[SUBSCRIBE] Action: ${action.name || "anonymous"}`,
         `Entities: ${pathsByEntity.size}`,
         `Reads: ${reads.length}`,
       ]);
->>>>>>> e86dcf5b
 
       const entities = new Set<SpaceAndURI>();
 
@@ -258,13 +207,17 @@
       });
     }
 
-    return () => this.unsubscribe(action);
+    return () => {
+      console.log("Calling unsubscribe from subscribe's cancel");
+      this.unsubscribe(action);
+    };
   }
 
   unsubscribe(action: Action): void {
     this.cancels.get(action)?.();
     this.cancels.delete(action);
-    this.dependencies.delete(action);
+    const deleted = this.dependencies.delete(action);
+    //console.log("unscheduled", deleted, this.dependencies.size);
     this.pending.delete(action);
   }
 
@@ -538,12 +491,7 @@
       }
     }
 
-<<<<<<< HEAD
-    const order = topologicalSort(
-      this.pending,
-      this.dependencies,
-      this.dirty,
-    );
+    const order = topologicalSort(this.pending, this.dependencies);
     const debugActionIds = this.dependencies.keys().filter((action) =>
       isDebugAction(action)
     ).map((action) => (action as any).id);
@@ -553,28 +501,6 @@
       "Dependencies",
       this.dependencies,
     );
-    // const counts = new Map<string, number>();
-    // for (const action of this.dependencies.keys()) {
-    //   const countKey = ("link" in action)
-    //     ? JSON.stringify(action.link)
-    //     : "undefined";
-    //   counts.set(countKey, (counts.get(countKey) ?? 0) + 1);
-    // }
-    // for (const countKey of [...counts.keys()]) {
-    //   if (counts.get(countKey) === 1) {
-    //     counts.delete(countKey);
-    //   }
-    // }
-    // const obj = [...counts.entries().map(([key, value]) => [value, key])];
-    // console.log("Counts", obj);
-
-    // Clear pending and dirty sets, and cancel all listeners for docs on already
-    // scheduled actions.
-    this.pending.clear();
-    this.dirty.clear();
-=======
-    const order = topologicalSort(this.pending, this.dependencies);
->>>>>>> e86dcf5b
 
     logger.info(() => [
       `[EXECUTE] Canceling subscriptions for ${order.length} actions before execution`,
@@ -583,22 +509,12 @@
     // Cancel all listeners for docs on already scheduled actions.
     this.pending.clear();
     for (const fn of order) {
-<<<<<<< HEAD
-      // Cancel the subscription (gets re-established on run)
-      this.unschedule(fn);
-      //this.cancels.get(fn)?.();
-    }
-
-    // Now run all functions. This will create new listeners to mark docs dirty
-    // and schedule the next run.
-    console.log("order.length", order.length);
-=======
       this.unsubscribe(fn);
     }
 
     // Now run all functions. This will resubscribe actions with their new
     // dependencies.
->>>>>>> e86dcf5b
+    console.log("order.length", order.length);
     for (const fn of order) {
       this.loopCounter.set(fn, (this.loopCounter.get(fn) || 0) + 1);
       if (this.loopCounter.get(fn)! > MAX_ITERATIONS_PER_RUN) {
