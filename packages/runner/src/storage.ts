--- conflicted
+++ resolved
@@ -10,16 +10,11 @@
 import { type AddCancel, type Cancel, useCancelGroup } from "./cancel.ts";
 import { Cell, isCell, isStream } from "./cell.ts";
 import { type DocImpl, isDoc } from "./doc.ts";
-<<<<<<< HEAD
 import { type EntityId, entityIdStr } from "./doc-map.ts";
-=======
->>>>>>> 9a3e9945
 import {
   getCellLinkOrThrow,
   isQueryResultForDereferencing,
 } from "./query-result-proxy.ts";
-import { type EntityId } from "./doc-map.ts";
-import { isLink, parseLink } from "./link-utils.ts";
 import type {
   IStorageManager,
   IStorageProvider,
@@ -27,9 +22,10 @@
   StorageValue,
 } from "./storage/interface.ts";
 import { log } from "./log.ts";
-import type { IDocumentMap, IRuntime, IStorage } from "./runtime.ts";
+import type { IRuntime, IStorage } from "./runtime.ts";
 import { DocObjectManager, querySchema } from "./storage/query.ts";
 import { deepEqual } from "./path-utils.ts";
+import { isLink, parseLink } from "./link-utils.ts";
 export type { Labels, MemorySpace };
 
 /**
@@ -206,7 +202,6 @@
       schemaContext,
     );
 
-<<<<<<< HEAD
     if (result.error) {
       // This will be a decoupled doc that is not persisted and cannot be edited
       doc.ephemeral = true;
@@ -290,37 +285,10 @@
           const newValue = Storage._cellLinkFromJSON(
             newDoc,
             storageValue,
-            this.runtime.documentMap,
-=======
-    // Traverse the value and for each doc reference, make sure it's persisted.
-    // This is done recursively.
-    const traverse = (value: Readonly<any>): any => {
-      // If it's a link, add it as dependency and convert it to a sigil link
-      if (isLink(value)) {
-        const link = parseLink(value, doc.asCell());
-        const cell = this.runtime.getCellFromLink(link);
-        dependencies.add(this._ensureIsSynced(cell));
-
-        // Don't convert to sigil link here, as we plan to remove this whole
-        // transformation soon. So return value instead of creating a sigil
-        // link. Roundtripping through JSON converts all Cells and Docs to a
-        // serializable format.
-        if (isQueryResultForDereferencing(value)) {
-          value = getCellLinkOrThrow(value);
-        }
-        return JSON.parse(JSON.stringify(value));
-      } else if (isRecord(value)) {
-        if (Array.isArray(value)) {
-          return value.map(traverse);
-        } else {
-          return Object.fromEntries(
-            Object.entries(value as Record<string, any>)
-              .map(([key, value]) => [key, traverse(value)]),
->>>>>>> 9a3e9945
+            this.runtime,
           );
           newDoc.send(newValue.value);
         }
-<<<<<<< HEAD
         // We can only set the source if it hasn't been set
         if (
           storageValue.source !== undefined && newDoc.sourceCell === undefined
@@ -340,20 +308,6 @@
         // Add to the set of writes
         valuesToSend.push({ entityId: entityId, value: docValue });
       }
-=======
-      } else return value;
-    };
-
-    // Add source doc as dependent doc
-    if (doc.sourceCell) dependencies.add(this._ensureIsSynced(doc.sourceCell));
-
-    // Convert all doc references to ids and remember as dependent docs
-    const value: StorageValue = {
-      value: traverse(doc.get()),
-      source: doc.sourceCell?.entityId,
-      ...(labels !== undefined) ? { labels: labels } : {},
-    };
->>>>>>> 9a3e9945
 
       // Any updates to these docs should be sent to storage, and any update
       // in storage should be used to update these docs.
@@ -375,7 +329,7 @@
   private static _cellLinkFromJSON<T>(
     doc: DocImpl<T>,
     storageValue: StorageValue<JSONValue>,
-    documentMap: IDocumentMap,
+    runtime: IRuntime,
   ): StorageValue<any> {
     // Helper function that converts a JSONValue into an object where the
     // cell links have been replaced with DocImpl objects.
@@ -384,40 +338,27 @@
         return value;
       } else if (isLink(value)) {
         const link = parseLink(value, doc.asCell());
-        const cell = this.runtime.getCellFromLink(link);
-
-        // If the doc is not yet loaded, load it. As it's referenced in
-        // something that came from storage, the id is known in storage and so
-        // we have to wait for it to load. Hence true as second parameter.
-        dependencies.add(this._ensureIsSynced(cell));
+        const cell = runtime.getCellFromLink(link);
 
         // We don't convert here as we plan to remove this whole transformation
         // soon. So return value instead of creating a sigil link.
         return value;
       } else if ("cell" in value && "path" in value) {
-        // If we see a doc link an id, then we sync the mentioned doc.
+        // If we see a doc link with just an id, then we replace it with
+        // the actual doc:
         if (
           isRecord(value.cell) &&
           "/" in value.cell &&
           Array.isArray(value.path)
         ) {
-<<<<<<< HEAD
           // Any dependent docs that we expected should already be loaded,
           // so we can just grab them from the runtime's document map.
           // If they aren't available, then leave the link in its raw form.
-          const dependency = documentMap.getDocByEntityId(
-=======
-          // If we had a classification earlier, carry it to the dependent object
-          const valueSchema = (label !== undefined)
-            ? this.runtime.cfc.schemaWithLub(value.schema ?? {}, label)
-            : value.schema;
-          const dependency = this._ensureIsSyncedById(
->>>>>>> 9a3e9945
+          const dependency = runtime.documentMap.getDocByEntityId(
             doc.space,
             value.cell as { "/": string },
             false,
           );
-<<<<<<< HEAD
           if (dependency === undefined) {
             console.warn(
               "No match found for",
@@ -433,13 +374,10 @@
           // still need to connect the dependent docs to the Provider's data.
           // return value;
           return { ...value, cell: dependency };
-=======
-          dependencies.add(dependency);
->>>>>>> 9a3e9945
         } else {
           console.warn("unexpected doc link", value);
-        }
-        return value;
+          return value;
+        }
       } else if (Array.isArray(value)) {
         return value.map(traverse);
       } else {
@@ -471,23 +409,18 @@
       value: Readonly<any>,
     ): JSONValue => {
       // If it's a doc, make it a doc link -- we'll swap this for json below
-      if (isDoc(value)) value = { cell: value, path: [] } satisfies CellLink;
-
-      // If it's a query result proxy, make it a doc link
-      if (isQueryResultForDereferencing(value)) {
-        value = getCellLinkOrThrow(value);
-      }
-
-      // If it's a doc link, convert it to a doc link with an id
-      if (isCellLink(value)) {
-        return {
-          ...value,
-          path: value.path.map((pk) => pk.toString()),
-          cell: value.cell.toJSON!()!, /* = the id */
-        };
+      if (isLink(value)) {
+        // Don't convert to sigil link here, as we plan to remove this whole
+        // transformation soon. So return value instead of creating a sigil
+        // link. Roundtripping through JSON converts all Cells and Docs to a
+        // serializable format.
+        if (isQueryResultForDereferencing(value)) {
+          value = getCellLinkOrThrow(value);
+        }
+        return JSON.parse(JSON.stringify(value));
       } else if (isRecord(value)) {
         if (Array.isArray(value)) {
-          return value.map((val, _index) => traverse(val));
+          return value.map((val) => traverse(val));
         } else {
           return Object.fromEntries(
             Object.entries(value).map(([key, val]: [PropertyKey, any]) => [
@@ -502,8 +435,8 @@
     // Convert all doc references to ids and remember as dependent docs
     const newValue: StorageValue<JSONValue> = {
       value: traverse(doc.get() as Readonly<any>),
-      ...(doc.sourceCell !== undefined)
-        ? { source: doc.sourceCell.toJSON() }
+      ...(doc.sourceCell?.entityId !== undefined)
+        ? { source: doc.sourceCell.entityId }
         : {},
       ...(labels !== undefined) ? { labels: labels } : {},
     };
@@ -593,7 +526,7 @@
         const newValue = Storage._cellLinkFromJSON(
           doc,
           storageValue,
-          this.runtime.documentMap,
+          this.runtime,
         );
         if (!deepEqual(newValue.value, doc.get())) {
           // values differ
