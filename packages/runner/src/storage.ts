--- conflicted
+++ resolved
@@ -398,19 +398,12 @@
           Array.isArray(value.path)
         ) {
           // If we had a classification earlier, carry it to the dependent object
-<<<<<<< HEAD
           if (label !== undefined) {
             value.schema = this.runtime.cfc.schemaWithLub(
               value.schema ?? {},
               label,
             );
           }
-=======
-          // We can't modify value.schema directly (that needs to go through changes)
-          const valueSchema = (label !== undefined)
-            ? this.cfc.schemaWithLub(value.schema ?? {}, label)
-            : value.schema;
->>>>>>> 406019b1
           // If the doc is not yet loaded, load it. As it's referenced in
           // something that came from storage, the id is known in storage and so
           // we have to wait for it to load. Hence true as second parameter.
