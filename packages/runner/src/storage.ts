import { refer } from "merkle-reference";
import { Immutable, isRecord } from "@commontools/utils/types";
import type {
  JSONValue,
  MemorySpace,
  SchemaContext,
  SchemaPathSelector,
} from "@commontools/memory/interface";
import { type AddCancel, type Cancel, useCancelGroup } from "./cancel.ts";
import { type Cell, isCell } from "./cell.ts";
import { type DocImpl, isDoc } from "./doc.ts";
import type {
  IExtendedStorageTransaction,
  IStorageManager,
  IStorageProvider,
  IStorageSubscription,
  Labels,
  StorageNotification,
  StorageValue,
  URI,
} from "./storage/interface.ts";
import { log } from "./log.ts";
import type { IRuntime, IStorage } from "./runtime.ts";
import { DocObjectManager, querySchema } from "./storage/query.ts";
import { deepEqual } from "./path-utils.ts";
import {
  getCellOrThrow,
  isQueryResultForDereferencing,
} from "./query-result-proxy.ts";
import { isLink } from "./link-utils.ts";
import {
  ExtendedStorageTransaction,
  ShimStorageManager,
} from "./storage/transaction-shim.ts";
import type { EntityId } from "./doc-map.ts";
export type { Labels, MemorySpace };

/**
 * Storage implementation.
 *
 * Life-cycle of a doc: (1) not known to storage – a doc might just be a
 *  temporary doc, e.g. holding input bindings or so (2) known to storage, but
 *  not yet loaded – we know about the doc, but don't have the data yet. (3)
 *  Once loaded, if there was data in storage, we overwrite the current value of
 *  the doc, and if there was no data in storage, we use the current value of
 *  the doc and write it to storage. (4) The doc is subscribed to updates from
 *  storage and docs, and each time the doc changes, the new value is written
 *  to storage, and vice versa.
 *
 * But reading and writing don't happen in one step: We follow all doc
 * references and make sure all docs are loaded before we start writing. This
 * is recursive, so if doc A references doc B, and doc B references doc C,
 * then doc C will also be loaded when we process doc A. We might receive
 * updates for docs (either locally or from storage), while we wait for the
 * docs to load, and this might introduce more dependencies, and we'll pick
 * those up as well. For now, we wait until we reach a stable point, i.e. no
 * loading docs pending, but we might instead want to eventually queue up
 * changes instead.
 *
 * Following references depends on the direction of the write: When writing from
 * a doc to storage, we turn doc references into ids. When writing from
 * storage to a doc, we turn ids into doc references.
 *
 * In the future we should be smarter about whether the local state or remote
 * state is more up to date. For now we assume that the remote state is always
 * more current. The idea is that the local state is optimistically executing
 * on possibly stale state, while if there is something in storage, another node
 * is probably already further ahead.
 */
export class Storage implements IStorage {
  // Map from space to storage provider. TODO(seefeld): Push spaces to storage
  // providers.
  private storageProviders = new Map<string, IStorageProvider>();

  // Any doc here is being synced or in the process of spinning up syncing.
  private loadingPromises = new Map<string, Promise<Cell<any>>>();
  // Resolves for the promises above.
  private loadingResolves = new Map<string, (doc: Cell<any>) => void>();

  // We'll also keep track of the subscriptions for the docs.
  // These don't care about schema, and use the combination of the space and
  // uri as the key.
  private storageToDocSubs = new Map<string, Cancel>();
  private docToStorageSubs = new Map<string, Cancel>();

  // Tracks promises returned by storage updates.
  private docToStoragePromises = new Set<Promise<any>>();
  // Track the docs that have changes that need to be sent.
  // They will be removed from here as soon as we call send, but they will
  // still be in the docToStoragePromises until the send returns.
  private dirtyDocs = new Set<string>();
  // Track active _updateDoc operations to prevent race conditions
  private activeUpdateFromStorageCount = 0;
  private updateFromStoragePromise: Promise<void> | undefined;
  private _updateFromStorageResolver: (() => void) | undefined;

  private shimStorageManager: ShimStorageManager | undefined;

  private cancel: Cancel;
  private addCancel: AddCancel;

  constructor(
    readonly runtime: IRuntime,
    private readonly storageManager: IStorageManager,
    private readonly useStorageManagerTransactions: boolean,
  ) {
    const [cancel, addCancel] = useCancelGroup();
    this.cancel = cancel;
    this.addCancel = addCancel;

    if (!this.useStorageManagerTransactions) {
      this.shimStorageManager = new ShimStorageManager(this.runtime);
    }
  }

  /**
   * Creates a storage transaction that can be used to read / write data into
   * locally replicated memory spaces. Transaction allows reading from many
   * multiple spaces but writing only to one space.
   */
  edit(): IExtendedStorageTransaction {
    // Use transaction API from storage manager if enabled, otherwise
    // use a shim.
    const transaction = this.useStorageManagerTransactions
      ? this.storageManager.edit()
      : this.shimStorageManager!.edit();

    return new ExtendedStorageTransaction(transaction);
  }

  /**
   * Subscribe to storage notifications.
   *
   * @param subscription - The subscription to subscribe to.
   */
  subscribe(subscription: IStorageSubscription) {
    if (this.useStorageManagerTransactions) {
      this.storageManager.subscribe(subscription);
    } else {
      this.shimStorageManager!.subscribe(subscription);
    }
  }

  shimNotifySubscribers(notification: StorageNotification) {
    this.shimStorageManager?.notifySubscribers(notification);
  }

  get shim(): boolean {
    return !this.useStorageManagerTransactions;
  }

  /**
   * Load cell from storage. Will also subscribe to new changes.
   *
   * TODO(seefeld): Should this return a `Cell` instead? Or just an empty promise?
   */
  async syncCell<T = any>(
    cell: Cell<any>,
    expectedInStorage?: boolean,
    schemaContext?: SchemaContext,
  ): Promise<Cell<T>> {
    // If we aren't overriding the schema context, and we have a schema in the cell, use that
    if (
      schemaContext === undefined && isCell(cell) &&
      cell.schema !== undefined
    ) {
      schemaContext = {
        schema: cell.schema,
        rootSchema: (cell.rootSchema !== undefined)
          ? cell.rootSchema
          : cell.schema,
      };
    }

    if (!this.shim) {
      const { space, id } = cell.getAsNormalizedFullLink();
      const storageProvider = this._getStorageProviderForSpace(space);
      await storageProvider.sync(id, false, schemaContext);
      return cell;
    }

    const doc = cell.getDoc();
    if (!isDoc(doc)) {
      throw new Error("Invalid subject: " + JSON.stringify(doc));
    }
    if (!doc.entityId) throw new Error("Doc has no entity ID");

    // If the doc is ephemeral, we don't need to load it from storage. We still
    // add it to the map of known docs, so that we don't try to keep loading
    // it.
    if (doc.ephemeral) return cell;

    const syncKey = Storage._getSyncKey(doc, schemaContext);
    // If the doc/schema pair is already loading, await that promise
    if (this.loadingPromises.has(syncKey)) {
      return this.loadingPromises.get(syncKey)!;
    }

    // Set up a promise, so that we can notify other syncCell callers when our
    // results are ready.
    const { promise, resolve } = Promise.withResolvers<Cell<T>>();
    this.loadingPromises.set(syncKey, promise);
    this.loadingResolves.set(syncKey, resolve);

    // Start loading the doc and save the promise so we don't have more than one
    // caller loading this doc.
    const storageProvider = this._getStorageProviderForSpace(doc.space);
    const uri = Storage.toURI(doc.entityId);

    const result = await storageProvider.sync(uri, false, schemaContext);
    if (result.error) {
      // This will be a decoupled doc that is not persisted and cannot be edited
      doc.ephemeral = true;
      doc.freeze("loading error");
    } else {
      await this._integrateResult(doc, storageProvider, schemaContext);
    }
    this.loadingResolves.get(syncKey)?.(cell);
    this.loadingResolves.delete(syncKey);
    this.loadingPromises.delete(syncKey);
    return cell;
  }

  async synced(): Promise<void> {
    await Promise.all([
      ...this.loadingPromises.values(),
      ...this.docToStoragePromises.values(),
    ]);
    return;
  }

  async cancelAll(): Promise<void> {
    await Promise.all(
      Array.from(this.storageProviders.values()).map((provider) =>
        provider.destroy()
      ),
    );
    this.loadingPromises.clear();
    this.loadingResolves.clear();
    this.storageToDocSubs.clear();
    this.docToStorageSubs.clear();
    this.docToStoragePromises.clear();
    this.dirtyDocs.clear();
    this.activeUpdateFromStorageCount = 0;
    this.updateFromStoragePromise = undefined;
    this._updateFromStorageResolver = undefined;
    this.cancel();
  }

  private _getStorageProviderForSpace(space: MemorySpace): IStorageProvider {
    if (!space) throw new Error("No space set");

    let provider = this.storageProviders.get(space);

    if (!provider) {
      provider = this.storageManager.open(space);
      this.storageProviders.set(space, provider);
    }
    return provider;
  }

  // Given a doc and a schema context, return a string that can be used as a map key
  private static _getSyncKey(doc: DocImpl<any>, schemaContext?: SchemaContext) {
    // I use SchemaPathSelector here instead of just SchemaContext because
    // it's the more general way to load a doc.
    const selector: SchemaPathSelector = {
      path: [],
      schemaContext: schemaContext,
    };
    const selectorRef = refer(JSON.stringify(selector)).toString();
    const docId = Storage.toURI(doc.entityId);
    return `${doc.space}/${docId}/application/json?${selectorRef}`;
  }

  // After attempting to load the relevant documents from storage, we can
  // create any docs needed, and tie the storage and doc together.
  private async _integrateResult<T>(
    doc: DocImpl<T>,
    storageProvider: IStorageProvider,
    schemaContext?: SchemaContext,
  ): Promise<URI[]> {
    // Don't update docs while they might be updating.
    await this.runtime.scheduler.idle();
    // Don't update docs while we have pending writes to storage
    await Promise.all(this.docToStoragePromises);

    // Run a schema query against our local content, so we can either send
    // the set of linked docs, or load them.
    const uri = Storage.toURI(doc.entityId);
    const { missing, loaded, selected } = this._queryLocal(
      doc.space,
      uri,
      storageProvider,
      schemaContext,
    );
    // Ignore any entries that aren't json. We typically have the
    // per-space transaction entry, and may have labels.
    // We'll also ensure we're only dealing with the entity ids that will
    // be managed in our document map.
    const uris = loaded.values().map((valueEntry) => valueEntry.source)
      .filter((docAddr) =>
        docAddr.the === "application/json" && docAddr.of.startsWith("of:")
      ).map((docAddr) => docAddr.of).toArray();

    // It's ok to be missing the primary record (this is the case when we are
    // creating it for the first time).
    if (
      missing.length === 1 &&
      missing[0].of === uri
    ) {
      uris.push(missing[0].of);
      // } else if (missing.length > 1) {
      //   console.debug("missing", missing);
    }

    const docMap = this.runtime.documentMap;
    // First, make sure we have all these docs in the runtime document map
    // This should also handle the source docs, since they will be included
    // in our query result.
    for (const uri of uris) {
      docMap.getDocByEntityId(doc.space, uri, true);
    }
    // Any objects that aren't on the server may need to be sent there.
    const valuesToSend: { uri: URI; value: StorageValue<JSONValue> }[] = [];
    // Now make another pass. At this point, we can leave any docs that aren't
    // in the DocumentMap alone, but set the cell to the DocImpl for the ones
    // that are present.
    // This does not preserve any dependency order like the topological sort
    // does, but I don't think we need to do this anymore.
    // I use the storage provider to get the nursery version if it's more recent.
    // This makes it so if I have local changes, they aren't lost.
    for (const uri of uris) {
      const storageValue = storageProvider.get<JSONValue>(uri);
      const newDoc = docMap.getDocByEntityId(doc.space, uri, false)!;
      // We don't need to hook up ephemeral docs
      if (newDoc.ephemeral) {
        console.log(
          "Found link to ephemeral doc",
          uri,
          "from",
          Storage.toURI(doc.entityId),
        );
        continue;
      }
      // NOTE(@ubik2): I can't recall if a retraction will come over as a missing isValue.
      // We may still be doing the "value" wrapping in the network protocol, even though
      // that's not what they look like on the server. Not urgent, since we don't do
      // retractions right now.
      // TODO(@ubik2): this shares too much logic with the functions in
      // _subscribeToChanges
      const docValue = Storage._cellLinkToJSON(newDoc);
      if (storageValue !== undefined) {
        // The object exists on the server, so push its value to the doc
        // unless we already have the same contents.
        if (!deepEqual(storageValue.value, docValue.value)) {
          // Copy the value in storage to the doc
          const newValue = JSON.parse(JSON.stringify(storageValue.value));
          newDoc.send(newValue);
        }
        // We can only set the source if it hasn't been set
        if (
          storageValue.source !== undefined && newDoc.sourceCell === undefined
        ) {
          newDoc.sourceCell = this.runtime.documentMap.getDocByEntityId(
            doc.space,
            storageValue.source,
            false,
          );
          if (newDoc.sourceCell === undefined) {
            console.warn("Failed to set source cell");
          }
        }
      } else {
        // The object doesn't exist in storage, but it does in the doc map
        // TODO(@ubik2): investigate labels
        // Copy the value in doc for storage, and add to the set of writes
        valuesToSend.push({ uri: uri, value: docValue });
      }

      // Any updates to these docs should be sent to storage, and any update
      // in storage should be used to update these docs.
      this._subscribeToChanges(newDoc);
    }
    if (valuesToSend.length > 0) {
      // Don't worry about redundant sends, since the provider handles that.
      const result = await storageProvider.send(valuesToSend);
      if (result.error) {
        console.warn("Failed to write objects");
        return [];
      }
    }
    return uris;
  }
  // We need to call this for all the docs that will be part of this transaction
  // This goes through the document and converts the DocImpls in CellLink objects
  // to plain JSON links instead.
  private static _cellLinkToJSON<T>(
    doc: DocImpl<T>,
    labels?: Labels,
  ): StorageValue<JSONValue> {
    // Traverse the value and for each doc reference, make sure it's
    // converted to JSON. This is done recursively.
    const traverse = (
      value: Readonly<any>,
    ): JSONValue => {
      // If it's a doc, make it a doc link -- we'll swap this for json below
      if (isLink(value)) {
        // Don't convert to sigil link here, as we plan to remove this whole
        // transformation soon. So return value instead of creating a sigil
        // link. Roundtripping through JSON converts all Cells and Docs to a
        // serializable format.
        if (isQueryResultForDereferencing(value)) {
          value = getCellOrThrow(value);
        }
        return JSON.parse(JSON.stringify(value));
      } else if (isRecord(value)) {
        if (Array.isArray(value)) {
          return value.map((val) => traverse(val));
        } else {
          return Object.fromEntries(
            Object.entries(value).map(([key, val]: [PropertyKey, any]) => [
              key.toString(),
              traverse(val),
            ]),
          );
        }
      } else return value;
    };

    // Convert all doc references to ids and remember as dependent docs
    const newValue: StorageValue<JSONValue> = {
      value: traverse(doc.get() as Immutable<any>),
      ...(doc.sourceCell?.entityId !== undefined)
        ? { source: doc.sourceCell.entityId }
        : {},
      ...(labels !== undefined) ? { labels: labels } : {},
    };

    return newValue;
  }

  // Run a query locally against either the docmap or the storageprovider
  // We use a default schemaContext of true to behave like the old style
  // full traversal when we don't have a schema.
  private _queryLocal(
    space: MemorySpace,
    uri: URI,
    storageProvider: IStorageProvider,
    schemaContext: SchemaContext = { schema: true, rootSchema: true },
  ) {
    const manager = new DocObjectManager(
      space,
      storageProvider,
      this.runtime.documentMap,
      Storage._cellLinkToJSON,
    );
    const docAddress = { of: uri, the: "application/json" };
    const selector = { path: [], schemaContext: schemaContext };
    return querySchema(selector, [], docAddress, manager);
  }

  // Update storage with the new doc value
  private _updateStorage(
    doc: DocImpl<any>,
    value: StorageValue<JSONValue | undefined>,
    labels: Labels | undefined,
  ) {
    log(
      () => [
        "got from doc",
        JSON.stringify(doc.entityId),
        JSON.stringify(value),
      ],
    );
    const uri = Storage.toURI(doc.entityId);
    const storageValue = Storage._cellLinkToJSON(doc, labels);
    const existingValue = this._getStorageProviderForSpace(doc.space).get<
      JSONValue
    >(uri);
    // If our value is the same as what storage has, we don't need to do anything.
    if (deepEqual(storageValue, existingValue)) {
      return;
    }

    // Track these promises for our synced call.
    // We may have linked docs that storage doesn't know about
    const storageProvider = this._getStorageProviderForSpace(doc.space);
    const { missing } = this._queryLocal(doc.space, uri, storageProvider);
    // Any missing docs need to be linked up
    for (const factAddress of missing) {
      // missing docs have been created in our doc map, but storage doesn't
      // know anything about them.
      // TODO(@ubik2) I've lost the schema here
      const linkedDoc = this.runtime.documentMap.getDocByEntityId(
        doc.space,
        factAddress.of,
      );
      // we don't need to await this, since by the time we've resolved our
      // docToStoragePromise, we'll have added the loadingPromise.
      this.syncCell(linkedDoc.asCell());
    }

    // If we're already dirty, we don't need to add a promise
    const docKey = `${doc.space}/${uri}`;
    if (this.dirtyDocs.has(docKey)) {
      return;
    }
    this.dirtyDocs.add(docKey);
    const docToStoragePromise = this._sendDocValue(doc, labels);
    this.docToStoragePromises.add(docToStoragePromise);
    docToStoragePromise.finally(() =>
      this.docToStoragePromises.delete(docToStoragePromise)
    );
  }

  private async _sendDocValue(doc: DocImpl<unknown>, labels?: Labels) {
    await this.runtime.idle();

    // Wait for all _updateDoc operations to complete, then wait for runtime to
    // be idle again. Since more updates might have come in in the meantime,
    // wait again. Repeat until the incoming queue is empty and the runtime is
    // settled.
    while (this.updateFromStoragePromise) {
      await this.updateFromStoragePromise;
      await this.runtime.idle();
    }

    const uri = Storage.toURI(doc.entityId);
    const docKey = `${doc.space}/${uri}`;
    this.dirtyDocs.delete(docKey);

    const storageProvider = this._getStorageProviderForSpace(doc.space);

    // Create storage value using the helper to ensure consistency
    const storageValue = Storage._cellLinkToJSON(doc, labels);

    await storageProvider.send([{ uri: uri, value: storageValue }]);
  }

  // Update the doc with the new value we got in storage.
  private async _updateDoc(
    doc: DocImpl<JSONValue>,
    storageValue: StorageValue<JSONValue>,
  ) {
<<<<<<< HEAD
    const uri = Storage.toURI(doc.entityId);
    // Mark this doc as being processed
    const docKey = `${doc.space}/${uri}`;
    this.dirtyDocs.add(docKey);

=======
>>>>>>> aa96b0b2
    // Increment the counter at the start
    this.activeUpdateFromStorageCount++;

    // Create or update the promise if this is the first update
    if (this.activeUpdateFromStorageCount === 1) {
      const { promise, resolve } = Promise.withResolvers<void>();
      this.updateFromStoragePromise = promise;
      // Store the resolver to call when count reaches 0
      this._updateFromStorageResolver = resolve;
    }

    try {
      // Don't update docs while they might be updating.
      await this.runtime.idle();

      if (!deepEqual(storageValue.value, doc.get())) {
        // values differ
        const newDocValue = JSON.parse(JSON.stringify(storageValue.value));
        doc.send(newDocValue);
      }
      const newSourceCell = (storageValue.source !== undefined)
        ? this.runtime.documentMap.getDocByEntityId(
          doc.space,
          storageValue.source,
          false,
        )
        : undefined;
      if (doc.sourceCell !== newSourceCell) {
        doc.sourceCell = newSourceCell;
      }
    } finally {
      // Decrement the counter
      this.activeUpdateFromStorageCount--;

      // If this was the last update, resolve the promise
      if (
        this.activeUpdateFromStorageCount === 0 && this.updateFromStoragePromise
      ) {
        const resolver = this._updateFromStorageResolver;
        if (resolver) {
          resolver();
        }
        this.updateFromStoragePromise = undefined;
        this._updateFromStorageResolver = undefined;
      }
    }
  }

  private _subscribeToChanges(doc: DocImpl<any>): void {
    log(() => ["subscribe to changes", JSON.stringify(doc.entityId)]);

    const uri = Storage.toURI(doc.entityId);
    const docKey = `${doc.space}/${uri}`;

    // Clear any existing subscriptions first - we only want one callback
    // and if we call syncCell multiple times, we would end up
    // with multiple subscriptions.
    if (this.docToStorageSubs.has(docKey)) {
      // Cancel any existing subscription
      this.docToStorageSubs.get(docKey)?.();
      this.docToStorageSubs.delete(docKey);
    }
    if (this.storageToDocSubs.has(docKey)) {
      // Cancel any existing subscription
      this.storageToDocSubs.get(docKey)?.();
      this.storageToDocSubs.delete(docKey);
    }

    // Subscribe to doc changes, send updates to storage
    const docToStorage = doc.updates((value, _path, labels) =>
      this._updateStorage(doc, value, labels)
    );
    this.addCancel(docToStorage);
    this.docToStorageSubs.set(docKey, docToStorage);

    // This will be called when we get an update from the server,
    // and merge the changes into the heap.
    const storageToDoc = this._getStorageProviderForSpace(doc.space).sink<
      JSONValue
    >(uri, async (storageValue) => await this._updateDoc(doc, storageValue));
    this.addCancel(storageToDoc);
    this.storageToDocSubs.set(docKey, storageToDoc);
  }

  static toURI(source: EntityId): URI {
    if (typeof source["/"] === "string") {
      return `of:${source["/"]}`;
    } else if (source.toJSON) {
      return `of:${source.toJSON()["/"]}`;
    } else {
      throw Object.assign(
        new TypeError(
          `💣 Got entity ID that is neither merkle reference nor {'/'}`,
        ),
        {
          cause: source,
        },
      );
    }
  }
}<|MERGE_RESOLUTION|>--- conflicted
+++ resolved
@@ -542,14 +542,6 @@
     doc: DocImpl<JSONValue>,
     storageValue: StorageValue<JSONValue>,
   ) {
-<<<<<<< HEAD
-    const uri = Storage.toURI(doc.entityId);
-    // Mark this doc as being processed
-    const docKey = `${doc.space}/${uri}`;
-    this.dirtyDocs.add(docKey);
-
-=======
->>>>>>> aa96b0b2
     // Increment the counter at the start
     this.activeUpdateFromStorageCount++;
 
