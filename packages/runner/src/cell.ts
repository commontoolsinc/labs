import { type Immutable, isObject, isRecord } from "@commontools/utils/types";
import type { MemorySpace } from "@commontools/memory/interface";
import { getTopFrame, recipe } from "./builder/recipe.ts";
import { createNodeFactory } from "./builder/module.ts";
import {
  type AnyCell,
  type AnyCellWrapping,
  type Apply,
  type AsCell,
  type Cell,
  type CellKind,
  type CellTypeConstructor,
  type Frame,
  type HKT,
  type ICell,
  ID,
  ID_FIELD,
  type IDFields,
  isStreamValue,
  type IsThisObject,
  type IStreamable,
  type JSONSchema,
  type KeyResultType,
  type NodeFactory,
  type NodeRef,
  type Opaque,
  type OpaqueCell,
  type OpaqueRef,
  type RecipeFactory,
  type Schema,
  type Stream,
  TYPE,
} from "./builder/types.ts";
import { toCell } from "./back-to-cell.ts";
import { isOpaqueRefMarker } from "./builder/types.ts";
import {
  type CellResult,
  createQueryResultProxy,
  getCellOrThrow,
  isCellResultForDereferencing,
} from "./query-result-proxy.ts";
import { diffAndUpdate } from "./data-updating.ts";
import { resolveLink } from "./link-resolution.ts";
import { ignoreReadForScheduling, txToReactivityLog } from "./scheduler.ts";
import { type Cancel, isCancel, useCancelGroup } from "./cancel.ts";
import {
  processDefaultValue,
  resolveSchema,
  validateAndTransform,
} from "./schema.ts";
import { toURI } from "./uri-utils.ts";
import { createRef } from "./create-ref.ts";
import {
  type LegacyJSONCellLink,
  LINK_V1_TAG,
  type SigilLink,
  type SigilWriteRedirectLink,
  type URI,
} from "./sigil-types.ts";
import { areLinksSame, isLink } from "./link-utils.ts";
import type { IRuntime } from "./runtime.ts";
import {
  createSigilLinkFromParsedLink,
  findAndInlineDataURILinks,
  type NormalizedFullLink,
  type NormalizedLink,
} from "./link-utils.ts";
import type {
  IExtendedStorageTransaction,
  IReadOptions,
} from "./storage/interface.ts";
import {
  createChildCellTransaction,
  createNonReactiveTransaction,
} from "./storage/extended-storage-transaction.ts";
import { fromURI } from "./uri-utils.ts";
import { ContextualFlowControl } from "./cfc.ts";

// Shared map factory instance for all cells
let mapFactory: NodeFactory<any, any> | undefined;

// WeakMap to store connected nodes for each cell instance
const cellNodes = new WeakMap<OpaqueCell<unknown>, Set<NodeRef>>();

/**
 * Module augmentation for runtime-specific cell methods.
 * These augmentations add implementation details specific to the runner runtime.
 */

declare module "@commontools/api" {
  /**
   * Augment Writable to add runtime-specific write methods with onCommit callbacks
   */
  interface IWritable<T, C extends AnyBrandedCell<any>> {
    set(
      value: AnyCellWrapping<T> | T,
      onCommit?: (tx: IExtendedStorageTransaction) => void,
    ): C;
  }

  /**
   * Augment Streamable to add onCommit callback support
   */
  interface IStreamable<T> {
    send(
      value: AnyCellWrapping<T> | T,
      onCommit?: (tx: IExtendedStorageTransaction) => void,
    ): void;
  }

  /**
   * Augment Cell to add all internal/system methods that are available
   * on Cell in the runner runtime.
   */
  interface IAnyCell<out T> {
    asSchema<S extends JSONSchema = JSONSchema>(
      schema: S,
    ): Cell<Schema<S>>;
    asSchema<T>(
      schema?: JSONSchema,
      rootSchema?: JSONSchema,
    ): Cell<T>;
    asSchemaFromLinks<T = unknown>(): Cell<T>;
    withTx(tx?: IExtendedStorageTransaction): Cell<T>;
    sink(callback: (value: Readonly<T>) => Cancel | undefined | void): Cancel;
    sync(): Promise<Cell<T>> | Cell<T>;
    getAsQueryResult<Path extends PropertyKey[]>(
      path?: Readonly<Path>,
      tx?: IExtendedStorageTransaction,
    ): CellResult<DeepKeyLookup<T, Path>>;
    getAsNormalizedFullLink(): NormalizedFullLink;
    getAsLink(
      options?: {
        base?: Cell<any>;
        baseSpace?: MemorySpace;
        includeSchema?: boolean;
      },
    ): SigilLink;
    getAsWriteRedirectLink(
      options?: {
        base?: Cell<any>;
        baseSpace?: MemorySpace;
        includeSchema?: boolean;
      },
    ): SigilWriteRedirectLink;
    getRaw(options?: IReadOptions): Immutable<T> | undefined;
    setRaw(value: any): void;
    getSourceCell<T>(
      schema?: JSONSchema,
    ):
      | Cell<
        & T
        & { [TYPE]: string | undefined }
        & ("argument" extends keyof T ? unknown : { argument: any })
      >
      | undefined;
    getSourceCell<S extends JSONSchema = JSONSchema>(
      schema: S,
    ):
      | Cell<
        & Schema<S>
        & { [TYPE]: string | undefined }
        & ("argument" extends keyof Schema<S> ? unknown : { argument: any })
      >
      | undefined;
    setSourceCell(sourceCell: Cell<any>): void;
    freeze(reason: string): void;
    isFrozen(): boolean;
    setSchema(newSchema: JSONSchema): void;
    connect(node: NodeRef): void;
    export(): {
      cell: OpaqueCell<any>;
      path: readonly PropertyKey[];
      schema?: JSONSchema;
      rootSchema?: JSONSchema;
      nodes: Set<NodeRef>;
      frame: Frame;
      value?: Opaque<T> | T;
      name?: string;
      external?: unknown;
    };
    getAsOpaqueRefProxy(
      boundTarget?: (...args: unknown[]) => unknown,
    ): OpaqueRef<T>;
    toJSON(): LegacyJSONCellLink | null;
    runtime: IRuntime;
    tx: IExtendedStorageTransaction | undefined;
    schema?: JSONSchema;
    rootSchema?: JSONSchema;
    value: T;
    cellLink: SigilLink;
    space: MemorySpace;
    entityId: { "/": string };
    sourceURI: URI;
    path: readonly PropertyKey[];
    copyTrap: boolean;

    // TODO(seefeld): Remove once default schemas are properly propagated
    setInitialValue(value: T): void;
  }

  interface ICreatable<C extends AnyBrandedCell<any>> {
    for(cause: unknown, allowIfSet?: boolean): C;
  }
}

export type { AnyCell, Cell, Stream } from "@commontools/api";

export type { MemorySpace } from "@commontools/memory/interface";

const cellMethods = new Set<keyof ICell<unknown>>([
  "get",
  "sample",
  "set",
  "send",
  "update",
  "push",
  "equals",
  "equalLinks",
  "key",
  "map",
  "mapWithPattern",
  "toJSON",
  "for",
  "asSchema",
  "withTx",
  "sink",
  "sync",
  "getAsQueryResult",
  "getAsNormalizedFullLink",
  "getAsLink",
  "getAsWriteRedirectLink",
  "getRaw",
  "setRaw",
  "getSourceCell",
  "setSourceCell",
  "getArgumentCell",
  "freeze",
  "isFrozen",
  "setSchema",
  "connect",
  "export",
  "getAsOpaqueRefProxy",
]);

export function createCell<T>(
  runtime: IRuntime,
  link?: NormalizedLink,
  tx?: IExtendedStorageTransaction,
  synced = false,
  kind?: CellKind,
): Cell<T> {
  return new CellImpl(
    runtime,
    tx,
    link, // Pass the link directly (or undefined)
    synced,
    undefined, // No shared causeContainer
    kind,
  ) as unknown as Cell<T>; // Cast to set brand
}

/**
 * Shared container for entity ID and cause information across sibling cells.
 * When cells are created via .asSchema(), .withTx(), they share the same
 * logical identity (same entity id) but may have different paths or schemas.
 * The container stores only the entity reference parts that need to be synchronized.
 */
interface CauseContainer {
  // Root cell that created this cause container
  cell: OpaqueCell<unknown>;
  // Entity reference - shared across all siblings
  id: URI | undefined;
  space: MemorySpace | undefined;
  // Cause for creating the entity ID
  cause: unknown | undefined;
}

/**
 * CellImpl - Unified cell implementation that handles both regular cells and
 * streams.
 */
export class CellImpl<T> implements ICell<T>, IStreamable<T> {
  private readOnlyReason: string | undefined;

  // Stream-specific fields
  private listeners = new Set<
    (event: AnyCellWrapping<T>) => Cancel | undefined
  >();
  private cleanup: Cancel | undefined;

  // Each cell has its own link (space, path, schema)
  private _link: NormalizedLink;

  // Shared container for entity ID and cause - siblings share the same instance
  private _causeContainer: CauseContainer;

  private _frame: Frame | undefined;

  private _kind: CellKind;

  constructor(
    public readonly runtime: IRuntime,
    public readonly tx: IExtendedStorageTransaction | undefined,
    link?: NormalizedLink,
    private synced: boolean = false,
    causeContainer?: CauseContainer,
    kind?: CellKind,
  ) {
    this._frame = getTopFrame();

    // Store this cell's own link
    this._link = link ?? { path: [], type: "application/json" };
    if (!this._link.type) {
      this._link = { ...this._link, type: "application/json" };
    }

    // Use provided container or create one
    // If link has an id, extract it to the container
    this._causeContainer = causeContainer ?? {
      cell: this as unknown as OpaqueCell<unknown>,
      id: this._link.id,
      space: this._link.space,
      cause: undefined,
    };

    this._kind = kind ?? "cell";
  }

  /**
   * Get the full link for this cell, ensuring it has id and space.
   * This will attempt to create a full link if one doesn't exist and we're in a valid context.
   */
  private get link(): NormalizedFullLink {
    // Check if we have a full entity ID and space
    if (!this.hasFullLink()) {
      // Try to ensure we have a full link
      this.ensureLink();

      // If still no full link after ensureLink, throw
      if (!this.hasFullLink()) {
        throw new Error(
          "Cell link could not be created. Use .for() to set a cause before accessing the cell.",
        );
      }
    }

    // Combine causeContainer id with link's space/path/schema
    return this._link as NormalizedFullLink;
  }

  /**
   * Check if this cell has a full link (with id and space)
   */
  private hasFullLink(): boolean {
    return this._link.id !== undefined && this._link.space !== undefined;
  }

  /**
   * Set a cause for this cell. This is used to create a link when the cell doesn't have one yet.
   * This affects all sibling cells (created via .key(), .asSchema(), .withTx()) since they
   * share the same container.
   * @param cause - The cause to associate with this cell
   * @param allowIfSet - If true, treat as suggestion and silently ignore if cause already set. If false (default), throw error if cause already set.
   * @returns This cell for method chaining
   */
  for(cause: unknown, allowIfSet?: boolean): Cell<T> {
    // If cause or id already exists, either fail or silently ignore based on allowIfSet
    if (this._causeContainer.id || this._causeContainer.cause) {
      if (allowIfSet) {
        // Treat as suggestion - silently ignore
        return this as unknown as Cell<T>;
      } else {
        // Fail by default
        throw new Error(
          "Cannot set cause: cell already has a cause or link.",
        );
      }
    }

    // Store the cause in the shared container - all siblings will see this
    this._causeContainer.cause = cause;

    return this as unknown as Cell<T>;
  }

  /**
   * Force creation of a full link for this cell from the stored cause.
   * This method populates id if it doesn't exist, using information from:
   * - The stored cause (from .for())
   * - The current handler context
   * - Derived information from the graph (for deriving nodes)
   *
   * Updates the shared causeContainer, so all siblings will see the new id.
   *
   * @throws Error if not in a handler context and no cause was provided
   */
  private ensureLink(): void {
    // If we already have a full link (id and space) in the container, just copy
    // it over to our link.
    if (this._causeContainer.id && this._causeContainer.space) {
      this._link = {
        ...this._link,
        id: this._causeContainer.id,
        space: this._causeContainer.space,
      };
      return;
    }

    // Otherwise, let's attempt to derive the id:

    // We must be in a frame context to derive the id.
    if (!this._frame) {
      throw new Error(
        "Cannot create cell link: no frame context.\n" +
          "This typically happens when:\n" +
          "  - A cell is passed to another cell's .set() method without a link\n" +
          "  - A cell is used outside of a handler or lift context\n",
      );
    }

    const space = this._link.space ?? this._causeContainer.space ??
      this._frame?.space;

    // We need a space to create a link
    if (!space) {
      throw new Error(
        "Cannot create cell link: space is required.\n" +
          "This can happen when closing over (opaque) cells in a lift or derive.\n" +
          "Instead pass those cells into the lift or derive directly as Cell<> inputs.\n",
      );
    }

    // Used passed in cause (via .for()), for events fall back to per-frame
    // counter.
    const cause = this._causeContainer.cause ??
      (this._frame.inHandler
        ? { count: this._frame.generatedIdCounter++ }
        : undefined);

    if (!cause) {
      throw new Error(
        "Cannot create cell link: not in a handler context and no cause was provided.\n" +
          "This typically happens when:\n" +
          "  - A cell is passed to another cell's .set() method without a link\n" +
          "  - A cell is used outside of a handler context\n" +
          "Solution: Use .for(cause) to set a cause before using the cell in ambiguous cases.",
      );
    }

    // Create an entity ID from the cause, including the frame's
    const id = toURI(createRef({ frame: cause }, this._frame.cause));

    // Populate the id in the shared causeContainer
    // All siblings will see this update
    this._causeContainer.id = id;
    this._causeContainer.space = space;

    // Update this cell's link
    this._link = { ...this._link, id, space };
  }

  get space(): MemorySpace {
    return this._link.space ?? this._causeContainer.space ??
      this._frame?.space!;
  }

  get path(): readonly PropertyKey[] {
    return this._link.path;
  }

  get schema(): JSONSchema | undefined {
    if (this._link.schema !== undefined) return this._link.schema;

    // If no schema is defined, resolve link and get schema from there (which is
    // what .get() would do).
    if (this.hasFullLink()) {
      const resolvedLink = resolveLink(
        this.runtime.readTx(this.tx),
        this.link,
        "writeRedirect",
      );
      return resolvedLink.schema;
    }

    return undefined;
  }

  get rootSchema(): JSONSchema | undefined {
    if (this._link.rootSchema !== undefined) return this._link.rootSchema;

    // If no root schema is defined, resolve link and get root schema from there
    // (which is what .get() would do).
    if (this.hasFullLink()) {
      const resolvedLink = resolveLink(
        this.runtime.readTx(this.tx),
        this.link,
        "writeRedirect",
      );
      return resolvedLink.rootSchema;
    }

    return undefined;
  }

  /**
   * Check if this cell contains a stream value
   */
  private isStream(resolvedToValueLink?: NormalizedFullLink): boolean {
    const tx = this.runtime.readTx(this.tx);

    if (!resolvedToValueLink) {
      resolvedToValueLink = resolveLink(tx, this.link);
    }

    const value = tx.readValueOrThrow(resolvedToValueLink, {
      meta: ignoreReadForScheduling,
    });
    return isStreamValue(value);
  }

  get(): Readonly<T> {
    if (!this.synced) this.sync(); // No await, just kicking this off
    return validateAndTransform(this.runtime, this.tx, this.link);
  }

  /**
   * Read the cell's current value without creating a reactive dependency.
   * Unlike `get()`, calling `sample()` inside a handler won't cause the handler
   * to re-run when this cell's value changes.
   *
   * Use this when you need to read a value but don't want changes to that value
   * to trigger re-execution of the current reactive context.
   */
  sample(): Readonly<T> {
    if (!this.synced) this.sync(); // No await, just kicking this off

    // Wrap the transaction to make all reads non-reactive. Child cells created
    // during validateAndTransform will use the original transaction (via
    // getTransactionForChildCells).
    const readTx = this.runtime.readTx(this.tx);
    const nonReactiveTx = createNonReactiveTransaction(readTx);

    return validateAndTransform(
      this.runtime,
      nonReactiveTx,
      this.link,
      this.synced,
    );
  }

  set(
    newValue: AnyCellWrapping<T> | T,
    onCommit?: (tx: IExtendedStorageTransaction) => void,
  ): Cell<T> {
    const resolvedToValueLink = resolveLink(
      this.runtime.readTx(this.tx),
      this.link,
    );

    // Check if we're dealing with a stream
    if (this.isStream(resolvedToValueLink)) {
      // Stream behavior
      const event = convertCellsToLinks(newValue) as AnyCellWrapping<T>;

      // Trigger on fully resolved link
      this.runtime.scheduler.queueEvent(
        resolvedToValueLink,
        event,
        undefined,
        onCommit,
      );

      this.cleanup?.();
      const [cancel, addCancel] = useCancelGroup();
      this.cleanup = cancel;

      this.listeners.forEach((callback) => addCancel(callback(event)));
    } else {
      // Regular cell behavior
      if (!this.tx) throw new Error("Transaction required for set");

      // No await for the sync, just kicking this off, so we have the data to
      // retry on conflict.
      if (!this.synced) this.sync();

      // Looks for arrays and makes sure each object gets its own doc.
      const transformedValue = recursivelyAddIDIfNeeded(newValue, this._frame);

      // TODO(@ubik2) investigate whether i need to check classified as i walk down my own obj
      diffAndUpdate(
        this.runtime,
        this.tx,
        resolveLink(this.tx, this.link, "writeRedirect"),
        transformedValue,
        this._frame?.cause,
      );

      // Register commit callback if provided
      if (onCommit) {
        this.tx.addCommitCallback(onCommit);
      }
    }

    return this as unknown as Cell<T>;
  }

  send(
    event: AnyCellWrapping<T>,
    onCommit?: (tx: IExtendedStorageTransaction) => void,
  ): void {
    this.set(event, onCommit);
  }

  update<V extends (Partial<T> | AnyCellWrapping<Partial<T>>)>(
    values: V extends object ? AnyCellWrapping<V> : never,
  ): Cell<T> {
    if (!this.tx) throw new Error("Transaction required for update");
    if (!isRecord(values)) {
      throw new Error("Can't update with non-object value");
    }

    // No await for the sync, just kicking this off, so we have the data to
    // retry on conflict.
    if (!this.synced) this.sync();

    // Get current value, following aliases and references
    const resolvedLink = resolveLink(this.tx, this.link);
    const currentValue = this.tx.readValueOrThrow(resolvedLink);

    // If there's no current value, initialize based on schema, even if there is
    // no default value.
    if (currentValue === undefined) {
      const resolvedSchema = resolveSchema(this.schema, this.rootSchema);

      // TODO(seefeld,ubik2): This should all be moved to schema helpers. This
      // just wants to know whether the value could be an object.
      const allowsObject = resolvedSchema === undefined ||
        ContextualFlowControl.isTrueSchema(resolvedSchema) ||
        (isObject(resolvedSchema) &&
          (resolvedSchema.type === "object" ||
            (Array.isArray(resolvedSchema.type) &&
              resolvedSchema.type.includes("object")) ||
            (resolvedSchema.anyOf &&
              resolvedSchema.anyOf.some((s) =>
                typeof s === "object" && s.type === "object"
              ))));

      if (!allowsObject) {
        throw new Error(
          "Cannot update with object value - schema does not allow objects",
        );
      }

      this.tx.writeValueOrThrow(resolvedLink, {});
    }

    // Now update each property
    for (const [key, value] of Object.entries(values)) {
      (this as unknown as Cell<any>).key(key).set(value);
    }

    return this as unknown as Cell<T>;
  }

  push(
    ...value: T extends (infer U)[] ? (U | AnyCellWrapping<U>)[] : never
  ): void {
    if (!this.tx) throw new Error("Transaction required for push");

    // No await for the sync, just kicking this off, so we have the data to
    // retry on conflict.
    if (!this.synced) this.sync();

    // Follow aliases and references, since we want to get to an assumed
    // existing array.
    const resolvedLink = resolveLink(this.tx, this.link);
    const currentValue = this.tx.readValueOrThrow(resolvedLink);
    const cause = this._frame?.cause;

    let array = currentValue as unknown[];
    if (array !== undefined && !Array.isArray(array)) {
      throw new Error("Can't push into non-array value");
    }

    // If there is no array yet, create it first. We have to do this as a
    // separate operation, so that in the next steps [ID] is properly anchored
    // in the array.
    if (array === undefined) {
      diffAndUpdate(
        this.runtime,
        this.tx,
        resolvedLink,
        [],
        cause,
      );
      const resolvedSchema = resolveSchema(this.schema, this.rootSchema);
      array = isObject(resolvedSchema) && Array.isArray(resolvedSchema?.default)
        ? processDefaultValue(
          this.runtime,
          this.tx,
          this.link,
          resolvedSchema.default,
        )
        : [];
    }

    // Append the new values to the array.
    diffAndUpdate(
      this.runtime,
      this.tx,
      resolvedLink,
      recursivelyAddIDIfNeeded([...array, ...value], this._frame),
      cause,
    );
  }

  equals(other: any): boolean {
    return areLinksSame(
      this,
      other,
      undefined,
      true,
      this.runtime.readTx(this.tx),
    );
  }

  equalLinks(other: any): boolean {
    return areLinksSame(this, other);
  }

  key<K extends PropertyKey>(
    valueKey: K,
  ): KeyResultType<T, K, AsCell> {
    // Get child schema if we have one
    const childSchema = this._link.schema
      ? this.runtime.cfc.getSchemaAtPath(
        this._link.schema,
        [valueKey.toString()],
        this._link.rootSchema,
      )
      : undefined;

    // Create a child link with extended path
    const childLink: NormalizedLink = {
      ...this._link,
      path: [...this._link.path, valueKey.toString()] as string[],
      schema: childSchema,
      rootSchema: childSchema ? this._link.rootSchema : undefined,
    };

    return new CellImpl(
      this.runtime,
      this.tx,
      childLink,
      this.synced,
      this._causeContainer,
      this._kind,
    ) as unknown as KeyResultType<T, K, AsCell>;
  }

  asSchema<S extends JSONSchema = JSONSchema>(
    schema: S,
  ): Cell<Schema<S>>;
  asSchema<T>(
    schema?: JSONSchema,
    rootSchema?: JSONSchema,
  ): Cell<T>;
  asSchema(schema?: JSONSchema, rootSchema?: JSONSchema): Cell<any> {
    // asSchema creates a sibling with same identity but different schema
    // Create a new link with modified schema
    const siblingLink: NormalizedLink = {
      ...this._link,
      schema: schema,
      rootSchema: rootSchema ?? schema,
    };

    return new CellImpl(
      this.runtime,
      this.tx,
      siblingLink,
      false, // Reset synced flag, since schema is changing
      this._causeContainer, // Share the causeContainer with siblings
      this._kind,
    ) as unknown as Cell<any>;
  }

  /**
   * Follow all links, even beyond write redirects to get final schema.
   *
   * If there is none look for resultSchema of associated pattern.
   *
   * Otherwise the link stays the same, i.e. it does not advance to resolved
   * link.
   *
   * Note: That means that the schema might change if the link behind it change.
   * The reads are logged though, so should trigger reactive flows.
   *
   * @returns Cell with schema from links
   */
  asSchemaFromLinks<T = unknown>(): Cell<T> {
    let { schema, rootSchema } = resolveLink(
      this.runtime.readTx(this.tx),
      this.link,
    );

    if (!schema) {
      const sourceCell = this.getSourceCell<{ resultRef: Cell<unknown> }>({
        type: "object",
        properties: { resultRef: { asCell: true } },
      });
      const sourceCellSchema = sourceCell?.key("resultRef").get()?.schema;
      if (sourceCellSchema !== undefined) {
        const cfc = new ContextualFlowControl();
        schema = cfc.schemaAtPath(
          sourceCellSchema,
          this._link.path,
          sourceCellSchema,
        );
        rootSchema = sourceCellSchema;
      }
    }

    return new CellImpl(
      this.runtime,
      this.tx,
      {
        ...this._link,
        ...(schema !== undefined && { schema }),
        ...(rootSchema !== undefined && { rootSchema }),
      },
      false, // Reset synced flag, since schema is changing
      this._causeContainer, // Share the causeContainer with siblings
      this._kind,
    ) as unknown as Cell<T>;
  }

  withTx(newTx?: IExtendedStorageTransaction): Cell<T> {
    // withTx creates a sibling with same identity but different transaction
    // Share the causeContainer so .for() calls propagate
    return new CellImpl(
      this.runtime,
      newTx,
      this._link, // Use the same link
      this.synced,
      this._causeContainer, // Share the causeContainer with siblings
      this._kind,
    ) as unknown as Cell<T>;
  }

  sink(callback: (value: Readonly<T>) => Cancel | undefined | void): Cancel {
    // Check if this is a stream
    if (this.isStream()) {
      // Stream behavior: add listener
      this.listeners.add(
        callback as (event: AnyCellWrapping<T>) => Cancel | undefined,
      );
      return () =>
        this.listeners.delete(
          callback as (event: AnyCellWrapping<T>) => Cancel | undefined,
        );
    } else {
      // Regular cell behavior: subscribe to changes
      if (!this.synced) this.sync(); // No await, just kicking this off
      return subscribeToReferencedDocs(callback, this.runtime, this.link);
    }
  }

  sync(): Promise<Cell<T>> | Cell<T> {
    this.synced = true;
    if (this.link.id.startsWith("data:")) {
      return this as unknown as Cell<T>;
    }
    return this.runtime.storageManager.syncCell<T>(this as unknown as Cell<T>);
  }

  resolveAsCell(): Cell<T> {
    const link = resolveLink(this.runtime.readTx(this.tx), this.link);
    return createCell(this.runtime, link, this.tx, this.synced);
  }

  getAsQueryResult<Path extends PropertyKey[]>(
    path?: Readonly<Path>,
    tx?: IExtendedStorageTransaction,
  ): CellResult<DeepKeyLookup<T, Path>> {
    if (!this.synced) this.sync(); // No await, just kicking this off
    const subPath = path || [];
    return createQueryResultProxy(
      this.runtime,
      tx ?? this.tx ?? this.runtime.edit(),
      {
        ...this.link,
        path: [...this.path, ...subPath.map((p) => p.toString())] as string[],
      },
    );
  }

  getAsNormalizedFullLink(): NormalizedFullLink {
    return this.link;
  }

  getAsLink(
    options?: {
      base?: Cell<any>;
      baseSpace?: MemorySpace;
      includeSchema?: boolean;
    },
  ): SigilLink {
    return createSigilLinkFromParsedLink(this.link, {
      ...options,
      overwrite: "this",
    });
  }

  getAsWriteRedirectLink(
    options?: {
      base?: Cell<any>;
      baseSpace?: MemorySpace;
      includeSchema?: boolean;
    },
  ): SigilWriteRedirectLink {
    return createSigilLinkFromParsedLink(this.link, {
      ...options,
      overwrite: "redirect",
    }) as SigilWriteRedirectLink;
  }

  getRaw(options?: IReadOptions): Immutable<T> | undefined {
    if (!this.synced) this.sync(); // No await, just kicking this off

    const tx = this.runtime.readTx(this.tx);
    // Resolve all links ON THE WAY to the target, but don't resolve the final link
    return tx.readValueOrThrow(resolveLink(tx, this.link, "top"), options) as
      | Immutable<T>
      | undefined;
  }

  setRaw(value: any): void {
    if (!this.tx) throw new Error("Transaction required for setRaw");

    // No await for the sync, just kicking this off, so we have the data to
    // retry on conflict.
    if (!this.synced) this.sync();

    try {
      value = JSON.parse(JSON.stringify(value));
    } catch (e) {
      console.error("Can't set raw value, it's not JSON serializable", e);
      return;
    }
    this.tx.writeValueOrThrow(this.link, findAndInlineDataURILinks(value));
  }

  getSourceCell<T>(
    schema?: JSONSchema,
  ):
    | Cell<
      & T
      // Add default types for TYPE and `argument`. A more specific type in T will
      // take precedence.
      & { [TYPE]: string | undefined }
      & ("argument" extends keyof T ? unknown : { argument: any })
    >
    | undefined;
  getSourceCell<S extends JSONSchema = JSONSchema>(
    schema: S,
  ):
    | Cell<
      & Schema<S>
      // Add default types for TYPE and `argument`. A more specific type in
      // `schema` will take precedence.
      & { [TYPE]: string | undefined }
      & ("argument" extends keyof Schema<S> ? unknown
        : { argument: any })
    >
    | undefined;
  getSourceCell(schema?: JSONSchema): Cell<any> | undefined {
    if (!this.synced) this.sync(); // No await, just kicking this off
    let sourceCellId = this.runtime.readTx(this.tx).readOrThrow(
      { ...this.link, path: ["source"] },
    ) as string | undefined;
    if (!sourceCellId) return undefined;
    if (isRecord(sourceCellId)) {
      sourceCellId = toURI(sourceCellId);
    } else if (
      typeof sourceCellId === "string" && sourceCellId.startsWith('{"/":')
    ) {
      sourceCellId = toURI(JSON.parse(sourceCellId));
    }

    if (typeof sourceCellId !== "string" || !sourceCellId.startsWith("of:")) {
      throw new Error("Source cell ID must start with 'of:'");
    }
    return createCell(this.runtime, {
      space: this.link.space,
      path: [],
      id: toURI(sourceCellId),
      type: "application/json",
      schema: schema,
    }, this.tx) as Cell<any>;
  }

  setSourceCell(sourceCell: Cell<any>): void {
    if (!this.tx) throw new Error("Transaction required for setSourceCell");

    // No await for the sync, just kicking this off, so we have the data to
    // retry on conflict.
    if (!this.synced) this.sync();

    const sourceLink = sourceCell.getAsNormalizedFullLink();
    if (sourceLink.path.length > 0) {
      throw new Error("Source cell must have empty path for now");
    }
    this.tx.writeOrThrow(
      { ...this.link, path: ["source"] },
      // TODO(@ubik2): Transition source links to sigil links?
      { "/": fromURI(sourceLink.id) },
    );
  }

  getArgumentCell<U>(schema?: JSONSchema): Cell<U> | undefined {
    const sourceCell = this.getSourceCell();
    if (!sourceCell) return undefined;
    // Kick off sync, since when used in a pattern, this wasn't automatically
    // subscribed to yet. So we might still get a conflict on first write, but will
    // get the correct version on retry.
    sourceCell.sync();
    // TODO(seefeld): Ideally we intersect this schema with the actual argument
    // schema, so that get isn't for any.
    return sourceCell.key("argument").asSchema<U>(schema);
  }

  freeze(reason: string): void {
    this.readOnlyReason = reason;
  }

  isFrozen(): boolean {
    return !!this.readOnlyReason;
  }

  /**
   * Set the schema for this cell. Only works if the cause isn't set yet.
   * Prefer using .asSchema() instead.
   */
  setSchema(newSchema: JSONSchema): void {
    if (this._causeContainer.cause || this._causeContainer.id) {
      throw new Error(
        "Cannot setSchema: cell already has a cause or link. Use .asSchema() instead.",
      );
    }
    // Since we don't have a cause yet, we can modify the link's schema
    this._link = { ...this._link, schema: newSchema, rootSchema: newSchema };
  }

  /**
   * Connect this cell to a node reference.
   * This stores the node in a set of connected nodes, which is used during recipe construction.
   * @param node - The node to connect to
   */
  connect(node: NodeRef): void {
    // For cells created during recipe construction, we need to track which nodes
    // they're connected to. Since Cell doesn't have a nodes set like OpaqueRef's store,
    // we'll store this in a WeakMap keyed by the cell instance.
    const top = this._causeContainer.cell;
    if (!cellNodes.has(top)) {
      cellNodes.set(top, new Set());
    }
    cellNodes.get(top)!.add(node);
  }

  // TODO(seefeld): Remove once default schemas are properly propagated
  private _initialValue?: T;
  setInitialValue(value: T): void {
    this._initialValue = value;
  }

  /**
   * Export cell metadata for introspection, similar to OpaqueRef's export method.
   * If the cell has a link, it's included as 'external'.
   */
  export(): {
    cell: OpaqueCell<unknown>;
    path: readonly PropertyKey[];
    schema?: JSONSchema;
    rootSchema?: JSONSchema;
    nodes: Set<NodeRef>;
    frame: Frame;
    value?: Opaque<T> | T;
    name?: string;
    external?: unknown;
  } {
    if (!this._frame) {
      throw new Error("Cannot export cell: no frame context.");
    }
    return {
      cell: this._causeContainer.cell,
      path: this.path,
      schema: this.schema,
      rootSchema: this.rootSchema ?? this.schema,
      nodes: cellNodes.get(this._causeContainer.cell) ?? new Set(),
      frame: this._frame,
      value: this._kind === "stream"
        ? { $stream: true } as T
        : this._initialValue,
      name: this._causeContainer.cause as string | undefined,
      external: this._link.id
        ? this.getAsLink({
          baseSpace: this._frame.space,
          includeSchema: true,
        })
        : undefined,
    };
  }

  /**
   * Wrap this cell in a proxy that provides OpaqueRef behavior.
   * The proxy adds Symbol.iterator, Symbol.toPrimitive, and toCell support,
   * and recursively wraps child cells accessed via property access.
   *
   * @returns A proxied version of this cell with OpaqueRef behavior
   */
  getAsOpaqueRefProxy(
    boundTarget?: (...args: unknown[]) => unknown,
  ): OpaqueRef<T> {
    const self = this as unknown as Cell<T>;
    const proxy = new Proxy(boundTarget ?? this, {
      get(target, prop) {
        if (prop === Symbol.iterator) {
          // Iterator support for array destructuring
          return function* () {
            let index = 0;
            while (index < 50) { // Limit to 50 items like original
              const itemCell = self.key(index) as Cell<unknown>;
              yield itemCell.getAsOpaqueRefProxy();
              index++;
            }
          };
        } else if (prop === Symbol.toPrimitive) {
          return () => {
            throw new Error(
              "Tried to directly access an opaque value. Use `derive` instead, passing this variable in as parameter to derive, not closing over it",
            );
          };
        } else if (prop === toCell) {
          // Return a function that returns the unproxied cell
          return () => self;
        } else if (prop === isOpaqueRefMarker) {
          return true;
        } else if (typeof prop === "string" || typeof prop === "number") {
          // Recursive property access - wrap the child cell
          const nestedCell = self.key(prop) as Cell<T>;

          // Check if this is a method on the cell
          if (cellMethods.has(prop as keyof ICell<T>)) {
            return nestedCell.getAsOpaqueRefProxy(
              (self as unknown as Record<
                string,
                (...args: unknown[]) => unknown
              >)[prop]!
                .bind(self),
            );
          } else {
            return nestedCell.getAsOpaqueRefProxy();
          }
        }
        // Delegate everything else to orignal target
        return (target as any)[prop];
      },
    });
    return proxy as unknown as OpaqueRef<T>;
  }

  /**
   * Map over an array cell, creating a new derived array.
   * Similar to Array.prototype.map but works with OpaqueRefs.
   */
  map<S>(
    fn: (
      element: T extends Array<infer U> ? OpaqueRef<U> : OpaqueRef<T>,
      index: OpaqueRef<number>,
      array: OpaqueRef<T>,
    ) => Opaque<S>,
  ): OpaqueRef<S[]> {
    // Create the factory if it doesn't exist
    if (!mapFactory) {
      mapFactory = createNodeFactory({
        type: "ref",
        implementation: "map",
      });
    }

    // Use the cell directly as an OpaqueRef (since cells are now also OpaqueRefs)
    return mapFactory({
      list: this as unknown as OpaqueRef<T>,
      op: recipe(
        ({ element, index, array }: Opaque<any>) => fn(element, index, array),
      ),
    });
  }

  /**
   * Map over an array cell using a pattern/recipe.
   * Similar to map but accepts a pre-defined recipe instead of a function.
   */
  mapWithPattern<S>(
    this: IsThisObject,
    op: RecipeFactory<T extends Array<infer U> ? U : T, S>,
    params: Record<string, any>,
  ): OpaqueRef<S[]> {
    // Create the factory if it doesn't exist
    if (!mapFactory) {
      mapFactory = createNodeFactory({
        type: "ref",
        implementation: "map",
      });
    }

    return mapFactory({
      list: this as unknown as OpaqueRef<T>,
      op: op,
      params: params,
    });
  }

  toJSON(): LegacyJSONCellLink | null {
    // Return null when no link exists (cell hasn't been created yet)
    if (!this.hasFullLink()) {
      return null;
    }

    // Otherwise return current Cell toJSON behavior
    // Keep old format for backward compatibility
    return {
      cell: {
        "/":
          (this.link.id.startsWith("data:")
            ? this.link.id
            : fromURI(this.link.id)),
      },
      path: this.path as (string | number)[],
    };
  }

  get value(): T {
    return this.get();
  }

  get cellLink(): SigilLink {
    return createSigilLinkFromParsedLink(this.link);
  }

  get entityId(): { "/": string } {
    return { "/": fromURI(this.link.id) };
  }

  get sourceURI(): URI {
    return this.link.id;
  }

  get copyTrap(): boolean {
    throw new Error(
      "Copy trap: Something is trying to traverse a cell.",
    );
  }
}

function subscribeToReferencedDocs<T>(
  callback: (value: T) => Cancel | undefined | void,
  runtime: IRuntime,
  link: NormalizedFullLink,
): Cancel {
  // Get the value once to determine all the docs that need to be subscribed to.
  const tx = runtime.edit();
  const value = validateAndTransform(
    runtime,
    tx,
    link,
  );
  const log = txToReactivityLog(tx);

  // Call the callback once with initial value.
  let cleanup: Cancel | undefined | void = callback(value);

  // Technically unnecessary since we don't expect/allow callbacks to sink to
  // write to other cells, and we retry by design anyway below when read data
  // changed. But ideally we enforce read-only as well.
  tx.commit();

  const cancel = runtime.scheduler.subscribe((tx) => {
    if (isCancel(cleanup)) cleanup();

<<<<<<< HEAD
    // Run once with tx to capture _this_ cell's read dependencies.
    validateAndTransform(runtime, tx, link);

    // Using a new transaction for the callback, as we're only interested in
=======
    // Using a new transaction for child cells, as we're only interested in
>>>>>>> 898f1b3c
    // dependencies for the initial get, not further cells the callback might
    // read. The callback is responsible for calling sink on those cells if it
    // wants to stay updated.
    const extraTx = runtime.edit();
    const wrappedTx = createChildCellTransaction(tx, extraTx);

<<<<<<< HEAD
    const newValue = validateAndTransform(runtime, extraTx, link);
=======
    const newValue = validateAndTransform(runtime, wrappedTx, link, true);
>>>>>>> 898f1b3c
    cleanup = callback(newValue);

    // no async await here, but that also means no retry. TODO(seefeld): Should
    // we add a retry? So far all sinks are read-only, so they get re-triggered
    // on changes already.
    extraTx.commit();
  }, log);

  return () => {
    cancel();
    if (isCancel(cleanup)) cleanup();
  };
}

/**
 * Recursively adds IDs elements in arrays, unless they are already a link.
 *
 * This ensures that mutable arrays only consist of links to documents, at least
 * when written to only via .set, .update and .push above.
 *
 * TODO(seefeld): When an array has default entries and is rewritten as [...old,
 * new], this will still break, because the previous entries will point back to
 * the array itself instead of being new entries.
 *
 * @param value - The value to add IDs to.
 * @returns The value with IDs added.
 */
function recursivelyAddIDIfNeeded<T>(
  value: T,
  frame: Frame | undefined,
  seen: Map<unknown, unknown> = new Map(),
): T {
  // Can't add IDs without frame.
  if (!frame) return value;

  // Not a record, no need to add IDs. Already a link, no need to add IDs.
  if (!isRecord(value) || isLink(value)) return value;

  // Already seen, return previously annotated result.
  if (seen.has(value)) return seen.get(value) as T;

  if (Array.isArray(value)) {
    const result: unknown[] = [];

    // Set before traversing, otherwise we'll infinite recurse.
    seen.set(value, result);

    result.push(...value.map((v) => {
      const value = recursivelyAddIDIfNeeded(v, frame, seen);
      // For objects on arrays only: Add ID if not already present.
      if (
        isObject(value) && !isLink(value) && !(ID in value)
      ) {
        return { [ID]: frame.generatedIdCounter++, ...value };
      } else {
        return value;
      }
    }));
    return result as T;
  } else {
    const result: Record<string, unknown> = {};

    // Set before traversing, otherwise we'll infinite recurse.
    seen.set(value, result);

    Object.entries(value).forEach(([key, v]) => {
      result[key] = recursivelyAddIDIfNeeded(v, frame, seen);
    });

    // Copy supported symbols from original value.
    [ID, ID_FIELD].forEach((symbol) => {
      if (symbol in value) {
        (result as IDFields)[symbol as keyof IDFields] =
          value[symbol as keyof IDFields];
      }
    });

    return result as T;
  }
}

/**
 * Converts cells and objects that can be turned to cells to links.
 *
 * @param value - The value to convert.
 * @returns The converted value.
 */
export function convertCellsToLinks(
  value: readonly any[] | Record<string, any> | any,
  path: string[] = [],
  seen: Map<any, string[]> = new Map(),
): any {
  if (seen.has(value)) {
    return {
      "/": {
        [LINK_V1_TAG]: { path: seen.get(value) },
      },
    };
  }

  if (isCellResultForDereferencing(value)) {
    value = getCellOrThrow(value).getAsLink();
  } else if (isCell(value)) {
    value = value.getAsLink();
  } else if (isRecord(value) || typeof value === "function") {
    // Only add here, otherwise they are literals or already cells:
    seen.set(value, path);

    // Process toJSON if it exists like JSON.stringify does.
    if ("toJSON" in value && typeof value.toJSON === "function") {
      value = value.toJSON();
      if (!isRecord(value)) return value;
      // Fall through to process, so even if there is a .toJSON on the
      // result we don't call it again.
    } else if (typeof value === "function") {
      // Handle functions without toJSON like JSON.stringify does.
      value = undefined;
    }

    // Recursively process arrays and objects.
    if (Array.isArray(value)) {
      value = value.map((value, index) =>
        convertCellsToLinks(value, [...path, String(index)], seen)
      );
    } else {
      value = Object.fromEntries(
        Object.entries(value).map(([key, value]) => [
          key,
          convertCellsToLinks(value, [...path, String(key)], seen),
        ]),
      );
    }
  }

  return value;
}

/**
 * Check if value is a simple cell.
 *
 * @param {any} value - The value to check.
 * @returns {boolean}
 */
export function isCell(value: any): value is Cell<any> {
  return value instanceof CellImpl;
}

/**
 * Check if value is any kind of cell.
 *
 * @param {any} value - The value to check.
 * @returns {boolean}
 */
export function isAnyCell(value: any): value is AnyCell<any> {
  return value instanceof CellImpl;
}

/**
 * Type guard to check if a value is a Stream.
 * @param value - The value to check
 * @returns True if the value is a Stream
 */
export function isStream<T = any>(value: any): value is Stream<T> {
  return (value instanceof CellImpl && (value as any).isStream?.());
}

export type DeepKeyLookup<T, Path extends PropertyKey[]> = Path extends [] ? T
  : Path extends [infer First, ...infer Rest]
    ? First extends keyof T
      ? Rest extends PropertyKey[] ? DeepKeyLookup<T[First], Rest>
      : any
    : any
  : any;

/**
 * Factory function to create Cell constructor with static methods for a specific cell kind
 */
export function cellConstructorFactory<Wrap extends HKT>(kind: CellKind) {
  return {
    /**
     * Create a Cell wrapping a value with optional schema.
     * This is a convenience method that creates a cell with a schema that has a default value.
     * @param value - The value to wrap in a Cell
     * @param providedSchema - Optional JSON schema for the cell
     * @returns A new Cell wrapping the value
     */
    of<T>(value?: T, providedSchema?: JSONSchema): Apply<Wrap, T> {
      const frame = getTopFrame();
      if (!frame || !frame.runtime) {
        throw new Error(
          "Can't invoke Cell.of() outside of a recipe/handler/lift context",
        );
      }

      // Convert schema to object form and merge default value if value is defined
      // BUT: Don't embed Cell objects in the schema's default property, as this
      // causes infinite recursion when the schema is serialized
      // TODO(ubik2): Use Cell links for default here once that's supported
      const schema: JSONSchema | undefined =
        value !== undefined && !isCell(value)
          ? {
            ...ContextualFlowControl.toSchemaObj(providedSchema),
            default: value as any,
          }
          : providedSchema === undefined
          ? undefined
          : ContextualFlowControl.toSchemaObj(providedSchema);

      // Create a cell without a link - it will be created on demand via .for()
      const cell = createCell<T>(
        frame.runtime,
        {
          path: [],
          ...(schema !== undefined && { schema, rootSchema: schema }),
          ...(frame.space && { space: frame.space }),
        },
        frame.tx,
        false,
        kind,
      );

      // Set the initial value only if value is defined
      if (value !== undefined) {
        cell.setInitialValue(value);
      }

      return cell;
    },

    /**
     * Compare two cells or values for equality, after resolving them.
     * @param a - First cell or value to compare
     * @param b - Second cell or value to compare
     * @returns true if the values are equal
     */
    equals(a: AnyCell<any> | object, b: AnyCell<any> | object): boolean {
      const { tx } = getTopFrame() ?? {};
      return areLinksSame(a, b, undefined, !!tx, tx);
    },

    /**
     * Compare two cells or values for equality.
     * @param a - First cell or value to compare
     * @param b - Second cell or value to compare
     * @returns true if the values are equal
     */
    equalLinks(a: AnyCell<any> | object, b: AnyCell<any> | object): boolean {
      return areLinksSame(a, b);
    },

    /**
     * Create a Cell with an optional cause.
     * @param cause - The cause to associate with this cell
     * @returns A new Cell
     */
    for<T>(cause: unknown): Apply<Wrap, T> {
      const frame = getTopFrame();
      if (!frame || !frame.runtime) {
        throw new Error(
          "Can't invoke Cell.for() outside of a recipe/handler/lift context",
        );
      }

      // Create a cell without a link
      const cell = createCell<T>(
        frame.runtime,
        {
          path: [],
          ...(frame.space && { space: frame.space }),
        },
        frame.tx,
        false,
        kind,
      );

      // Associate it with the cause
      cell.for(cause);

      return cell;
    },
  } satisfies CellTypeConstructor<Wrap>;
}<|MERGE_RESOLUTION|>--- conflicted
+++ resolved
@@ -541,12 +541,7 @@
     const readTx = this.runtime.readTx(this.tx);
     const nonReactiveTx = createNonReactiveTransaction(readTx);
 
-    return validateAndTransform(
-      this.runtime,
-      nonReactiveTx,
-      this.link,
-      this.synced,
-    );
+    return validateAndTransform(this.runtime, nonReactiveTx, this.link);
   }
 
   set(
@@ -1289,25 +1284,14 @@
   const cancel = runtime.scheduler.subscribe((tx) => {
     if (isCancel(cleanup)) cleanup();
 
-<<<<<<< HEAD
-    // Run once with tx to capture _this_ cell's read dependencies.
-    validateAndTransform(runtime, tx, link);
-
-    // Using a new transaction for the callback, as we're only interested in
-=======
     // Using a new transaction for child cells, as we're only interested in
->>>>>>> 898f1b3c
     // dependencies for the initial get, not further cells the callback might
     // read. The callback is responsible for calling sink on those cells if it
     // wants to stay updated.
     const extraTx = runtime.edit();
     const wrappedTx = createChildCellTransaction(tx, extraTx);
 
-<<<<<<< HEAD
-    const newValue = validateAndTransform(runtime, extraTx, link);
-=======
-    const newValue = validateAndTransform(runtime, wrappedTx, link, true);
->>>>>>> 898f1b3c
+    const newValue = validateAndTransform(runtime, wrappedTx, link);
     cleanup = callback(newValue);
 
     // no async await here, but that also means no retry. TODO(seefeld): Should
