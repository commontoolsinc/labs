import { isRecord } from "@commontools/utils/types";
import { type AnyCell, type JSONSchema } from "./builder/types.ts";
import {
  type Cell,
  isAnyCell,
  isCell,
  type MemorySpace,
  type Stream,
} from "./cell.ts";
import { LINK_V1_TAG, type SigilLink, type URI } from "./sigil-types.ts";
import { getJSONFromDataURI, toURI } from "./uri-utils.ts";
import { arrayEqual } from "./path-utils.ts";
import {
  CellResultInternals,
  getCellOrThrow,
  isCellResultForDereferencing,
} from "./query-result-proxy.ts";
import { ContextualFlowControl } from "./cfc.ts";
import { resolveLink } from "./link-resolution.ts";
import { IExtendedStorageTransaction } from "./storage/interface.ts";
import type { Runtime } from "./runtime.ts";
import {
  isNormalizedLink,
  isPrimitiveCellLink,
  NormalizedFullLink,
  NormalizedLink,
  parseLinkPrimitive,
  PrimitiveCellLink,
} from "./link-types.ts";

export * from "./link-types.ts";

/**
 * A type reflecting all possible link formats, including cells themselves.
 */
export type CellLink =
  | Cell<any>
  | Stream<any>
  | CellResultInternals
<<<<<<< HEAD
  | LegacyJSONCellLink // @deprecated
  | LegacyAlias // @deprecated
  | { "/": string }; // @deprecated

/**
 * Check if value is a sigil value with any type
 *
 * Any object that is strictly `{ "/": Record<string, any> }`, no other props
 */
export function isSigilValue(value: any): value is SigilValue<any> {
  return isRecord(value) &&
    "/" in value &&
    Object.keys(value).length === 1 &&
    isObject(value["/"]);
}

/**
 * Check if value is a legacy cell link.
 *
 * @deprecated Switch to isLink instead.
 *
 * @param {any} value - The value to check.
 * @returns {boolean}
 */
export function isLegacyCellLink(
  value: any,
): value is LegacyJSONCellLink {
  return isJSONCellLink(value);
}

/**
 * Check if value is a JSON cell link (storage format).
 *
 * @deprecated Switch to isLink instead.
 *
 * @param {any} value - The value to check.
 * @returns {boolean}
 */
export function isJSONCellLink(value: any): value is LegacyJSONCellLink {
  return (
    isRecord(value) &&
    isRecord(value.cell) &&
    typeof value.cell["/"] === "string" &&
    Array.isArray(value.path)
  );
}

/**
 * Check if value is a sigil link.
 */
export function isSigilLink(value: any): value is SigilLink {
  return (isSigilValue(value) && LINK_V1_TAG in value["/"]);
}

/**
 * Check if value is a sigil alias (link with overwrite field).
 */
export function isSigilWriteRedirectLink(
  value: any,
): value is SigilWriteRedirectLink {
  return isSigilLink(value) &&
    value["/"][LINK_V1_TAG].overwrite === "redirect";
}

/**
 * Check if value is any kind of cell link format.
 *
 * @param {any} value - The value to check.
 * @returns {boolean}
 */
export function isAnyCellLink(
  value: any,
): value is SigilLink | LegacyJSONCellLink | LegacyAlias {
  return isJSONCellLink(value) || isSigilLink(value) || isLegacyAlias(value);
}
=======
  | PrimitiveCellLink;
>>>>>>> 1b7fc462

/**
 * Check if value is any kind of link or linkable entity
 */
export function isCellLink(
  value: any,
): value is CellLink {
  return (
    isCellResultForDereferencing(value) ||
    isPrimitiveCellLink(value) ||
    isCell(value) ||
    (isRecord(value) && "/" in value && typeof value["/"] === "string") // EntityId format
  );
}

/**
 * Check if value is a normalized link.
 *
 * Beware: Unlike all the other types that `isLink` is checking for, this could
 * appear in regular data and not actually be meant as a link. So only use this
 * if you know for sure that the value is a link.
 */
export function isNormalizedFullLink(value: any): value is NormalizedFullLink {
  return (
    isRecord(value) &&
    typeof value.id === "string" &&
    typeof value.space === "string" &&
    typeof value.type === "string" &&
    Array.isArray(value.path)
  );
}

/**
 * Parse any link-like value to normalized format
 *
 * Overloads just help make fields non-optional that can be guaranteed to exist
 * in various combinations.
 */
export function parseLink(
  value: AnyCell<any>,
): NormalizedFullLink;
export function parseLink(
  value: CellLink,
  base: AnyCell<any> | NormalizedFullLink,
): NormalizedFullLink;
export function parseLink(
  value: CellLink,
  base?: AnyCell<any> | NormalizedLink,
): NormalizedLink;
export function parseLink(
  value: any,
  base: AnyCell<any> | NormalizedFullLink,
): NormalizedFullLink | undefined;
export function parseLink(
  value: any,
  base?: AnyCell<any> | NormalizedLink,
): NormalizedLink | undefined;
export function parseLink(
  value: any,
  base?: AnyCell<any> | NormalizedLink,
): NormalizedLink | undefined {
  // Has to be first, since below we check for "/" in value and we don't want to
  // see userland "/".
  if (isCellResultForDereferencing(value)) value = getCellOrThrow(value);

  if (isCell(value)) return value.getAsNormalizedFullLink();

  if (isPrimitiveCellLink(value)) {
    if (!base) {
      return parseLinkPrimitive(value);
    } else if (isAnyCell(base)) {
      return parseLinkPrimitive(value, base.getAsNormalizedFullLink());
    } else if (isNormalizedLink(base)) {
      return parseLinkPrimitive(value, base);
    }
    throw new Error(`Unexpected link base: ${base}`);
  }
  return undefined;
}

/**
 * Parse any link-like value to normalized format, throwing on failure
 */
export function parseLinkOrThrow(
  value: any,
  baseCell?: Cell,
): NormalizedLink {
  const result = parseLink(value, baseCell);
  if (!result) {
    throw new Error(`Cannot parse value as link: ${JSON.stringify(value)}`);
  }
  return result;
}

/**
 * Compare two link values for equality, supporting all link formats
 */
export function areLinksSame(
  value1: any,
  value2: any,
  base?: Cell | NormalizedLink,
  resolveBeforeComparing?: boolean,
  txForResolving?: IExtendedStorageTransaction,
  runtime?: Runtime,
): boolean {
  // If both are the same object, they're equal
  if (value1 === value2) return true;

  // If either is null/undefined, they're only equal if both are
  if (!value1 || !value2) return value1 === value2;

  // Try parsing both as links
  let link1 = parseLink(value1, base);
  let link2 = parseLink(value2, base);

  // If one parses and the other doesn't, they're not equal
  if (!link1 || !link2) return false;

  if (resolveBeforeComparing) {
    const tx = txForResolving;
    if (!tx) throw new Error("Provide tx to resolve before comparing");
    if (!runtime) {
      throw new Error("Provide runtime to resolve before comparing");
    }
    link1 = isNormalizedFullLink(link1)
      ? resolveLink(runtime, tx, link1)
      : link1;
    link2 = isNormalizedFullLink(link2)
      ? resolveLink(runtime, tx, link2)
      : link2;
  }

  // Compare normalized links
  return areNormalizedLinksSame(link1, link2);
}

export function areMaybeLinkAndNormalizedLinkSame(
  link: any,
  normalizedLink: NormalizedLink,
  base?: Cell | NormalizedLink,
): boolean {
  const normalizedLink2 = parseLink(link, base);
  if (!normalizedLink2) return false;
  return areNormalizedLinksSame(normalizedLink, normalizedLink2);
}

/**
 * Compare two normalized links for equality
 */
export function areNormalizedLinksSame(
  link1: NormalizedLink,
  link2: NormalizedLink,
): boolean {
  return link1.id === link2.id && link1.space === link2.space &&
    arrayEqual(link1.path, link2.path) &&
    (link1.type ?? "application/json") === (link2.type ?? "application/json");
}

/**
 * Creates a sigil reference (link or alias) with shared logic
 */
export function createSigilLinkFromParsedLink(
  link: NormalizedLink,
  options: {
    base?: Cell<any> | NormalizedFullLink;
    baseSpace?: MemorySpace;
    includeSchema?: boolean;
    overwrite?: "redirect" | "this"; // default is "this"
  } = {},
): SigilLink {
  // Create the base structure
  const sigil: SigilLink = {
    "/": {
      [LINK_V1_TAG]: {
        path: link.path.map((p) => p.toString()),
      },
    },
  };

  const reference = sigil["/"][LINK_V1_TAG];

  // Handle base cell for relative references
  if (options.base) {
    const baseLink = isCell(options.base)
      ? options.base.getAsNormalizedFullLink()
      : options.base;

    // Only include id if it's different from base
    if (link.id !== baseLink.id) reference.id = toURI(link.id);

    // Only include space if it's different from base
    if (link.space && link.space !== baseLink.space) {
      reference.space = link.space;
    }
  } else {
    reference.id = link.id;

    // Handle baseSpace option - only include space if different from baseSpace
    if (link.space !== options.baseSpace) reference.space = link.space;
  }

  // Include schema if requested
  if (options.includeSchema && link.schema !== undefined) {
    reference.schema = sanitizeSchemaForLinks(link.schema);
    reference.rootSchema = sanitizeSchemaForLinks(link.rootSchema);
  }

  // Option overrides link value
  if (options.overwrite) {
    if (options.overwrite === "redirect") reference.overwrite = "redirect";
    // else: "this" is the default
  } else if (link.overwrite === "redirect") {
    reference.overwrite = "redirect";
  }

  return sigil;
}

/**
 * Find any data: URI links and inline them.
 *
 * @param value - The value to find and inline data: URI links in.
 * @returns The value with any data: URI links inlined.
 */
export function findAndInlineDataURILinks(value: any): any {
  if (isCellLink(value)) {
    const dataLink = parseLink(value)!;

    if (dataLink.id?.startsWith("data:")) {
      let dataValue: any = getJSONFromDataURI(dataLink.id);
      const path = [...dataLink.path];

      // This is a storage item, so we have to look into the "value" field for
      // the actual data.
      if (!isRecord(dataValue)) return undefined;
      dataValue = dataValue["value"];

      // If there is a link on the way to `path`, follow it, appending remaining
      // path to the target link.
      while (dataValue !== undefined) {
        if (isPrimitiveCellLink(dataValue)) {
          // Parse the link found in the data URI
          // Do NOT pass parsedLink as base to avoid inheriting the data: URI id
          const newLink = parseLink(dataValue);
          let schema = newLink.schema;
          if (schema !== undefined && path.length > 0) {
            const cfc = new ContextualFlowControl();
            schema = cfc.getSchemaAtPath(schema, path, newLink.rootSchema);
          }
          // Create new link by merging dataLink with remaining path
          const newSigilLink = createSigilLinkFromParsedLink({
            // Start with values from the original data link
            ...dataLink,

            // overwrite with values from the new link
            ...newLink,

            // extend path with remaining segments
            path: [...newLink.path, ...path],

            // use resolved schema if we have one
            ...(schema !== undefined && { schema }),
          }, {
            includeSchema: true,
          });
          return findAndInlineDataURILinks(newSigilLink);
        }
        if (path.length > 0) {
          dataValue = dataValue[path.shift()!];
        } else {
          break;
        }
      }

      return dataValue;
    } else {
      return value;
    }
  } else if (Array.isArray(value)) {
    return value.map(findAndInlineDataURILinks);
  } else if (isRecord(value)) {
    return Object.fromEntries(
      Object.entries(value).map((
        [key, value],
      ) => [key, findAndInlineDataURILinks(value)]),
    );
  } else {
    return value;
  }
}

// Helper to create data URIs for testing
export function createDataCellURI(
  data: any,
  base?: Cell | NormalizedLink,
): URI {
  const baseId = isCell(base) ? base.getAsNormalizedFullLink().id : base?.id;

  function traverseAndAddBaseIdToRelativeLinks(
    value: any,
    seen: Set<any>,
  ): any {
    if (!isRecord(value)) return value;
    if (seen.has(value)) {
      throw new Error(`Cycle detected when creating data URI`);
    }
    seen.add(value);
    try {
      if (isPrimitiveCellLink(value)) {
        const link = parseLink(value);
        if (!link.id) {
          return createSigilLinkFromParsedLink({ ...link, id: baseId });
        } else {
          return value;
        }
      } else if (Array.isArray(value)) {
        return value.map((item) =>
          traverseAndAddBaseIdToRelativeLinks(item, seen)
        );
      } else { // isObject
        return Object.fromEntries(
          Object.entries(value).map((
            [key, value],
          ) => [key, traverseAndAddBaseIdToRelativeLinks(value, seen)]),
        );
      }
    } finally {
      seen.delete(value);
    }
  }
  const json = JSON.stringify({
    value: traverseAndAddBaseIdToRelativeLinks(data, new Set()),
  });
  // Use encodeURIComponent for UTF-8 safe encoding (matches runtime.ts pattern)
  return `data:application/json,${encodeURIComponent(json)}` as URI;
}

/**
 * Traverse schema and remove all asCell and asStream flags.
 */
export function sanitizeSchemaForLinks(
  schema: JSONSchema,
  options?: { keepStreams?: boolean },
): JSONSchema;
export function sanitizeSchemaForLinks(
  schema: JSONSchema | undefined,
  options?: { keepStreams?: boolean },
): JSONSchema | undefined;
export function sanitizeSchemaForLinks(
  schema: JSONSchema | undefined,
  options: { keepStreams?: boolean } = {},
): JSONSchema | undefined {
  return recursiveStripAsCellAndStreamFromSchema(schema, options);
}

function recursiveStripAsCellAndStreamFromSchema(
  schema: any,
  options: { keepStreams?: boolean },
): any {
  // Handle null/undefined/boolean schemas
  if (
    schema === null || typeof schema !== "object" || typeof schema === "boolean"
  ) {
    return schema;
  }

  // Create a copy to avoid mutating the original
  const result = { ...schema };

  // Remove asCell and asStream flags from this level
  delete (result as any).asCell;
  if (!options.keepStreams) delete (result as any).asStream;

  // Recursively process all object properties
  for (const [key, value] of Object.entries(result)) {
    if (value && typeof value === "object") {
      if (Array.isArray(value)) {
        // Handle arrays
        (result as any)[key] = value.map((item) =>
          typeof item === "object" && item !== null
            ? recursiveStripAsCellAndStreamFromSchema(item, options)
            : item
        );
      } else {
        // Handle objects
        (result as any)[key] = recursiveStripAsCellAndStreamFromSchema(
          value,
          options,
        );
      }
    }
  }

  return result;
}<|MERGE_RESOLUTION|>--- conflicted
+++ resolved
@@ -37,85 +37,7 @@
   | Cell<any>
   | Stream<any>
   | CellResultInternals
-<<<<<<< HEAD
-  | LegacyJSONCellLink // @deprecated
-  | LegacyAlias // @deprecated
-  | { "/": string }; // @deprecated
-
-/**
- * Check if value is a sigil value with any type
- *
- * Any object that is strictly `{ "/": Record<string, any> }`, no other props
- */
-export function isSigilValue(value: any): value is SigilValue<any> {
-  return isRecord(value) &&
-    "/" in value &&
-    Object.keys(value).length === 1 &&
-    isObject(value["/"]);
-}
-
-/**
- * Check if value is a legacy cell link.
- *
- * @deprecated Switch to isLink instead.
- *
- * @param {any} value - The value to check.
- * @returns {boolean}
- */
-export function isLegacyCellLink(
-  value: any,
-): value is LegacyJSONCellLink {
-  return isJSONCellLink(value);
-}
-
-/**
- * Check if value is a JSON cell link (storage format).
- *
- * @deprecated Switch to isLink instead.
- *
- * @param {any} value - The value to check.
- * @returns {boolean}
- */
-export function isJSONCellLink(value: any): value is LegacyJSONCellLink {
-  return (
-    isRecord(value) &&
-    isRecord(value.cell) &&
-    typeof value.cell["/"] === "string" &&
-    Array.isArray(value.path)
-  );
-}
-
-/**
- * Check if value is a sigil link.
- */
-export function isSigilLink(value: any): value is SigilLink {
-  return (isSigilValue(value) && LINK_V1_TAG in value["/"]);
-}
-
-/**
- * Check if value is a sigil alias (link with overwrite field).
- */
-export function isSigilWriteRedirectLink(
-  value: any,
-): value is SigilWriteRedirectLink {
-  return isSigilLink(value) &&
-    value["/"][LINK_V1_TAG].overwrite === "redirect";
-}
-
-/**
- * Check if value is any kind of cell link format.
- *
- * @param {any} value - The value to check.
- * @returns {boolean}
- */
-export function isAnyCellLink(
-  value: any,
-): value is SigilLink | LegacyJSONCellLink | LegacyAlias {
-  return isJSONCellLink(value) || isSigilLink(value) || isLegacyAlias(value);
-}
-=======
   | PrimitiveCellLink;
->>>>>>> 1b7fc462
 
 /**
  * Check if value is any kind of link or linkable entity
