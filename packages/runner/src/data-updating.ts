import { isRecord } from "@commontools/utils/types";
import { ID, ID_FIELD, type JSONSchema } from "./builder/types.ts";
import { type DocImpl, isDoc } from "./doc.ts";
import { createRef } from "./doc-map.ts";
import { isCell } from "./cell.ts";
import { followWriteRedirects } from "./link-resolution.ts";
import {
  areLinksSame,
  areMaybeLinkAndNormalizedLinkSame,
  areNormalizedLinksSame,
  createSigilLinkFromParsedLink,
  isAnyCellLink,
  isLink,
  isWriteRedirectLink,
  type NormalizedFullLink,
  parseLink,
} from "./link-utils.ts";
import { isQueryResultForDereferencing } from "./query-result-proxy.ts";
import {
  type IExtendedStorageTransaction,
  type IReadOptions,
  type JSONValue,
} from "./storage/interface.ts";
import { type IRuntime } from "./runtime.ts";
import { toURI } from "./uri-utils.ts";

/**
 * Traverses newValue and updates `current` and any relevant linked documents.
 *
 * Returns true if any changes were made.
 *
 * When encountering an object with a `[ID]` property, it'll be used to compute
 * an entity id based on it's relative location and the passed context, and the
 * changes will be written to that entity.
 *
 * @param current - A doc link to the current value to compare against.
 * @param newValue - The new value to traverse.
 * @param log - The log to write to.
 * @param context - The context of the change.
 * @returns Whether any changes were made.
 */
export function diffAndUpdate(
  runtime: IRuntime,
  tx: IExtendedStorageTransaction,
  link: NormalizedFullLink,
  newValue: unknown,
  context?: unknown,
  options?: IReadOptions,
): boolean {
  const changes = normalizeAndDiff(
    runtime,
    tx,
    link,
    newValue,
    context,
    options,
  );
  applyChangeSet(tx, changes);
  return changes.length > 0;
}

type ChangeSet = {
  location: NormalizedFullLink;
  value: JSONValue | undefined;
}[];

/**
 * Traverses objects and returns an array of changes that should be written. An
 * empty array means no changes.
 *
 * When encountering an object with a `[ID]` property, it'll be used to compute
 * an entity id based on it's relative location and the passed context, and the
 * changes will be queued to be written to that entity.
 *
 * Otherwise, when traversing and if the new value is a regular JSON value, but
 * the old value is an alias, follow the alias before writing. However document
 * references get overwritten (except as per above, the object gets converted to
 * a document itself).
 *
 * Any proxy is unwrapped, and docs and cells mapped to doc links.
 *
 * @param current - A doc link to the current value to compare against.
 * @param newValue - The new value to traverse.
 * @param log - The log to write to.
 * @param context - The context of the change.
 * @returns An array of changes that should be written.
 */
export function normalizeAndDiff(
  runtime: IRuntime,
  tx: IExtendedStorageTransaction,
  link: NormalizedFullLink,
  newValue: unknown,
  context?: unknown,
  options?: IReadOptions,
): ChangeSet {
  const changes: ChangeSet = [];

  // ID_FIELD redirects to an existing field and we do something like DOM
  // diffing with it: We look at sibling entries and their value for that field,
  // and if we find a match, we reuse that document. Otherwise we create a new
  // one, but with a random id. It's random as opposed to causal like ID below,
  // because we don't want to recycle a document that was removed and added
  // back, we want to assume removing and adding with the same id is
  // semantically a new item (in fact we otherwise run into compare-and-swap
  // transaction errors).
  if (
    isRecord(newValue) &&
    newValue[ID_FIELD] !== undefined
  ) {
    const { [ID_FIELD]: fieldName, ...rest } = newValue as
      & { [ID_FIELD]: string }
      & Record<string, JSONValue>;
    const id = newValue[fieldName as PropertyKey];
    if (link.path.length > 1) {
      const parent = tx.readValueOrThrow({
        ...link,
        path: link.path.slice(0, -1),
      }, options);
      if (Array.isArray(parent)) {
        const base = runtime.getCellFromLink(link, undefined, tx);
        for (const v of parent) {
          if (isLink(v)) {
            const sibling = parseLink(v, base);
            const siblingId = tx.readValueOrThrow({
              ...sibling,
              path: [...sibling.path, fieldName as string],
            }, options);
            if (siblingId === id) {
              // We found a sibling with the same id, so ...
              return [
                // ... reuse the existing document
                ...normalizeAndDiff(runtime, tx, link, v, context, options),
                // ... and update it to the new value
                ...normalizeAndDiff(
                  runtime,
                  tx,
                  sibling,
                  rest,
                  context,
                  options,
                ),
              ];
            }
          }
        }
      }
    }
    // Fallback: A random id. Below this will create a new entity.
    newValue = { [ID]: crypto.randomUUID(), ...rest };
  }

  // Unwrap proxies and handle special types
  if (isQueryResultForDereferencing(newValue)) {
    newValue = createSigilLinkFromParsedLink(parseLink(newValue));
  }

  if (isDoc(newValue)) {
    throw new Error("Docs are not supported anymore");
  }
  if (isCell(newValue)) newValue = newValue.getAsLink();

  // If we're about to create a reference to ourselves, no-op
  if (areMaybeLinkAndNormalizedLinkSame(newValue, link)) {
    return [];
  }

  // Get current value to compare against
  let currentValue = tx.readValueOrThrow(link, options);

  // A new alias can overwrite a previous alias. No-op if the same.
  if (isWriteRedirectLink(newValue)) {
    if (
      isWriteRedirectLink(currentValue) &&
      areNormalizedLinksSame(parseLink(currentValue, link), link)
    ) {
      return [];
    } else {
      changes.push({ location: link, value: newValue as JSONValue });
      return changes;
    }
  }

  // Handle alias in current value (at this point: if newValue is not an alias)
  if (isWriteRedirectLink(currentValue)) {
    // Log reads of the alias, so that changing aliases cause refreshes
    const redirectLink = followWriteRedirects(tx, currentValue, link);
    return normalizeAndDiff(
      runtime,
      tx,
      redirectLink,
      newValue,
      context,
      options,
    );
  }

  if (isAnyCellLink(newValue)) {
    const parsedLink = parseLink(newValue, link);
    if (parsedLink.id.startsWith("data:")) {
      // If there is a data link treat it as writing it's contents instead.

      //  Use the tx code to make sure we read it the same way
      let dataValue: any = runtime.edit().readValueOrThrow({
        ...parsedLink,
        path: [],
      }, options);
      const path = [...parsedLink.path];
      for (;;) {
        if (isAnyCellLink(dataValue)) {
          const dataLink = parseLink(dataValue, parsedLink);
          dataValue = createSigilLinkFromParsedLink({
            ...dataLink,
            path: [...dataLink.path, ...path],
          });
          break;
        }
        if (path.length > 0) {
          if (isRecord(dataValue)) {
            dataValue = dataValue[path.shift()!];
          } else {
            dataValue = undefined;
            break;
          }
        } else {
          break;
        }
      }
      return normalizeAndDiff(runtime, tx, link, dataValue, context, options);
    }
    if (
      isAnyCellLink(currentValue) &&
      areLinksSame(newValue, currentValue, link)
    ) {
      return [];
    } else {
      return [
        // TODO(seefeld): Normalize the link to a sigil link?
        { location: link, value: newValue as JSONValue },
      ];
    }
  }

  // Handle ID-based object (convert to entity)
  if (isRecord(newValue) && newValue[ID] !== undefined) {
    const { [ID]: id, ...rest } = newValue as
      & { [ID]: string }
      & Record<string, JSONValue>;
    let path = link.path;

    // If we're setting an array element, make the array the context for the
    // derived id, not the array index. If it's a nested array, take the parent
    // array as context, recursively.
    while (
      path.length > 0 &&
      Array.isArray(
        tx.readValueOrThrow({ ...link, path: path.slice(0, -1) }, options),
      )
    ) {
      path = path.slice(0, -1);
    }

    const entityId = createRef({ id }, {
      parent: { id: link.id, space: link.space },
      path,
      context,
    });

    const newEntryLink: NormalizedFullLink = {
      id: toURI(entityId),
      space: link.space,
      path: [],
      type: link.type,
    };
    return [
      // If it wasn't already, set the current value to be a doc link to this doc
      ...normalizeAndDiff(
        runtime,
        tx,
        link,
        createSigilLinkFromParsedLink(newEntryLink, { base: link }),
        context,
        options,
      ),
      // And see whether the value of the document itself changed
      ...normalizeAndDiff(runtime, tx, newEntryLink, rest, context, options),
    ];
  }

  // Handle arrays
  if (Array.isArray(newValue)) {
    console.log("[normalizeAndDiff] Array case - newValue:", newValue);
    console.log("[normalizeAndDiff] Array case - currentValue:", currentValue);
    console.log("[normalizeAndDiff] Array case - link:", link);
    
    // If the current value is not an array, set it to an empty array
    if (!Array.isArray(currentValue)) {
      changes.push({ location: link, value: [] });
    }

    for (let i = 0; i < newValue.length; i++) {
      const childSchema = runtime.cfc.getSchemaAtPath(
        link.schema,
        [i.toString()],
        link.rootSchema,
      );
      const nestedChanges = normalizeAndDiff(
        runtime,
        tx,
        {
          ...link,
          path: [...link.path, i.toString()],
          schema: childSchema,
          rootSchema: link.rootSchema,
        },
        newValue[i],
        context,
        options,
      );
      changes.push(...nestedChanges);
    }

    // Handle array length changes
    if (Array.isArray(currentValue) && currentValue.length > newValue.length) {
      // We need to add the schema here, since the array may be secret, so the length should be too
      const lub = (link.schema !== undefined)
        ? runtime.cfc.lubSchema(link.schema)
        : undefined;
      // We have to cast these, since the type could be changed to another value
      const childSchema = (lub !== undefined)
        ? { type: "number", ifc: { classification: [lub] } } as JSONSchema
        : { type: "number" } as JSONSchema;
      changes.push({
        location: {
          ...link,
          path: [...link.path, "length"],
          schema: childSchema,
        },
        value: newValue.length,
      });
    }

    return changes;
  }

  // Handle objects
  if (isRecord(newValue)) {
    // If the current value is not a (regular) object, set it to an empty object
    // Note that the alias case is handled above
    if (!isRecord(currentValue) || isAnyCellLink(currentValue)) {
      changes.push({ location: link, value: {} });
      currentValue = {};
    }

    for (const key in newValue) {
      const childSchema = runtime.cfc.getSchemaAtPath(
        link.schema,
        [key],
        link.rootSchema,
      );
      const nestedChanges = normalizeAndDiff(
        runtime,
        tx,
        { ...link, path: [...link.path, key], schema: childSchema },
        newValue[key],
        context,
        options,
      );
      changes.push(...nestedChanges);
    }

    // Handle removed keys
    for (const key in currentValue) {
      if (!(key in newValue)) {
        changes.push({
          location: { ...link, path: [...link.path, key] },
          value: undefined,
        });
      }
    }

    return changes;
  }

  // When setting array length, also update the removed/added elements.
  if (
    link.path.length > 0 && link.path[link.path.length - 1] === "length"
  ) {
    console.log("[normalizeAndDiff] Length property case");
    console.log("[normalizeAndDiff] link.path:", link.path);
    console.log("[normalizeAndDiff] newValue:", newValue);
    
    const maybeCurrentArray = tx.readValueOrThrow({
      ...link,
      path: link.path.slice(0, -1),
<<<<<<< HEAD
    });
    console.log("[normalizeAndDiff] Parent array:", maybeCurrentArray);
    
=======
    }, options);
>>>>>>> 6fd08905
    if (Array.isArray(maybeCurrentArray)) {
      const currentLength = maybeCurrentArray.length;
      const newLength = newValue as number;
      console.log("[normalizeAndDiff] currentLength:", currentLength);
      console.log("[normalizeAndDiff] newLength:", newLength);
      
      if (currentLength !== newLength) {
        changes.push({ location: link, value: newLength });
        console.log("[normalizeAndDiff] Array length changed, need to update elements");
        console.log("[normalizeAndDiff] Loop from", Math.min(currentLength, newLength), "to", Math.max(currentLength, newLength));
        
        for (
          let i = Math.min(currentLength, newLength);
          i < Math.max(currentLength, newLength);
          i++
        ) {
          console.log("[normalizeAndDiff] Adding undefined at path:", [...link.path.slice(0, -1), i.toString()]);
          changes.push({
            location: {
              ...link,
              path: [...link.path.slice(0, -1), i.toString()],
            },
            value: undefined,
          });
        }
        return changes;
      }
    } else {
      console.log("[normalizeAndDiff] Parent is not an array, falling through");
    }
  }

  // Handle primitive values and other cases (Object.is handles NaN and -0)
  if (!Object.is(currentValue, newValue)) {
    changes.push({ location: link, value: newValue as JSONValue });
  }

  return changes;
}

/**
 * Apply a change set to all mentioned documents.
 *
 * @param changes - The change set to apply.
 * @param log - The log to write to.
 */
export function applyChangeSet(
  tx: IExtendedStorageTransaction,
  changes: ChangeSet,
) {
  for (const change of changes) {
    tx.writeValueOrThrow(change.location, change.value);
  }
}

/**
 * Translates `id` that React likes to create to our `ID` property, making sure
 * in any given object it is never used twice.
 *
 * This mostly makes sense in a context where we ship entire JSON documents back
 * and forth and can't express graphs, i.e. two places referring to the same
 * underlying entity.
 *
 * We'll want to revisit once iframes become more sophisticated in what they can
 * express, e.g. we could have the inner shim do some of this work instead.
 */
export function addCommonIDfromObjectID(
  obj: unknown,
  fieldName: string = "id",
): void {
  function traverse(obj: unknown): void {
    if (isRecord(obj) && fieldName in obj) {
      obj[ID_FIELD] = fieldName;
    }

    if (
      isRecord(obj) && !isCell(obj) &&
      !isAnyCellLink(obj) && !isDoc(obj)
    ) {
      Object.values(obj).forEach((v) => traverse(v));
    }
  }

  traverse(obj);
}<|MERGE_RESOLUTION|>--- conflicted
+++ resolved
@@ -291,7 +291,7 @@
     console.log("[normalizeAndDiff] Array case - newValue:", newValue);
     console.log("[normalizeAndDiff] Array case - currentValue:", currentValue);
     console.log("[normalizeAndDiff] Array case - link:", link);
-    
+
     // If the current value is not an array, set it to an empty array
     if (!Array.isArray(currentValue)) {
       changes.push({ location: link, value: [] });
@@ -388,34 +388,40 @@
     console.log("[normalizeAndDiff] Length property case");
     console.log("[normalizeAndDiff] link.path:", link.path);
     console.log("[normalizeAndDiff] newValue:", newValue);
-    
+
     const maybeCurrentArray = tx.readValueOrThrow({
       ...link,
       path: link.path.slice(0, -1),
-<<<<<<< HEAD
-    });
+    }, options);
     console.log("[normalizeAndDiff] Parent array:", maybeCurrentArray);
-    
-=======
-    }, options);
->>>>>>> 6fd08905
+
     if (Array.isArray(maybeCurrentArray)) {
       const currentLength = maybeCurrentArray.length;
       const newLength = newValue as number;
       console.log("[normalizeAndDiff] currentLength:", currentLength);
       console.log("[normalizeAndDiff] newLength:", newLength);
-      
+
       if (currentLength !== newLength) {
         changes.push({ location: link, value: newLength });
-        console.log("[normalizeAndDiff] Array length changed, need to update elements");
-        console.log("[normalizeAndDiff] Loop from", Math.min(currentLength, newLength), "to", Math.max(currentLength, newLength));
-        
+        console.log(
+          "[normalizeAndDiff] Array length changed, need to update elements",
+        );
+        console.log(
+          "[normalizeAndDiff] Loop from",
+          Math.min(currentLength, newLength),
+          "to",
+          Math.max(currentLength, newLength),
+        );
+
         for (
           let i = Math.min(currentLength, newLength);
           i < Math.max(currentLength, newLength);
           i++
         ) {
-          console.log("[normalizeAndDiff] Adding undefined at path:", [...link.path.slice(0, -1), i.toString()]);
+          console.log("[normalizeAndDiff] Adding undefined at path:", [
+            ...link.path.slice(0, -1),
+            i.toString(),
+          ]);
           changes.push({
             location: {
               ...link,
