import type {
  AuthorizationError,
  Changes as MemoryChanges,
  Commit,
  ConflictError,
  ConnectionError,
  ConsumerCommandInvocation,
  Entity,
  Fact,
  FactAddress,
  Invariant,
  JSONValue,
  MemorySpace,
  Protocol,
  ProviderCommand,
  QueryError,
  Result,
  Revision,
  SchemaContext,
  SchemaPathSelector,
  SchemaQueryArgs,
  Signer,
  State,
  Statement,
  The,
  TransactionError,
  UCAN,
  Unit,
} from "@commontools/memory/interface";
import { set, setSelector } from "@commontools/memory/selection";
import type { MemorySpaceSession } from "@commontools/memory/consumer";
import { assert, retract, unclaimed } from "@commontools/memory/fact";
import { the, toRevision } from "@commontools/memory/commit";
import * as Consumer from "@commontools/memory/consumer";
import * as Codec from "@commontools/memory/codec";
import { type Cancel, type EntityId } from "@commontools/runner";
import type { JSONSchema } from "../builder/types.ts";
import { ContextualFlowControl } from "../cfc.ts";
import { deepEqual } from "../path-utils.ts";
import { MapSet } from "../traverse.ts";
import { fromString, refer } from "merkle-reference";
import { isBrowser } from "@commontools/utils/env";
import { isObject } from "@commontools/utils/types";
import type {
  Assert,
  Claim,
  IRemoteStorageProviderSettings,
  IStorageManager,
  IStorageProvider,
  IStorageProviderWithReplica,
  IStorageSubscription,
  IStorageSubscriptionCapability,
  IStorageTransaction,
  IStoreError,
  ITransaction,
  PushError,
  Retract,
  StorageValue,
  URI,
} from "./interface.ts";
import * as IDB from "./idb.ts";
export * from "@commontools/memory/interface";
import { Channel, RawCommand } from "./inspector.ts";
import { SchemaNone } from "@commontools/memory/schema";
import * as Transaction from "./transaction.ts";
import * as SubscriptionManager from "./subscription.ts";
import * as Differential from "./differential.ts";

export type { Result, Unit };
export interface Selector<Key> extends Iterable<Key> {
}

export interface Selection<Key, Value> extends Iterable<[Key, Value]> {
  size: number;

  values(): Iterable<Value>;
}

export interface Merge<Model> {
  (local: Model | undefined, remote: Model | undefined): Model | undefined;
}

export interface AsyncPull<Model, Address> {
  /**
   * Loads records from the underlying store and returns a map of records keyed by keys in
   * the provided selector.
   */
  pull(
    selector: Selector<Address>,
  ): Promise<
    Result<Selection<Address, Model>, IStoreError>
  >;
}

export interface AsyncPush<Model> {
  merge(
    entries: Iterable<Model>,
    merge: Merge<Model>,
  ): Promise<Result<Unit, IStoreError>>;
}

export interface AsyncStore<Model, Address>
  extends AsyncPull<Model, Address>, AsyncPush<Model> {
}

export interface SyncPull<Model, Address> {
  pull(
    selector: Selector<Address>,
  ): Promise<
    Result<Selection<Address, Model>, IStoreError>
  >;
}

export interface SyncPush<Model> {
  merge(
    entries: Iterable<Model>,
    merge: Merge<Model>,
  ): Result<Unit, IStoreError>;
}

export interface SyncStore<Model, Address>
  extends SyncPull<Model, Address>, SyncPush<Model> {
}

interface NotFoundError extends Error {
  name: "NotFound";
  address: FactAddress;
}

const toKey = ({ the, of }: FactAddress) => `${of}/${the}`;
const fromKey = (key: string): FactAddress => {
  const separatorIndex = key.indexOf("/");
  if (separatorIndex === -1) {
    throw new Error(`Invalid key format: ${key}`);
  }
  const of = key.substring(0, separatorIndex);
  const the = key.substring(separatorIndex + 1);
  return { of: of as Entity, the };
};

export class NoCache<Model extends object, Address>
  implements AsyncStore<Model, Address> {
  /**
   * Pulls nothing because this store does not store anything.
   */
  async pull(
    selector: Selector<Address>,
  ): Promise<Result<Selection<Address, Model>, IStoreError>> {
    return await { ok: new Map() };
  }

  /**
   * Merges nothing because this store discards everything.
   */
  async merge(entries: Iterable<Model>, merge: Merge<Model>) {
    return await { ok: {} };
  }
}

class Nursery implements SyncPush<State> {
  static put(before?: State, after?: State) {
    return after;
  }
  static delete() {
    return undefined;
  }

  /**
   * If state `before` and `after` are the same that implies that remote has
   * caught up with `nursery` so we evict record from nursery allowing reads
   * to fall through to `heap`. If `after` is `undefined` that is very unusual,
   * yet we keep value from `before` as nursery is more likely ahead. If
   * `before` is `undefined` keep it as is because reads would fall through
   * to `heap` anyway.
   */
  static evict(before?: State, after?: State) {
    return before == undefined
      ? undefined
      : after === undefined
      ? before
      : JSON.stringify(before) === JSON.stringify(after)
      ? undefined
      : before;
  }

  constructor(public store: Map<string, State> = new Map()) {
  }
  get(entry: FactAddress) {
    return this.store.get(toKey(entry));
  }

  merge(entries: Iterable<State>, merge: Merge<State>) {
    for (const entry of entries) {
      const key = toKey(entry);
      const stored = this.store.get(key);
      const merged = merge(stored, entry);
      if (merged === undefined) {
        this.store.delete(key);
      } else if (stored !== merged) {
        this.store.set(key, merged);
      }
    }
    return { ok: {} };
  }
}

class Heap implements SyncPush<Revision<State>> {
  constructor(
    public store: Map<string, Revision<State>> = new Map(),
    public subscribers: Map<string, Set<(revision?: Revision<State>) => void>> =
      new Map(),
  ) {
  }

  get(entry: FactAddress) {
    return this.store.get(toKey(entry));
  }

  merge(
    entries: Iterable<Revision<State>>,
    merge: Merge<Revision<State>>,
    notifyFilter?: (state: Revision<State> | undefined) => boolean,
  ) {
    const updated = new Set<string>();
    for (const entry of entries) {
      const key = toKey(entry);
      const stored = this.store.get(key);
      const merged = merge(stored, entry);
      if (merged === undefined) {
        this.store.delete(key);
        updated.add(key);
      } else if (stored !== merged) {
        this.store.set(key, merged);
        updated.add(key);
      }
    }

    // Notify all the subscribers
    for (const key of updated) {
      if (notifyFilter === undefined || notifyFilter(this.store.get(key))) {
        for (const subscriber of this.subscribers.get(key) ?? []) {
          subscriber(this.store.get(key));
        }
      }
    }

    return { ok: {} };
  }

  subscribe(
    entry: FactAddress,
    subscriber: (value?: Revision<State>) => void,
  ) {
    const key = toKey(entry);
    let subscribers = this.subscribers.get(key);
    if (!subscribers) {
      subscribers = new Set();
      this.subscribers.set(key, subscribers);
    }

    subscribers.add(subscriber);
  }

  unsubscribe(
    entry: FactAddress,
    subscriber: (value?: Revision<State>) => void,
  ) {
    const key = toKey(entry);
    const subscribers = this.subscribers.get(key);
    if (subscribers) {
      subscribers.delete(subscriber);
    }
  }
}

type RevisionArchive = {
  the: The;
  of: Entity;
  is?: JSONValue;
  cause?: string;
  since: number;
};

class RevisionCodec {
  static decode(
    { the, of, is, cause, since }: RevisionArchive,
  ): Revision<State> {
    return cause == null
      ? { the, of, since }
      : is === undefined
      ? { the, of, since, cause: fromString(cause) } as Revision<Fact>
      : { the, of, is, since, cause: fromString(cause) } as Revision<Fact>;
  }

  static encode(
    { the, of, is, since, cause }: Revision<State>,
  ): RevisionArchive {
    return cause == null
      ? { the, of, since }
      : is === undefined
      ? { the, of, since, cause: cause.toString() }
      : { the, of, is, since, cause: cause.toString() };
  }
}

class RevisionAddress {
  static encode({ the, of }: FactAddress): [string, string] {
    return [of, the];
  }
}

class PullQueue {
  constructor(
    public members: Map<string, [FactAddress, SchemaContext?]> = new Map(),
  ) {
  }
  add(entries: Iterable<[FactAddress, SchemaContext?]>) {
    // TODO(@ubik2) Ensure the schema context matches
    for (const [entry, schema] of entries) {
      this.members.set(toKey(entry), [entry, schema]);
    }
  }

  consume(): [FactAddress, SchemaContext?][] {
    const entries = [...this.members.values()];
    this.members.clear();
    return entries;
  }
}

// This class helps us maintain a client model of our server side subscriptions
class SelectorTracker<T = Result<Unit, Error>> {
  private refTracker = new MapSet<string, string>();
  private selectors = new Map<string, SchemaPathSelector>();
  private selectorPromises = new Map<string, Promise<T>>();

  add(
    doc: FactAddress,
    selector: SchemaPathSelector | undefined,
    promise: Promise<T>,
  ) {
    if (selector === undefined) {
      return;
    }
    const selectorRef = refer(JSON.stringify(selector)).toString();
    this.refTracker.add(toKey(doc), selectorRef);
    this.selectors.set(selectorRef, selector);
    const promiseKey = `${toKey(doc)}?${selectorRef}`;
    this.selectorPromises.set(promiseKey, promise);
  }

  has(doc: FactAddress): boolean {
    return this.refTracker.has(toKey(doc));
  }

  hasSelector(doc: FactAddress, selector: SchemaPathSelector): boolean {
    const selectorRefs = this.refTracker.get(toKey(doc));
    if (selectorRefs !== undefined) {
      const selectorRef = refer(JSON.stringify(selector)).toString();
      return selectorRefs.has(selectorRef);
    }
    return false;
  }

  get(doc: FactAddress): IteratorObject<SchemaPathSelector> {
    const selectorRefs = this.refTracker.get(toKey(doc)) ?? [];
    return selectorRefs.values().map((selectorRef) =>
      this.selectors.get(selectorRef)!
    );
  }

  getPromise(
    doc: FactAddress,
    selector: SchemaPathSelector,
  ): Promise<T> | undefined {
    const selectorRef = refer(JSON.stringify(selector)).toString();
    const promiseKey = `${toKey(doc)}?${selectorRef}`;
    return this.selectorPromises.get(promiseKey);
  }

  /**
   * Return all tracked subscriptions as an array of {factAddress, selector} pairs
   */
  getAllSubscriptions(): {
    factAddress: FactAddress;
    selector: SchemaPathSelector;
  }[] {
    const subscriptions: {
      factAddress: FactAddress;
      selector: SchemaPathSelector;
    }[] = [];
    for (const [factKey, selectorRefs] of this.refTracker) {
      const factAddress = fromKey(factKey);
      for (const selectorRef of selectorRefs) {
        const selector = this.selectors.get(selectorRef);
        if (selector) {
          subscriptions.push({ factAddress, selector });
        }
      }
    }
    return subscriptions;
  }
}

export class Replica {
  static put(
    local: Revision<State> | undefined,
    remote: Revision<State> | undefined,
  ): Revision<State> | undefined {
    if (remote == null) {
      return local;
    } else if (local == null) {
      return remote;
    } else if (local.since < remote.since) {
      return remote;
    } else {
      return local;
    }
  }

  static update(
    local: Revision<State> | undefined,
    remote: Revision<State> | undefined,
  ): Revision<State> | undefined {
    if (local == null || remote == null) {
      return local;
    } else if (local.since < remote.since) {
      return remote;
    } else {
      return local;
    }
  }

  /** */
  static open() {
  }

  // Track the causes of pending nursery changes
  private pendingNurseryChanges = new MapSet<string, string>();

  constructor(
    /**
     * DID of the memory space this is a replica of.
     */
    public space: MemorySpace,
    /**
     * Represents canonical memory state in the remote store from which state is
     * partially replicated into local cache.
     */
    public remote: MemorySpaceSession,
    /**
     * Storage subscription that needs to be notified when state of the replica
     * changes.
     */
    public subscription: IStorageSubscription,
    /**
     * Represents persisted cache of the memory state that was fetched in one
     * of the sessions. If IDB is not available in this runtime we do not have
     * persisted cache.
     */
    public cache: AsyncStore<Revision<State>, FactAddress> = IDB.available()
      ? IDB.open({ name: space, store: "facts", version: 1 }, {
        key: RevisionAddress,
        address: RevisionAddress,
        value: RevisionCodec,
      })
      : new NoCache(),
    /**
     * Represents cache of the memory state that was loaded from the persisted
     * cache during this session.
     */
    public heap: Heap = new Heap(),
    /**
     * Represent cache of the the memory state that is in flight and has not
     * yet made it to the remote store.
     */
    public nursery: Nursery = new Nursery(),
    public queue: PullQueue = new PullQueue(),
    public pullRetryLimit: number = 100,
    public useSchemaQueries: boolean = false,
    // Track the selectors used for top level docs -- we only add to this
    // once we've gotten our results (so the promise is resolved).
    private selectorTracker: SelectorTracker = new SelectorTracker(),
    private cfc: ContextualFlowControl = new ContextualFlowControl(),
  ) {
    this.pull = this.pull.bind(this);
  }

  did(): MemorySpace {
    return this.space;
  }

  async poll() {
    // Poll re-fetches the commit log, then subscribes to that
    // We don't use the autosubscribing query, since we want the
    // Commit object, and the autosubscribe returns a Selection.
    // TODO(@ubik2) Investigate whether I *can* use autosub.
    const query = this.remote.query({
      // selectSchema: {
      //   [this.space]: {
      //     [the]: {
      //       SelectAllString: {
      //         path: [],
      //         schemaContext: {
      //           schema: SchemaNone,
      //           rootSchema: SchemaNone,
      //         },
      //       },
      //     },
      //   },
      // },
      select: { [this.space]: { [the]: { "_": {} } } },
    });

    const reader = query.subscribe().getReader();
    while (true) {
      const next = await reader.read();
      if (next.done) {
        break;
      }
      this.integrate(next.value.revisions);
    }
  }

  /**
   * Pulls requested entries from the remote source and updates both in memory
   * cache and local store so they will be available for future reads. If
   * entries are not provided it will pull entries that have been loaded from
   * local store in this session.
   */
  async pull(
    entries: [FactAddress, SchemaContext?][] = this.queue.consume(),
  ): Promise<
    Result<
      Selection<FactAddress, Revision<State>>,
      IStoreError | QueryError | AuthorizationError | ConnectionError
    >
  > {
    // If requested entry list is empty there is nothing to fetch so we return
    // immediately.
    if (entries.length === 0) {
      return { ok: new Map() };
    }

    // Otherwise we build a query selector to fetch requested entries from the
    // remote.
    const schemaSelector = {};
    const querySelector = {};
    // We'll assert that we need all the classifications we expect to need.
    // If we don't actually have those, the server will reject our request.
    const classifications = new Set<string>();
    for (const [{ the, of }, context] of entries) {
      if (this.useSchemaQueries) {
        // If we don't have a schema, use SchemaNone, which will only fetch the specified object
        const schemaContext = context ?? SchemaNone;
        setSelector(schemaSelector, of, the, "_", {
          path: [],
          schemaContext: schemaContext,
        });
        // Since we're accessing the entire document, we should base our classification on the rootSchema
        this.cfc.joinSchema(classifications, schemaContext.rootSchema);
      } else {
        // We're using the "cached" mode, and we don't use schema queries
        setSelector(querySelector, of, the, "_", {});
      }
    }

    // We provided schema for the top level fact that we selected, but we
    // will have undefined schema for the entries included as links.
    let fetchedEntries: [Revision<State>, SchemaContext | undefined][] = [];
    // Run all our schema queries first
    if (Object.entries(schemaSelector).length > 0) {
      const queryArgs: SchemaQueryArgs = {
        selectSchema: schemaSelector,
        subscribe: true,
        excludeSent: true,
      };
      if (classifications.size > 0) {
        queryArgs.classification = [...classifications];
      }
      const query = this.remote.query(queryArgs);
      const { error } = await query.promise;
      // If query fails we propagate the error.
      if (error) {
        console.error("query failure", queryArgs, error);
        return { error };
      }
      fetchedEntries = query.schemaFacts;
      // FIXME(@ubik2) we're not actually handling the data from this
      // subscription properly. We get the data through the commit changes,
      // because the server knows we're watching, but we should be able
      // to use the data from the subscription instead.
    }
    // Now run our regular queries (this will include our commit+json)
    if (Object.entries(querySelector).length > 0) {
      const query = this.remote.query({ select: querySelector });
      const { error } = await query.promise;
      // If query fails we propagate the error.
      if (error) {
        return { error };
      }
      fetchedEntries = [...fetchedEntries, ...query.schemaFacts];
    }
    const fetched = fetchedEntries.map(([fact, _schema]) => fact);
    const changes = Differential.create().update(this, fetched);
    this.heap.merge(fetched, Replica.put);

    // Remote may not have all the requested entries. We denitrify them by
    // looking up which of the facts are not available locally and then create
    // `unclaimed` revisions for those that we store. By doing this we can avoid
    // network round trips if such are pulled again in the future.
    const notFound = [];
    const revisions = new Map<FactAddress, Revision<State>>();
    if (fetched.length < entries.length) {
      for (const [entry, _schema] of entries) {
        if (!this.get(entry)) {
          // Note we use `-1` as `since` timestamp so that any change will appear greater.
          const revision = { ...unclaimed(entry), since: -1 };
          notFound.push(revision);
          revisions.set(entry, revision);
        }
      }
    }

    for (const [revision, schema] of fetchedEntries) {
      const factAddress = { the: revision.the, of: revision.of };
      revisions.set(factAddress, revision);
    }

    // Add notFound entries to the heap and also persist them in the cache.
    // Don't notify subscribers as if this were a server update.
    this.heap.merge(notFound, Replica.put, (val) => false);
    // Add entries for the facts we have not found we don't need to compare
    // those as we already know we don't have them in the replica.
    changes.set(notFound);

    // Notify storage subscription about changes that were pulled from the remote
    this.subscription.next({
      type: "pull",
      space: this.did(),
      changes: changes.close(),
    });

    const result = await this.cache.merge(revisions.values(), Replica.put);

    for (const [revision, schema] of fetchedEntries) {
      const factAddress = { the: revision.the, of: revision.of };
      this.selectorTracker.add(factAddress, {
        path: [],
        schemaContext: schema,
      }, Promise.resolve(result));
    }

    if (result.error) {
      return result;
    } else {
      return { ok: revisions };
    }
  }

  /**
   * Loads requested entries from the local store into a heap unless entries are
   * already loaded. If some of the entries are not available locally they will
   * be fetched from the remote.
   */
  async load(
    entries: [FactAddress, SchemaContext?][],
  ): Promise<
    Result<
      Selection<FactAddress, Revision<State>>,
      IStoreError | QueryError | AuthorizationError | ConnectionError
    >
  > {
    // First we identify entries that we need to load from the store.
    const need: [FactAddress, SchemaContext?][] = [];
    for (const [address, schema] of entries) {
      if (!this.get(address)) {
        need.push([address, schema]);
      } else if (schema !== undefined) {
        const selector = { path: [], schemaContext: schema };
        // Even though we have our root doc in local store, we may need
        // to re-issue our query, since our cached copy may have been run with a
        // different schema, and thus have different linked documents.
        if (!this.selectorTracker.hasSelector(address, selector)) {
          // If we already have a subscription for the query running on the
          // server for this selector, we don't need to send a new one
          // (revisit this when we allow unsubscribe)
          // Otherwise, add it to the set of things we need
          need.push([address, schema]);
        }
      }
    }

    // We also include the commit entity to keep track of the current head.
    if (!this.get({ the, of: this.space })) {
      need.unshift([{ the, of: this.space }, undefined]);
    }

    // If all the entries were already loaded we don't need to do anything
    // so we return immediately.
    if (need.length === 0) {
      return { ok: new Map() };
    }

    // Otherwise we attempt pull needed entries from the local store.
    // We only do this for entries without a schema, since we'll want the server
    // to track our subscription for the entries with a schema.
    const schemaless = need
      .filter(([_addr, schema]) => schema === undefined)
      .map(([addr, _schema]) => addr);
    const { ok: pulled, error } = await this.cache.pull(schemaless);

    if (error) {
      return { error };
    } else {
      const values = [...pulled.values()];
      // If number of pulled records is less than what we requested we have some
      // some records that we'll need to fetch.
      this.heap.merge(pulled.values(), Replica.put);

      // Notify storage subscribers that we have loaded some data.
      this.subscription.next({
        type: "load",
        space: this.did(),
        changes: Differential.load(values),
      });

      // If number of items pulled from cache is less than number of needed items
      // we did not have everything we needed in cache, in which case we will
      // have to wait until fetch is complete.
      // TODO(@ubik2) still need to add since field
      if (pulled.size < need.length) {
        return await this.pull(need);
      } //
      // Otherwise we are able to complete checkout and we schedule a pull in
      // the background so we can get latest entries if there are some available.
      else {
        const simple = need.filter(([_addr, schema]) => schema === undefined);
        // schedule an update for any entries without a schema.
        this.queue.add(simple);
        this.sync();
        return { ok: pulled };
      }
    }
  }

  syncTimer: number = -1;
  syncTimeout = 60 * 1000;

  sync() {
    clearTimeout(this.syncTimer);
    this.syncTimer = setTimeout(this.pull, this.syncTimeout);
  }

  /**
   * Attempts to commit and push changes to the remote. It optimistically
   * updates local state so that subsequent commits can be made without having
   * awaiting for each commit to succeed. However if commit fails all the local
   * changes made will be reverted back to the last merged state.
   *
   * ⚠️ Please note that if commits stack up e.g by incrementing value of the
   * same entity, rejected commit will ripple through stack as the changes there
   * would assume state that is rejected.
   */
  async push(
    changes: (Assert | Retract | Claim)[],
  ): Promise<
    Result<
      Commit,
      PushError
    >
  > {
    // First we pull all the affected entries into heap so we can build a
    // transaction that is aware of latest state.
    const { error } = await this.load(
      changes.map((change) => [change, getSchema(change)]),
    );
    if (error) {
      return { error };
    } else {
      // Collect facts so that we can derive desired state and a corresponding
      // transaction
      const facts: Fact[] = [];
      const claims: Invariant[] = [];
      for (const { the, of, is, claim } of changes) {
        const fact = this.get({ the, of });

        if (claim) {
          claims.push({
            the,
            of,
            fact: refer(fact),
          });
        } else if (is === undefined) {
          // If `is` is `undefined` we want to retract the fact.
          // If local `is` in the local state is also `undefined` desired state
          // matches current state in which case we omit this change from the
          // transaction, otherwise we retract fact.
          if (fact?.is !== undefined) {
            facts.push(retract(fact));
          }
        } else {
          facts.push(assert({
            the,
            of,
            is,
            // If fact has no `cause` it is unclaimed fact.
            cause: fact?.cause ? fact : null,
          }));
        }
      }

      // These push transaction that will commit desired state to a remote.
      return this.commit({ facts, claims });
    }
  }

  async commit(transaction: ITransaction, source?: IStorageTransaction) {
    const { facts, claims } = transaction;
    const changes = Differential.create().update(this, facts);
    // Store facts in a nursery so that subsequent changes will be build
    // optimistically assuming that push will succeed.
    this.nursery.merge(facts, Nursery.put);
    // Notify storage subscribers about the committed changes.
    this.subscription.next({
      type: "commit",
      space: this.did(),
      changes,
      source,
    });
    // Track all our pending changes
    facts.map((fact) =>
      this.pendingNurseryChanges.add(toKey(fact), fact.cause.toString())
    );

    // These push transaction that will commit desired state to a remote.
    const result = await this.remote.transact({
      changes: getChanges([...claims, ...facts] as Statement[]),
    });

    // If transaction fails we delete facts from the nursery so that new
    // changes will not build upon rejected state. If there are other inflight
    // transactions that already were built upon our facts they will also fail.
    if (result.error) {
      for (const fact of facts) {
        this.pendingNurseryChanges.deleteValue(
          toKey(fact),
          fact.cause.toString(),
        );
      }

      // Checkout current state of facts so we can compute
      // changes after we update underlying stores.
      const checkout = Differential.checkout(this, facts);

      this.nursery.merge(facts, Nursery.delete);
      const fact = result.error.name === "ConflictError" &&
        result.error.conflict.actual;
      // We also update heap so it holds latest record
      if (fact) {
        this.heap.merge([fact], Replica.put);
      }

      // Notify storage subscribers about the reverted transaction.
      this.subscription.next({
        type: "revert",
        space: this.did(),
        changes: checkout.compare(this),
        reason: result.error,
        source,
      });
    } //
    // If transaction succeeded we promote facts from nursery into a heap.
    else {
      const commit = toRevision(result.ok);
      const { since } = commit.is;
      // Turn facts into revisions corresponding with the commit.
      const revisions = [
        ...facts.map((fact) => ({ ...fact, since })),
        // We strip transaction info so we don't duplicate same data
        { ...commit, is: { since: commit.is.since } },
      ];
      // Avoid sending out updates to subscribers if it's a fact we already
      // know about in the nursery.
      const localFacts = this.getLocalFacts(revisions);
      // Turn facts into revisions corresponding with the commit.
      this.heap.merge(
        revisions,
        Replica.put,
        (revision) => revision === undefined || !localFacts.has(revision),
      );

      // We only delete from the nursery when we've seen all of our pending
      // facts (or gotten a conflict).
      // Server facts may have newer nursery changes that we want to keep.
      const freshFacts = revisions.filter((revision) =>
        (this.pendingNurseryChanges.get(toKey(revision))?.size ?? 0) === 0
      );

      // Evict redundant facts which we just merged into `heap` so that reads
      // will occur from `heap`. This way future changes upstream we not get
      // shadowed by prior local changes.
      this.nursery.merge(facts, Nursery.evict);

      for (const fact of freshFacts) {
        this.pendingNurseryChanges.delete(toKey(fact));
      }
    }

    return result;
  }

  subscribe(entry: FactAddress, subscriber: (value?: Revision<State>) => void) {
    this.heap.subscribe(entry, subscriber);
  }
  unsubscribe(
    entry: FactAddress,
    subscriber: (value?: Revision<State>) => void,
  ) {
    this.heap.unsubscribe(entry, subscriber);
  }

  integrate(revisions: Revision<State>[]) {
    // Store newer revisions into the heap.
    // It's possible to get the same fact (including cause) twice, but we
    // should have the same since on the second, so we can clear them from
    // tracking when we see them.
    const resolvedFacts = this.getLocalFacts(revisions);
    const checkout = Differential.checkout(this, revisions);
    // We use put here instead of update, since we may have received new docs
    // that we weren't already tracking.
    this.heap.merge(
      revisions,
      Replica.put,
      (state) => state === undefined || !resolvedFacts.has(state),
    );

    this.subscription.next({
      type: "integrate",
      space: this.did(),
      changes: checkout.compare(this),
    });
    return this.cache.merge(revisions, Replica.update);
  }

  /**
   * Returns state corresponding to the requested entry. If there is a pending
   * state returns it otherwise returns recent state.
   */
  get(entry: FactAddress): State | undefined {
    return this.nursery.get(entry) ?? this.heap.get(entry);
  }

  /**
   * Gets facts that have an entry in the pending or seen MapSet
   * This will also update the pending and seen sets
   *
   * @param revisions the facts we received from the server
   * @returns the set of these facts that are in the pending or seen lists
   */
  private getLocalFacts(
    revisions: (Revision<State> | undefined)[],
  ) {
    const matches = new Set<Revision<State>>();
    for (const revision of revisions) {
      if (revision === undefined || revision.cause === undefined) {
        continue;
      }
      const factKey = toKey(revision);
      const factCause = revision.cause.toString();
      if (this.pendingNurseryChanges.hasValue(factKey, factCause)) {
        this.pendingNurseryChanges.deleteValue(factKey, factCause);
        matches.add(revision);
      }
    }
    return matches;
  }

  /**
   * Resets the Replica's internal state for reconnection scenarios.
   * Clears nursery tracking, heap facts, and selector tracking while
   * preserving heap subscribers.
   */
  reset() {
    // Clear nursery tracking
    this.pendingNurseryChanges = new MapSet<string, string>();
    // Clear the nursery itself
    this.nursery = new Nursery();
    // Save subscribers before clearing heap
    const savedSubscribers = new Map(this.heap.subscribers);
    // Clear heap and restore subscribers
    this.heap = new Heap();
    this.heap.subscribers = savedSubscribers;
    // Clear selector tracker to ensure fresh schema queries
    this.selectorTracker = new SelectorTracker();
    // Clear the pull queue
    this.queue = new PullQueue();

    this.subscription.next({
      type: "reset",
      space: this.did(),
    });
  }
}

export interface RemoteStorageProviderSettings {
  /**
   * Number of subscriptions remote storage provider is allowed to have per
   * space.
   */
  maxSubscriptionsPerSpace: number;

  /**
   * Amount of milliseconds we will spend waiting on WS connection before we
   * abort.
   */
  connectionTimeout: number;

  /**
   * Flag to enable or disable remote schema subscriptions
   */
  useSchemaQueries: boolean;
}

export interface RemoteStorageProviderOptions {
  session: Consumer.MemoryConsumer<MemorySpace>;
  subscription: IStorageSubscription;
  space: MemorySpace;
  the?: string;
  settings?: IRemoteStorageProviderSettings;
}

export const defaultSettings: IRemoteStorageProviderSettings = {
  maxSubscriptionsPerSpace: 50_000,
  connectionTimeout: 30_000,
  useSchemaQueries: true,
};

export interface ConnectionOptions {
  /**
   * Unique identifier of the storage. Used as name of the `BroadcastChannel`
   * in order to allow inspection of the storage.
   */
  id: string;
  address: URL;
  inspector?: Channel;
}

export interface ProviderConnectionOptions extends ConnectionOptions {
  provider: Provider;
}

class ProviderConnection implements IStorageProvider {
  address: URL;
  connection: WebSocket | null = null;
  connectionCount = 0;
  timeoutID = 0;
  inspector?: Channel;
  provider: Provider;
  reader: ReadableStreamDefaultReader<
    UCAN<ConsumerCommandInvocation<Protocol>>
  >;
  writer: WritableStreamDefaultWriter<ProviderCommand<Protocol>>;

  /**
   * queue that holds commands that we read from the session, but could not
   * send because connection was down.
   */
  queue: Set<UCAN<ConsumerCommandInvocation<Protocol>>> = new Set();

  constructor(
    { id, address, provider, inspector }: ProviderConnectionOptions,
  ) {
    this.address = address;
    this.provider = provider;
    this.handleEvent = this.handleEvent.bind(this);
    // Do not use a default inspector when in Deno:
    // Requires `--unstable-broadcast-channel` flags and it is not used
    // in that environment.
    this.inspector = isBrowser() ? (inspector ?? new Channel(id)) : undefined;

    const session = provider.session;
    this.reader = session.readable.getReader();
    this.writer = session.writable.getWriter();

    this.connect();
  }
  get settings() {
    return this.provider.settings;
  }
  get replica() {
    return this.provider.replica;
  }
  connect() {
    const { connection } = this;
    // If we already have a connection we remove all the listeners from it.
    if (connection) {
      clearTimeout(this.timeoutID);
      connection.removeEventListener("message", this);
      connection.removeEventListener("open", this);
      connection.removeEventListener("close", this);
      connection.removeEventListener("error", this);
    }

    const webSocketUrl = new URL(this.address.href);
    webSocketUrl.searchParams.set("space", this.provider.workspace.space);
    const socket = new WebSocket(webSocketUrl.href);
    this.connection = socket;
    // Start a timer so if connection is pending longer then `connectionTimeout`
    // we should abort and retry.
    this.setTimeout();
    socket.addEventListener("message", this);
    socket.addEventListener("open", this);
    socket.addEventListener("close", this);
    socket.addEventListener("error", this);

    this.connectionCount += 1;
  }
  post(
    invocation: UCAN<ConsumerCommandInvocation<Protocol>>,
  ) {
    this.inspect({
      send: invocation,
    });
    this.connection!.send(Codec.UCAN.toString(invocation));
  }
  setTimeout() {
    this.timeoutID = setTimeout(
      this.handleEvent,
      this.settings.connectionTimeout,
      { type: "timeout", target: this.connection },
    );
  }
  onTimeout(socket: WebSocket) {
    this.inspect({
      disconnect: {
        reason: "timeout",
        message:
          `Aborting connection after failure to connect in ${this.settings.connectionTimeout}ms`,
      },
    });

    if (this.connection === socket) {
      socket.close();
    }
  }
  handleEvent(event: MessageEvent) {
    // clear if we had timeout pending
    clearTimeout(this.timeoutID);

    switch (event.type) {
      case "message":
        return this.onReceive(event.data);
      case "open":
        return this.onOpen(event.target as WebSocket);
      case "close":
        return this.onDisconnect(event);
      case "error":
        return this.onDisconnect(event);
      case "timeout":
        return this.onTimeout(event.target as WebSocket);
    }
  }

  parse(source: string): ProviderCommand<Protocol> {
    return Codec.Receipt.fromString(source);
  }
  onReceive(data: string) {
    return this.writer.write(
      this.inspect({ receive: this.parse(data) }).receive,
    );
  }

  async onOpen(socket: WebSocket) {
    const { reader, queue } = this;

    // Report connection to inspector
    this.inspect({
      connect: { attempt: this.connectionCount },
    });

    // If we did have connection, schedule reestablishment without blocking
    if (this.connectionCount > 1) {
      // Use queueMicrotask to ensure message pump starts first
      queueMicrotask(() => {
        this.provider.poll();
        this.provider.reestablishSubscriptions().catch((error) => {
          console.error("Failed to reestablish subscriptions:", error);
        });
      });
    }

    while (this.connection === socket) {
      // First drain the queued commands if we have them.
      for (const command of queue) {
        this.post(command);
        queue.delete(command);
      }

      // Then read next command
      const next = await reader.read();
      // if our connection changed while we were waiting on read we bail out
      // and let the reconnection logic pick up.
      if (this.connection !== socket || next.done) {
        break;
      }
      // otherwise we pass the command via web-socket.
      const command = next.value;
      this.post(command);
    }
  }

  onDisconnect(event: Event) {
    const socket = event.target as WebSocket;
    // If connection is `null` provider was closed and we do nothing on
    // disconnect.
    if (this.connection === socket) {
      // Report disconnection to inspector
      switch (event.type) {
        case "error":
        case "timeout":
        case "close": {
          this.inspect({
            disconnect: {
              reason: event.type,
              message: `Disconnected because of the ${event.type}`,
            },
          });
          break;
        }
        default:
          throw new RangeError(`Unknown event type: ${event.type}`);
      }

      this.connect();
    }
  }

  async close() {
    const { connection } = this;
    this.connection = null;
    if (connection && connection.readyState !== WebSocket.CLOSED) {
      connection.close();
      return await ProviderConnection.closed(connection);
    } else {
      return {};
    }
  }

  async destroy(): Promise<void> {
    await this.close();
  }

  inspect(
    message: RawCommand,
  ): RawCommand {
    this.inspector?.postMessage({
      ...message,
      time: Date.now(),
    });
    return message;
  }

  /**
   * Creates a promise that succeeds when the socket is closed or fails with
   * the error event if the socket errors.
   */
  static async closed(socket: WebSocket): Promise<Unit> {
    if (socket.readyState === WebSocket.CLOSED) {
      return {};
    } else {
      return await new Promise((succeed, fail) => {
        socket.addEventListener(
          "close",
          () => {
            succeed({});
          },
          { once: true },
        );
        socket.addEventListener(
          "error",
          (event) => {
            fail(event);
          },
          { once: true },
        );
      });
    }
  }
  static async opened(socket: WebSocket) {
    if (socket.readyState === WebSocket.CONNECTING) {
      await new Promise((resolve) => {
        socket.addEventListener("open", resolve, { once: true });
        socket.addEventListener("error", resolve, { once: true });
      });
    }

    switch (socket.readyState) {
      case WebSocket.OPEN:
        return socket;
      case WebSocket.CLOSING:
        throw new Error(`Socket is closing`);
      case WebSocket.CLOSED:
        throw new Error(`Socket is closed`);
      default:
        throw new Error(`Socket is in unknown state`);
    }
  }

  sink<T = any>(
    uri: URI,
    callback: (value: StorageValue<T>) => void,
  ) {
    return this.provider.sink(uri, callback);
  }

  sync(
    uri: URI,
    expectedInStorage?: boolean,
    schemaContext?: SchemaContext,
  ) {
    return this.provider.sync(uri, expectedInStorage, schemaContext);
  }

  get<T = any>(uri: URI): StorageValue<T> | undefined {
    return this.provider.get(uri);
  }
  send<T = any>(
    batch: { uri: URI; value: StorageValue<T> }[],
  ) {
    return this.provider.send(batch);
  }

  getReplica() {
    return this.provider.getReplica();
  }
}

export class Provider implements IStorageProvider {
  workspace: Replica;
  the: string;
  session: Consumer.MemoryConsumer<MemorySpace>;
  spaces: Map<string, Replica>;
  settings: IRemoteStorageProviderSettings;
  subscription: IStorageSubscription;

  subscribers: Map<string, Set<(value: StorageValue<JSONValue>) => void>> =
    new Map();
  // Tracks server-side subscriptions so we can re-establish them after reconnection
  // These promises will sometimes be pending, since we also use this to avoid
  // sending a duplicate subscription.
  private serverSubscriptions = new SelectorTracker();

  static open(options: RemoteStorageProviderOptions) {
    return new this(options);
  }

  static connect(options: ConnectionOptions & RemoteStorageProviderOptions) {
    const provider = this.open(options);
    return provider.connect(options);
  }

  constructor({
    session,
    subscription,
    space,
    the = "application/json",
    settings = defaultSettings,
  }: RemoteStorageProviderOptions) {
    this.the = the;
    this.settings = settings;
    this.session = session;
    this.spaces = new Map();
    this.subscription = subscription;
    this.workspace = this.mount(space);
  }

  connect(options: ConnectionOptions) {
    return new ProviderConnection({
      id: options.id,
      provider: this,
      address: options.address,
    });
  }
  get replica() {
    return this.workspace;
  }

  mount(space: MemorySpace): Replica {
    const replica = this.spaces.get(space);
    if (replica) {
      return replica;
    } else {
      const session = this.session.mount(space);
      // FIXME(@ubik2): Disabling the cache while I ensure things work correctly
      const replica = new Replica(
        space,
        session,
        this.subscription,
        new NoCache(),
      );
      replica.useSchemaQueries = this.settings.useSchemaQueries;
      replica.poll();
      this.spaces.set(space, replica);
      return replica;
    }
  }

  sink<T = any>(
    uri: URI,
    callback: (value: StorageValue<T>) => void,
  ): Cancel {
    const { the } = this;
    // Capture workspace locally, so that if it changes later, our cancel
    // will unsubscribe with the same object.
    const { workspace } = this;
    const address = { the: this.the, of: uri };
    const subscriber = (revision?: Revision<State>) => {
      // If since is -1, this is not a real revision, so don't notify subscribers
      if (revision && revision.since !== -1) {
        // ⚠️ We may not have a value because fact was retracted or
        // (less likely) deleted altogether. We still need to notify sink
        // but we do this with the empty object per
        // @see https://github.com/commontoolsinc/labs/pull/989#discussion_r2033651935
        // TODO(@seefeldb): Make compatible `sink` API change
        callback((revision?.is ?? {}) as unknown as StorageValue<T>);
      }
    };

    workspace.subscribe(address, subscriber);
    workspace.load([[address, undefined]]);

    return () => workspace.unsubscribe(address, subscriber);
  }

  sync(
    uri: URI,
    expectedInStorage?: boolean,
    schemaContext?: SchemaContext,
  ) {
    const { the } = this;
<<<<<<< HEAD
    const of = BaseStorageProvider.toEntity(entityId);
    const factAddress = { the, of };
=======
    const factAddress = { the, of: uri };
>>>>>>> ef4b0ef0
    if (schemaContext) {
      const selector = { path: [], schemaContext: schemaContext };
      // We track this server subscription, and don't re-issue it --
      // we will instead return the existing promise, so we can wait until
      // we have the response.
      const existingPromise = this.serverSubscriptions.getPromise(
        factAddress,
        selector,
      );
      if (existingPromise) {
        return existingPromise;
      }
      const promise = this.workspace.load([[factAddress, schemaContext]]);
      this.serverSubscriptions.add(factAddress, selector, promise);
      return promise;
    } else {
      return this.workspace.load([[factAddress, undefined]]);
    }
  }

  get<T = any>(uri: URI): StorageValue<T> | undefined {
    const entity = this.workspace.get({ the: this.the, of: uri });

    return entity?.is as StorageValue<T> | undefined;
  }

  async send<T = any>(
    batch: { uri: URI; value: StorageValue<T> }[],
  ): Promise<
    Result<
      Unit,
      | ConflictError
      | TransactionError
      | ConnectionError
      | AuthorizationError
      | QueryError
      | IStoreError
    >
  > {
    const { the, workspace } = this;
    const TheLabel = "application/label+json" as const;

    const changes = [];
    for (const { uri, value } of batch) {
      const of = uri;
      const content = value.value !== undefined
        ? JSON.stringify({ value: value.value, source: value.source })
        : undefined;

      const current = workspace.get({ the, of });
      if (JSON.stringify(current?.is) !== content) {
        if (content !== undefined) {
          // ⚠️ We do JSON roundtrips to strip off the undefined values that
          // cause problems with serialization.
          changes.push({ the, of, is: JSON.parse(content) as JSONValue });
        } else {
          changes.push({ the, of });
        }
      }
      if (value.labels !== undefined) {
        const currentLabel = workspace.get({ the: TheLabel, of });
        if (!deepEqual(currentLabel?.is, value.labels)) {
          if (value.labels !== undefined) {
            changes.push({ the: TheLabel, of, is: value.labels as JSONValue });
          } else {
            changes.push({ the: TheLabel, of });
          }
        }
      }
    }

    if (changes.length > 0) {
      const result = await this.workspace.push(changes);
      return result.error ? result : { ok: {} };
    } else {
      return { ok: {} };
    }
  }

  /**
   * Polls all spaces for changes.
   */
  poll() {
    for (const space of this.spaces.values()) {
      space.poll();
    }
  }

  /**
   * Re-establishes all tracked schema query subscriptions.
   * Called after WebSocket reconnection
   * See `ProviderConnection.onOpen()`
   */
  async reestablishSubscriptions(): Promise<void> {
    const subscriptions = this.serverSubscriptions.getAllSubscriptions();

    // Try to clear pending invocations from the consumer session
    try {
      const consumerSession = (this.workspace.remote as any).session;
      if (consumerSession?.invocations) {
        consumerSession.invocations.clear();
      }
    } catch (error) {
      // Ignore error
    }

    // Reset the existing Replica to clear its state
    this.workspace.reset();

    // Re-establish subscriptions
    const need: [FactAddress, SchemaContext?][] = [];

    // Always include the space commit object to ensure proper query context
    const spaceCommitAddress: FactAddress = {
      the: "application/commit+json",
      of: this.workspace.space,
    };
    need.push([spaceCommitAddress, undefined]);

    // Add all tracked subscriptions
    for (const { factAddress, selector } of subscriptions) {
      need.push([factAddress, selector.schemaContext]);
    }

    try {
      await this.workspace.pull(need);
    } catch (error) {
      console.error("Failed to re-establish subscriptions:", error);
    }
  }

  getReplica(): string {
    return this.workspace.space;
  }

  async destroy(): Promise<void> {
  }
}

export interface Options {
  /**
   * Singning authority.
   */
  as: Signer;

  /**
   * Address of the storage provider.
   */
  address: URL;

  /**
   * Unique identifier used for inspection.
   */
  id?: string;

  /**
   * Various settings to configure storage provider.
   */
  settings?: IRemoteStorageProviderSettings;
}

export class StorageManager implements IStorageManager {
  address: URL;
  as: Signer;
  id: string;
  settings: IRemoteStorageProviderSettings;
  #providers: Map<string, IStorageProviderWithReplica> = new Map();
  #subscription = SubscriptionManager.create();

  static open(options: Options) {
    if (options.address.protocol === "memory:") {
      throw new RangeError(
        "memory: protocol is not supported in browser runtime",
      );
    } else {
      return new this(options);
    }
  }

  protected constructor(
    { address, as, id = crypto.randomUUID(), settings = defaultSettings }:
      Options,
  ) {
    this.address = address;
    this.settings = settings;
    this.as = as;
    this.id = id;
  }

  /**
   * Opens a new storage provider session for the given space. Currently this
   * creates a new web socket connection to `${this.address}?space=${space}`
   * in order to cluster connections for the space in the same group.
   */
  open(space: MemorySpace) {
    const provider = this.#providers.get(space);
    if (!provider) {
      const provider = this.connect(space);
      this.#providers.set(space, provider);
      return provider;
    }
    return provider;
  }

  protected connect(space: MemorySpace): IStorageProviderWithReplica {
    const { id, address, as, settings } = this;
    return Provider.connect({
      id,
      space,
      address,
      settings,
      subscription: this.#subscription,
      session: Consumer.create({ as }),
    });
  }

  async close() {
    const promises = [];
    for (const provider of this.#providers.values()) {
      promises.push(provider.destroy());
    }

    await Promise.all(promises);
  }

  /**
   * Creates a storage transaction that can be used to read / write data into
   * locally replicated memory spaces. Transaction allows reading from many
   * multiple spaces but writing only to one space.
   */
  edit(): IStorageTransaction {
    return Transaction.create(this);
  }

  /**
   * Subscribes to changes in the storage.
   */
  subscribe(subscription: IStorageSubscription): void {
    this.#subscription.subscribe(subscription);
  }
}

export const getChanges = (
  statements: Iterable<Statement>,
) => {
  const changes = {} as MemoryChanges;
  for (const statement of statements) {
    if (statement.cause) {
      const cause = statement.cause.toString();
      const value = statement.is === undefined ? {} : { is: statement.is };
      set(changes, statement.of, statement.the, cause, value);
    } else {
      const cause = statement.fact.toString();
      set(changes, statement.of, statement.the, cause, true);
    }
  }
  return changes;
};

// Given an Assert statement with labels, return a SchemaContext with the ifc tags
const getSchema = (
  change: Assert | Retract | Claim,
): SchemaContext | undefined => {
  if (isObject(change?.is) && "labels" in change.is) {
    const schema = { ifc: change.is.labels } as JSONSchema;
    return { schema: schema, rootSchema: schema };
  }
  return undefined;
};<|MERGE_RESOLUTION|>--- conflicted
+++ resolved
@@ -1439,12 +1439,7 @@
     schemaContext?: SchemaContext,
   ) {
     const { the } = this;
-<<<<<<< HEAD
-    const of = BaseStorageProvider.toEntity(entityId);
-    const factAddress = { the, of };
-=======
     const factAddress = { the, of: uri };
->>>>>>> ef4b0ef0
     if (schemaContext) {
       const selector = { path: [], schemaContext: schemaContext };
       // We track this server subscription, and don't re-issue it --
