--- conflicted
+++ resolved
@@ -1131,9 +1131,6 @@
         result.error.conflict.existsInHistory
       ) {
         logger.info(
-<<<<<<< HEAD
-          () => ["Transaction failed (already exists)", result.error],
-=======
           "push-error",
           () => [
             "Transaction failed (aready exists)",
@@ -1144,7 +1141,6 @@
             "\nTransaction:",
             JSON.stringify((result.error as any).transaction, null, 2),
           ],
->>>>>>> 898f1b3c
         );
       } else {
         logger.warn("push-error", () => [
