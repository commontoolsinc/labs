--- conflicted
+++ resolved
@@ -809,17 +809,9 @@
   inspector?: Channel;
 }
 
-<<<<<<< HEAD
-  subscribers: Map<string, Set<(value: StorageValue<JSONValue>) => void>> =
-    new Map();
-  // TODO(@ubik2): Keep track of our server subs, so we can re-establish them
-  // after we lose and re-establish a connection.
-  //serverSubscriptions: Map<string, Set<SchemaPathSelector>>
-=======
 export interface ProviderConnectionOptions extends ConnectionOptions {
   provider: Provider;
 }
->>>>>>> eccfa1bd
 
 class ProviderConnection implements IStorageProvider {
   address: URL;
@@ -856,167 +848,8 @@
 
     this.connect();
   }
-<<<<<<< HEAD
-
-  mount(space: MemorySpace): Replica {
-    const replica = this.spaces.get(space);
-    if (replica) {
-      return replica;
-    } else {
-      const session = this.session.mount(space);
-      // FIXME: Temporarily disabling the cache while I ensure things work correctly
-      const replica = new Replica(space, session, new NoCache());
-      replica.useSchemaQueries = this.settings.useSchemaQueries;
-      replica.poll();
-      this.spaces.set(space, replica);
-      return replica;
-    }
-  }
-
-  sink<T = any>(
-    entityId: EntityId,
-    callback: (value: StorageValue<T>) => void,
-  ): Cancel {
-    const { the } = this;
-    const of = BaseStorageProvider.toEntity(entityId);
-    const { workspace } = this;
-    const address = { the, of };
-    console.log("Called sink for", JSON.stringify(entityId));
-    const subscriber = (revision?: Revision<State>) => {
-      if (revision) {
-        // ⚠️ We may not have a value because fact was retracted or
-        // (less likely) deleted altogether. We still need to notify sink
-        // but we do is empty object per
-        // @see https://github.com/commontoolsinc/labs/pull/989#discussion_r2033651935
-        // TODO(@seefeldb): Make compatible `sink` API change
-        callback((revision?.is ?? {}) as unknown as StorageValue<T>);
-      }
-    };
-
-    workspace.subscribe(address, subscriber);
-    this.workspace.load([[address, undefined]]);
-
-    return () => workspace.unsubscribe(address, subscriber);
-  }
-
-  sync(
-    entityId: EntityId,
-    expectedInStorage?: boolean,
-    schemaContext?: SchemaContext,
-  ): Promise<
-    Result<
-      Selection<FactAddress, Revision<State>>,
-      StoreError | QueryError | AuthorizationError | ConnectionError
-    >
-  > {
-    const { the } = this;
-    const of = BaseStorageProvider.toEntity(entityId);
-    const maybePromise = this.workspace.load([[{ the, of }, schemaContext]]);
-    console.log("mp", maybePromise);
-    return maybePromise;
-  }
-
-  get<T = any>(entityId: EntityId): StorageValue<T> | undefined {
-    const entity = this.workspace.get({
-      the: this.the,
-      of: BaseStorageProvider.toEntity(entityId),
-    });
-
-    return entity?.is as StorageValue<T> | undefined;
-  }
-  async send<T = any>(
-    batch: { entityId: EntityId; value: StorageValue<T> }[],
-  ): Promise<
-    Result<
-      Unit,
-      | ConflictError
-      | TransactionError
-      | ConnectionError
-      | AuthorizationError
-      | QueryError
-      | StoreError
-    >
-  > {
-    const { the, workspace } = this;
-    const TheLabel = "application/label+json" as const;
-
-    const changes = [];
-    for (const { entityId, value } of batch) {
-      const of = BaseStorageProvider.toEntity(entityId);
-      const content = value.value !== undefined
-        ? JSON.stringify({ value: value.value, source: value.source })
-        : undefined;
-
-      const current = workspace.get({ the, of });
-      if (JSON.stringify(current?.is) !== content) {
-        if (content !== undefined) {
-          // ⚠️ We do JSON roundtrips to strip off the undefined values that
-          // cause problems with serialization.
-          changes.push({ the, of, is: JSON.parse(content) as JSONValue });
-        } else {
-          changes.push({ the, of });
-        }
-      }
-      if (value.labels !== undefined) {
-        const currentLabel = workspace.get({ the: TheLabel, of });
-        if (!deepEqual(currentLabel?.is, value.labels)) {
-          if (value.labels !== undefined) {
-            changes.push({ the: TheLabel, of, is: value.labels as JSONValue });
-          } else {
-            changes.push({ the: TheLabel, of });
-          }
-        }
-      }
-    }
-
-    if (changes.length > 0) {
-      const result = await this.workspace.push(changes);
-      return result.error ? result : { ok: {} };
-    } else {
-      return { ok: {} };
-    }
-  }
-
-  parse(source: string): Memory.ProviderCommand<Memory.Protocol> {
-    return Codec.Receipt.fromString(source);
-  }
-
-  onReceive(data: string) {
-    return this.writer.write(
-      this.inspect({ receive: this.parse(data) }).receive,
-    );
-  }
-
-  inspect(
-    message: RawCommand,
-  ): RawCommand {
-    this.inspector?.postMessage({
-      ...message,
-      time: Date.now(),
-    });
-    return message;
-  }
-
-  handleEvent(event: MessageEvent) {
-    // clear if we had timeout pending
-    clearTimeout(this.timeoutID);
-
-    switch (event.type) {
-      case "message":
-        return this.onReceive(event.data);
-      case "open":
-        return this.onOpen(event.target as WebSocket);
-      case "close":
-        return this.onDisconnect(event);
-      case "error":
-        return this.onDisconnect(event);
-      case "timeout":
-        return this.onTimeout(event.target as WebSocket);
-    }
-=======
   get settings() {
     return this.provider.settings;
->>>>>>> eccfa1bd
   }
   connect() {
     const { connection } = this;
@@ -1040,9 +873,6 @@
     socket.addEventListener("open", this);
     socket.addEventListener("close", this);
     socket.addEventListener("error", this);
-
-    // FIXME: Re-establish our subscriptions
-    //for (const [doc, selectorSet] of this.serverSubscriptions)
 
     this.connectionCount += 1;
   }
@@ -1278,6 +1108,9 @@
 
   subscribers: Map<string, Set<(value: StorageValue<JSONValue>) => void>> =
     new Map();
+  // TODO(@ubik2): Keep track of our server subs, so we can re-establish them
+  // after we lose and re-establish a connection.
+  //serverSubscriptions: Map<string, Set<SchemaPathSelector>>
 
   static open(options: RemoteStorageProviderOptions) {
     return new this(options);
@@ -1314,7 +1147,8 @@
       return replica;
     } else {
       const session = this.session.mount(space);
-      const replica = new Replica(space, session);
+      // FIXME: Temporarily disabling the cache while I ensure things work correctly
+      const replica = new Replica(space, session, new NoCache());
       replica.useSchemaQueries = this.settings.useSchemaQueries;
       replica.poll();
       this.spaces.set(space, replica);
@@ -1330,6 +1164,7 @@
     const of = BaseStorageProvider.toEntity(entityId);
     const { workspace } = this;
     const address = { the, of };
+    console.log("Called sink for", JSON.stringify(entityId));
     const subscriber = (revision?: Revision<State>) => {
       if (revision) {
         // ⚠️ We may not have a value because fact was retracted or
@@ -1354,7 +1189,9 @@
   ) {
     const { the } = this;
     const of = BaseStorageProvider.toEntity(entityId);
-    return this.workspace.load([[{ the, of }, schemaContext]]);
+    const maybePromise = this.workspace.load([[{ the, of }, schemaContext]]);
+    console.log("mp", maybePromise);
+    return maybePromise;
   }
 
   get<T = any>(entityId: EntityId): StorageValue<T> | undefined {
