import type {
  AuthorizationError,
  Commit,
  ConflictError,
  ConnectionError,
  Entity,
  Fact,
  MemorySpace,
  QueryError,
  Result,
  Revision,
  SchemaContext,
  State,
  The,
  TransactionError,
  UCAN,
  Unit,
} from "@commontools/memory/interface";
import {
  type Cancel,
  ContextualFlowControl,
  type EntityId,
} from "@commontools/runner";
import {
  BaseStorageProvider,
  type StorageProvider,
  type StorageValue,
} from "./base.ts";
import type { MemorySpaceSession } from "@commontools/memory/consumer";
import { assert, retract, unclaimed } from "@commontools/memory/fact";
import { fromString, refer } from "merkle-reference";
import { the, toChanges, toRevision } from "@commontools/memory/commit";
import * as IDB from "./idb.ts";
import * as Memory from "@commontools/memory/consumer";
export * from "@commontools/memory/interface";
import * as Codec from "@commontools/memory/codec";
import { Channel, RawCommand } from "./inspector.ts";
import { isBrowser } from "@commontools/utils/env";
import { deepEqual, JSONSchema, JSONValue } from "@commontools/builder";
import { set, setSelector } from "@commontools/memory/selection";
import { isObject } from "@commontools/utils/types";

export type { Result, Unit };
export interface Selector<Key> extends Iterable<Key> {
}

export interface Selection<Key, Value> extends Iterable<[Key, Value]> {
  size: number;

  values(): Iterable<Value>;
}

export interface Merge<Model> {
  (local: Model | undefined, remote: Model | undefined): Model | undefined;
}

export interface AsyncPull<Model, Address> {
  /**
   * Loads records from the underlying store and returns a map of records keyed by keys in
   * the provided selector.
   */
  pull(
    selector: Selector<Address>,
  ): Promise<
    Result<Selection<Address, Model>, StoreError>
  >;
}

export interface AsyncPush<Model> {
  merge(
    entries: Iterable<Model>,
    merge: Merge<Model>,
  ): Promise<Result<Unit, StoreError>>;
}

export interface AsyncStore<Model, Address>
  extends AsyncPull<Model, Address>, AsyncPush<Model> {
}

export interface SyncPull<Model, Address> {
  pull(
    selector: Selector<Address>,
  ): Promise<
    Result<Selection<Address, Model>, StoreError>
  >;
}

export interface SyncPush<Model> {
  merge(
    entries: Iterable<Model>,
    merge: Merge<Model>,
  ): Result<Unit, StoreError>;
}

export interface SyncStore<Model, Address>
  extends SyncPull<Model, Address>, SyncPush<Model> {
}

interface NotFoundError extends Error {
  name: "NotFound";
  address: FactAddress;
}

interface StoreError extends Error {
  name: "StoreError";
  cause: Error;
}

export interface Assert {
  the: The;
  of: Entity;
  is: JSONValue;
}

export interface Retract {
  the: The;
  of: Entity;
  is?: void;
}

export interface FactAddress {
  the: The;
  of: Entity;
}

const toKey = ({ the, of }: FactAddress) => `${of}/${the}`;

export class NoCache<Model extends object, Address>
  implements AsyncStore<Model, Address> {
  /**
   * Pulls nothing because this store does not store anything.
   */
  async pull(
    selector: Selector<Address>,
  ): Promise<Result<Selection<Address, Model>, StoreError>> {
    return await { ok: new Map() };
  }

  /**
   * Merges nothing because this store discards everything.
   */
  async merge(entries: Iterable<Model>, merge: Merge<Model>) {
    return await { ok: {} };
  }
}

class Nursery implements SyncPush<State> {
  static put(before?: State, after?: State) {
    return after;
  }
  static delete() {
    return undefined;
  }

  constructor(public store: Map<string, State> = new Map()) {
  }
  get(entry: FactAddress) {
    return this.store.get(toKey(entry));
  }

  merge(entries: Iterable<State>, merge: Merge<State>) {
    for (const entry of entries) {
      const key = toKey(entry);
      const stored = this.store.get(key);
      const merged = merge(stored, entry);
      if (merged === undefined) {
        this.store.delete(key);
      } else if (stored !== merged) {
        this.store.set(key, merged);
      }
    }
    return { ok: {} };
  }
}

class Heap implements SyncPush<Revision<State>> {
  constructor(
    public store: Map<string, Revision<State>> = new Map(),
    public subscribers: Map<string, Set<(revision?: Revision<State>) => void>> =
      new Map(),
  ) {
  }

  get(entry: FactAddress) {
    return this.store.get(toKey(entry));
  }

  merge(entries: Iterable<Revision<State>>, merge: Merge<Revision<State>>) {
    const updated = new Set<string>();
    for (const entry of entries) {
      const key = toKey(entry);
      const stored = this.store.get(key);
      const merged = merge(stored, entry);
      if (merged === undefined) {
        this.store.delete(key);
        updated.add(key);
      } else if (stored !== merged) {
        this.store.set(key, merged);
        updated.add(key);
      }
    }

    // Notify all the subscribers
    for (const key of updated) {
      for (const subscriber of this.subscribers.get(key) ?? []) {
        subscriber(this.store.get(key));
      }
    }

    return { ok: {} };
  }

  subscribe(
    entry: FactAddress,
    subscriber: (value?: Revision<State>) => void,
  ) {
    const key = toKey(entry);
    let subscribers = this.subscribers.get(key);
    if (!subscribers) {
      subscribers = new Set();
      this.subscribers.set(key, subscribers);
    }

    subscribers.add(subscriber);
  }

  unsubscribe(
    entry: FactAddress,
    subscriber: (value?: Revision<State>) => void,
  ) {
    const key = toKey(entry);
    const subscribers = this.subscribers.get(key);
    if (subscribers) {
      subscribers.delete(subscriber);
    }
  }
}

type RevisionArchive = {
  the: The;
  of: Entity;
  is?: JSONValue;
  cause?: string;
  since: number;
};

class RevisionCodec {
  static decode(
    { the, of, is, cause, since }: RevisionArchive,
  ): Revision<State> {
    return cause == null
      ? { the, of, since }
      : is === undefined
      ? { the, of, since, cause: fromString(cause) } as Revision<Fact>
      : { the, of, is, since, cause: fromString(cause) } as Revision<Fact>;
  }

  static encode(
    { the, of, is, since, cause }: Revision<State>,
  ): RevisionArchive {
    return cause == null
      ? { the, of, since }
      : is === undefined
      ? { the, of, since, cause: cause.toString() }
      : { the, of, is, since, cause: cause.toString() };
  }
}

class RevisionAddress {
  static encode({ the, of }: FactAddress): [string, string] {
    return [of, the];
  }
}

class PullQueue {
  constructor(
    public members: Map<string, [FactAddress, SchemaContext?]> = new Map(),
  ) {
  }
  add(entries: Iterable<[FactAddress, SchemaContext?]>) {
    // TODO(@ubik2) Ensure the schema context matches
    for (const [entry, schema] of entries) {
      this.members.set(toKey(entry), [entry, schema]);
    }
  }

  consume(): [FactAddress, SchemaContext?][] {
    const entries = [...this.members.values()];
    this.members.clear();
    return entries;
  }
}

export class Replica {
  static put(
    local: Revision<State> | undefined,
    remote: Revision<State> | undefined,
  ): Revision<State> | undefined {
    if (remote == null) {
      return local;
    } else if (local == null) {
      return remote;
    } else if (local.since < remote.since) {
      return remote;
    } else {
      return local;
    }
  }

  static update(
    local: Revision<State> | undefined,
    remote: Revision<State> | undefined,
  ): Revision<State> | undefined {
    if (local == null || remote == null) {
      return local;
    } else if (local.since < remote.since) {
      return remote;
    } else {
      return local;
    }
  }

  /** */
  static open() {
  }

  constructor(
    /**
     * DID of the memory space this is a replica of.
     */
    public space: MemorySpace,
    /**
     * Represents canonical memory state in the remote store from which state is
     * partially replicated into local cache.
     */
    public remote: MemorySpaceSession,
    /**
     * Represents persisted cache of the memory state that was fetched in one
     * of the sessions. If IDB is not available in this runtime we do not have
     * persisted cache.
     */
    public cache: AsyncStore<Revision<State>, FactAddress> = IDB.available()
      ? IDB.open({ name: space, store: "facts", version: 1 }, {
        key: RevisionAddress,
        address: RevisionAddress,
        value: RevisionCodec,
      })
      : new NoCache(),
    /**
     * Represents cache of the memory state that was loaded from the persisted
     * cache during this session.
     */
    public heap: Heap = new Heap(),
    /**
     * Represent cache of the the memory state that is in flight and has not
     * yet made it to the remote store.
     */
    public nursery: Nursery = new Nursery(),
    public queue: PullQueue = new PullQueue(),
    public pullRetryLimit: number = 100,
    public schemaTracker = new Map<string, Set<string>>(),
    public useSchemaQueries: boolean = false,
  ) {
    this.pull = this.pull.bind(this);
  }

  async poll() {
    // Poll re-fetches the commit log, then subscribes to that
    // We don't use the autosubscribing query, since we want the
    // Commit object, and the autosubscribe returns a Selection.
    // TODO(@ubik2) Investigate whether I *can* use autosub.
    const query = this.remote.query({
      // selectSchema: {
      //   [this.space]: {
      //     [the]: {
      //       SelectAllString: {
      //         path: [],
      //         schemaContext: {
      //           schema: SchemaNone,
      //           rootSchema: SchemaNone,
      //         },
      //       },
      //     },
      //   },
      // },
      select: { [this.space]: { [the]: { "_": {} } } },
    });

    const reader = query.subscribe().getReader();
    while (true) {
      const next = await reader.read();
      if (next.done) {
        break;
      }
      this.merge(next.value[this.space] as unknown as Commit);
    }
  }

  /**
   * Pulls requested entries from the remote source and updates both in memory
   * cache and local store so they will be available for future reads. If
   * entries are not provided it will pull entries that have being loaded from
   * local store in this session.
   */
  async pull(
    entries: [FactAddress, SchemaContext?][] = this.queue.consume(),
  ): Promise<
    Result<
      Selection<FactAddress, Revision<State>>,
      StoreError | QueryError | AuthorizationError | ConnectionError
    >
  > {
    // If requested entry list is empty there is nothing to fetch so we return
    // immediately.
    if (entries.length === 0) {
      return { ok: new Map() };
    }

    // Otherwise we build a query selector to fetch requested entries from the
    // remote.
    const schemaSelector = {};
    const querySelector = {};
    // We'll assert that we need all the classifications we expect to need.
    // If we don't actually have those, the server will reject our request.
    const cfc = new ContextualFlowControl();
    const classifications = new Set<string>();
    for (const [{ the, of }, context] of entries) {
      if (this.useSchemaQueries) {
        // If we don't have a schema, use SchemaNone, which will only fetch the specified object
        const schemaContext = context ?? Memory.SchemaNone;
        setSelector(schemaSelector, of, the, "_", {
          path: [],
          schemaContext: schemaContext,
        });
        // Since we're accessing the entire document, we should base our classification on the rootSchema
        cfc.joinSchema(classifications, schemaContext.rootSchema);
      } else {
        // We're using the "cached" mode, and we don't use schema queries
        setSelector(querySelector, of, the, "_", {});
      }
    }

    let fetchedEntries: [Revision<State>, SchemaContext | undefined][] = [];
    // Run all our schema queries first
    if (Object.entries(schemaSelector).length > 0) {
      const queryArgs: Memory.SchemaQueryArgs = {
        selectSchema: schemaSelector,
        subscribe: true,
      };
      if (classifications.size > 0) {
        queryArgs.classification = [...classifications];
      }
      const query = this.remote.query(queryArgs);
      const { error } = await query.promise;
      // If query fails we propagate the error.
      if (error) {
<<<<<<< HEAD
        console.log("query error", error);
=======
        console.error("query failure", error);
>>>>>>> f4ac1084
        return { error };
      }
      fetchedEntries = query.schemaFacts;
      // FIXME(@ubik2) verify that we're dealing with this subscription
      // I know we're sending updates over from the provider, but make sure
      // we're incorporating those in the cache.
    }
    // Now run our regular queries (this will include our commit+json)
    if (Object.entries(querySelector).length > 0) {
      const query = this.remote.query({ select: querySelector });
      const { error } = await query.promise;
      // If query fails we propagate the error.
      if (error) {
        return { error };
      }
      fetchedEntries = [...fetchedEntries, ...query.schemaFacts];
    }
    const fetched = fetchedEntries.map(([fact, _schema]) => fact);
    this.heap.merge(fetched, Replica.put);

    // Remote may not have all the requested entries. We denitrify them by
    // looking up which of the facts are not available locally and then create
    // `unclaimed` revisions for those that we store. By doing this we can avoid
    // network round trips if such are pulled again in the future.
    const notFound = [];
    const revisions = new Map();
    if (fetched.length < entries.length) {
      for (const [entry, _schema] of entries) {
        if (!this.get(entry)) {
          // Note we use `-1` as `since` timestamp so that any change will appear greater.
          const revision = { ...unclaimed(entry), since: -1 };
          notFound.push(revision);
          revisions.set(entry, revision);
        }
      }
    }

    for (const [revision, schema] of fetchedEntries) {
      const factAddress = { the: revision.the, of: revision.of };
      revisions.set(factAddress, revision);
      if (schema !== undefined) {
        const schemaRef = refer(schema).toString();
        const factKey = toKey(factAddress);
        if (!this.schemaTracker.has(factKey)) {
          this.schemaTracker.set(factKey, new Set<string>());
        }
        this.schemaTracker.get(factKey)?.add(schemaRef);
      }
    }

    // Add notFound entries to the heap and also persist them in the cache.
    this.heap.merge(notFound, Replica.put);
    const result = await this.cache.merge(revisions.values(), Replica.put);

    if (result.error) {
      return result;
    } else {
      return { ok: revisions };
    }
  }

  /**
   * Loads requested entries from the local store into a heap unless entries are
   * already loaded. If some of the entries are not available locally they will
   * be fetched from the remote.
   */
  async load(
    entries: [FactAddress, SchemaContext?][],
  ): Promise<
    Result<
      Selection<FactAddress, Revision<State>>,
      StoreError | QueryError | AuthorizationError | ConnectionError
    >
  > {
    // First we identify entries that we need to load from the store.
    const need: [FactAddress, SchemaContext?][] = [];
    for (const [address, schema] of entries) {
      if (!this.get(address)) {
        need.push([address, schema]);
      } else if (schema !== undefined) {
        // Even though we have our root doc in local store, we may need
        // to re-issue our query, since our cached copy may have been run with a
        // different schema, and thus have different linked documents.
        const schemaRef = refer(schema).toString();
        const key = toKey(address);
        if (!this.schemaTracker.get(key)?.has(schemaRef)) {
          need.push([address, schema]);
        }
      }
    }

    // We also include the commit entity to keep track of the current head.
    if (!this.get({ the, of: this.space })) {
      need.unshift([{ the, of: this.space }, undefined]);
    }

    // If all the entries were already loaded we don't need to do anything
    // so we return immediately.
    if (need.length === 0) {
      return { ok: new Map() };
    }

    // Otherwise we attempt pull needed entries from the local store.
    // We only do this for entries without a schema, since we'll want the server
    // to track our subscription for the entries with a schema.
    const schemaless = need
      .filter(([_addr, schema]) => schema === undefined)
      .map(([addr, _schema]) => addr);
    const { ok: pulled, error } = await this.cache.pull(schemaless);

    if (error) {
      return { error };
    } else {
      // If number of pulled records is less than what we requested we have some
      // some records that we'll need to fetch.
      this.heap.merge(pulled.values(), Replica.put);
      // If number of items pulled from cache is less than number of needed items
      // we did not have everything we needed in cache, in which case we will
      // have to wait until fetch is complete.
      // TODO(@ubik2) still need to add since field
      if (pulled.size < need.length) {
        return await this.pull(need);
      } //
      // Otherwise we are able to complete checkout and we schedule a pull in
      // the background so we can get latest entries if there are some available.
      else {
        const simple = need.filter(([_addr, schema]) => schema === undefined);
        // schedule an update for any entries without a schema.
        this.queue.add(simple);
        this.sync();
        return { ok: pulled };
      }
    }
  }

  syncTimer: number = -1;
  syncTimeout = 1000;

  sync() {
    clearTimeout(this.syncTimer);
    this.syncTimer = setTimeout(this.pull, this.syncTimeout);
  }

  /**
   * Attempts to commit and push changes to the remote. It optimistically
   * updates local state so that subsequent commits can be made without having
   * awaiting for each commit to succeed. However if commit fails all the local
   * changes made will be reverted back to the last merged state.
   *
   * ⚠️ Please note that if commits stack up e.g by incrementing value of the
   * same entity, rejected commit will ripple through stack as the changes there
   * would assume state that is rejected.
   */
  async push(
    changes: (Assert | Retract)[],
  ): Promise<
    Result<
      Commit,
      | StoreError
      | QueryError
      | ConnectionError
      | ConflictError
      | TransactionError
      | AuthorizationError
    >
  > {
    // First we pull all the affected entries into heap so we can build a
    // transaction that is aware of latest state.
    const { error } = await this.load(
      changes.map((change) => [change, getSchema(change)]),
    );
    if (error) {
      return { error };
    } else {
      // Collect facts so that we can derive desired state and a corresponding
      // transaction
      const facts: Fact[] = [];
      for (const { the, of, is } of changes) {
        const fact = limitFactState(this.get({ the, of }));
        // If `is` is `undefined` we want to retract the fact.
        if (is === undefined) {
          // If local `is` in the local state is also `undefined` desired state
          // matches current state in which case we omit this change from the
          // transaction, otherwise we retract fact.
          if (fact?.is !== undefined) {
            facts.push(retract(fact));
          }
        } else {
          facts.push(assert({
            the,
            of,
            is,
            // If fact has no `cause` it is unclaimed fact.
            cause: fact?.cause ? fact : null,
          }));
        }
      }

      // Store facts in a nursery so that subsequent changes will be build
      // optimistically assuming that push will succeed.
      this.nursery.merge(facts, Nursery.put);

      // These push transaction that will commit desired state to a remote.
      const result = await this.remote.transact({
        changes: getChanges(facts),
      });

      // If transaction fails we delete facts from the nursery so that new
      // changes will not build upon rejected state. If there are other inflight
      // transactions that already were built upon our facts they will also fail.
      if (result.error) {
        this.nursery.merge(facts, Nursery.delete);
      } //
      // If transaction succeeded we promote facts from nursery into a heap.
      else {
        const commit = toRevision(result.ok);
        const { since } = commit.is;
        const revisions = [
          ...facts.map((fact) => ({ ...fact, since })),
          // We strip transaction info so we don't duplicate same data
          { ...commit, is: { since: commit.is.since } },
        ];
        // Turn facts into revisions corresponding with the commit.
        this.heap.merge(revisions, Replica.put);
        this.nursery.merge(facts, Nursery.delete);
      }

      return result;
    }
  }

  subscribe(entry: FactAddress, subscriber: (value?: Revision<State>) => void) {
    this.heap.subscribe(entry, subscriber);
  }
  unsubscribe(
    entry: FactAddress,
    subscriber: (value?: Revision<State>) => void,
  ) {
    this.heap.unsubscribe(entry, subscriber);
  }

  merge(commit: Commit) {
    const { the, of, cause, is, since } = toRevision(commit);
    const revisions = [
      { the, of, cause, is: { since: is.since }, since },
      ...toChanges(commit),
    ];

    // Store newer revisions into the heap,
    this.heap.merge(revisions, Replica.update);
    return this.cache.merge(revisions, Replica.update);
  }

  /**
   * Returns state corresponding to the requested entry. If there is a pending
   * state returns it otherwise returns recent state.
   */
  get(entry: FactAddress) {
    return this.nursery.get(entry) ?? this.heap.get(entry);
  }
}

export interface RemoteStorageProviderSettings {
  /**
   * Number of subscriptions remote storage provider is allowed to have per
   * space.
   */
  maxSubscriptionsPerSpace: number;

  /**
   * Amount of milliseconds we will spend waiting on WS connection before we
   * abort.
   */
  connectionTimeout: number;

  /**
   * Flag to enable or disable remote schema subscriptions
   */
  useSchemaQueries: boolean;
}

export interface RemoteStorageProviderOptions {
  /**
   * Unique identifier of the storage. Used as name of the `BroadcastChannel`
   * in order to allow inspection of the storage.
   */
  id: string;

  address: URL;
  as: Memory.Signer;
  space: MemorySpace;
  the?: string;
  settings?: RemoteStorageProviderSettings;

  inspector?: Channel;
}

const defaultSettings: RemoteStorageProviderSettings = {
  maxSubscriptionsPerSpace: 50_000,
  connectionTimeout: 30_000,
  useSchemaQueries: false,
};

export class Provider implements StorageProvider {
  connection: WebSocket | null = null;
  address: URL;
  workspace: Replica;
  the: string;
  session: Memory.MemorySession<MemorySpace>;
  spaces: Map<string, Replica>;
  settings: RemoteStorageProviderSettings;

  subscribers: Map<string, Set<(value: StorageValue<JSONValue>) => void>> =
    new Map();

  inspector?: Channel;

  /**
   * queue that holds commands that we read from the session, but could not
   * send because connection was down.
   */
  queue: Set<UCAN<Memory.ConsumerCommandInvocation<Memory.Protocol>>> =
    new Set();
  writer: WritableStreamDefaultWriter<Memory.ProviderCommand<Memory.Protocol>>;
  reader: ReadableStreamDefaultReader<
    UCAN<Memory.ConsumerCommandInvocation<Memory.Protocol>>
  >;

  connectionCount = 0;
  timeoutID = 0;

  constructor({
    id,
    address,
    as,
    space,
    the = "application/json",
    settings = defaultSettings,
    inspector,
  }: RemoteStorageProviderOptions) {
    this.address = address;
    this.the = the;
    this.settings = settings;
    // Do not use a default inspector when in Deno:
    // Requires `--unstable-broadcast-channel` flags and it is not used
    // in that environment.
    this.inspector = isBrowser() ? (inspector ?? new Channel(id)) : undefined;
    this.handleEvent = this.handleEvent.bind(this);

    const session = Memory.create({ as });

    this.reader = session.readable.getReader();
    this.writer = session.writable.getWriter();
    this.session = session;
    this.spaces = new Map();
    this.workspace = this.mount(space);

    this.connect();
  }

  mount(space: MemorySpace): Replica {
    const replica = this.spaces.get(space);
    if (replica) {
      return replica;
    } else {
      const session = this.session.mount(space);
      const replica = new Replica(space, session);
      replica.useSchemaQueries = this.settings.useSchemaQueries;
      replica.poll();
      this.spaces.set(space, replica);
      return replica;
    }
  }

  sink<T = any>(
    entityId: EntityId,
    callback: (value: StorageValue<T>) => void,
  ): Cancel {
    const { the } = this;
    const of = BaseStorageProvider.toEntity(entityId);
    const { workspace } = this;
    const address = { the, of };
    const subscriber = (revision?: Revision<State>) => {
      if (revision) {
        // ⚠️ We may not have a value because fact was retracted or
        // (less likely) deleted altogether. We still need to notify sink
        // but we do is empty object per
        // @see https://github.com/commontoolsinc/labs/pull/989#discussion_r2033651935
        // TODO(@seefeldb): Make compatible `sink` API change
        callback((revision?.is ?? {}) as unknown as StorageValue<T>);
      }
    };

    workspace.subscribe(address, subscriber);
    this.workspace.load([[address, undefined]]);

    return () => workspace.unsubscribe(address, subscriber);
  }

  sync(
    entityId: EntityId,
    expectedInStorage?: boolean,
    schemaContext?: SchemaContext,
  ) {
    const { the } = this;
    const of = BaseStorageProvider.toEntity(entityId);
    return this.workspace.load([[{ the, of }, schemaContext]]);
  }

  get<T = any>(entityId: EntityId): StorageValue<T> | undefined {
    const entity = this.workspace.get({
      the: this.the,
      of: BaseStorageProvider.toEntity(entityId),
    });

    return entity?.is as StorageValue<T> | undefined;
  }
  async send<T = any>(
    batch: { entityId: EntityId; value: StorageValue<T> }[],
  ): Promise<
    Result<
      Unit,
      | ConflictError
      | TransactionError
      | ConnectionError
      | AuthorizationError
      | QueryError
      | StoreError
    >
  > {
    const { the, workspace } = this;
    const TheLabel = "application/label+json" as const;

    const changes = [];
    for (const { entityId, value } of batch) {
      const of = BaseStorageProvider.toEntity(entityId);
      const content = value.value !== undefined
        ? JSON.stringify({ value: value.value, source: value.source })
        : undefined;

      const current = workspace.get({ the, of });
      if (JSON.stringify(current?.is) !== content) {
        if (content !== undefined) {
          // ⚠️ We do JSON roundtrips to strip off the undefined values that
          // cause problems with serialization.
          changes.push({ the, of, is: JSON.parse(content) as JSONValue });
        } else {
          changes.push({ the, of });
        }
      }
      if (value.labels !== undefined) {
        const currentLabel = workspace.get({ the: TheLabel, of });
        if (!deepEqual(currentLabel?.is, value.labels)) {
          if (value.labels !== undefined) {
            changes.push({ the: TheLabel, of, is: value.labels as JSONValue });
          } else {
            changes.push({ the: TheLabel, of });
          }
        }
      }
    }

    if (changes.length > 0) {
      const result = await this.workspace.push(changes);
      return result.error ? result : { ok: {} };
    } else {
      return { ok: {} };
    }
  }

  parse(source: string): Memory.ProviderCommand<Memory.Protocol> {
    return Codec.Receipt.fromString(source);
  }

  onReceive(data: string) {
    return this.writer.write(
      this.inspect({ receive: this.parse(data) }).receive,
    );
  }

  inspect(
    message: RawCommand,
  ): RawCommand {
    this.inspector?.postMessage({
      ...message,
      time: Date.now(),
    });
    return message;
  }

  handleEvent(event: MessageEvent) {
    // clear if we had timeout pending
    clearTimeout(this.timeoutID);

    switch (event.type) {
      case "message":
        return this.onReceive(event.data);
      case "open":
        return this.onOpen(event.target as WebSocket);
      case "close":
        return this.onDisconnect(event);
      case "error":
        return this.onDisconnect(event);
      case "timeout":
        return this.onTimeout(event.target as WebSocket);
    }
  }
  connect() {
    const { connection } = this;
    // If we already have a connection we remove all the listeners from it.
    if (connection) {
      clearTimeout(this.timeoutID);
      connection.removeEventListener("message", this);
      connection.removeEventListener("open", this);
      connection.removeEventListener("close", this);
      connection.removeEventListener("error", this);
    }

    const webSocketUrl = new URL(this.address.href);
    webSocketUrl.searchParams.set("space", this.workspace.space);
    const socket = new WebSocket(webSocketUrl.href);
    this.connection = socket;
    // Start a timer so if connection is pending longer then `connectionTimeout`
    // we should abort and retry.
    this.setTimeout();
    socket.addEventListener("message", this);
    socket.addEventListener("open", this);
    socket.addEventListener("close", this);
    socket.addEventListener("error", this);

    this.connectionCount += 1;
  }

  setTimeout() {
    this.timeoutID = setTimeout(
      this.handleEvent,
      this.settings.connectionTimeout,
      { type: "timeout", target: this.connection },
    );
  }

  onTimeout(socket: WebSocket) {
    this.inspect({
      disconnect: {
        reason: "timeout",
        message:
          `Aborting connection after failure to connect in ${this.settings.connectionTimeout}ms`,
      },
    });

    if (this.connection === socket) {
      socket.close();
    }
  }

  async onOpen(socket: WebSocket) {
    const { reader, queue } = this;

    // Report connection to inspector
    this.inspect({
      connect: { attempt: this.connectionCount },
    });

    // If we did have connection
    if (this.connectionCount > 1) {
      for (const space of this.spaces.values()) {
        space.poll();
      }
    }

    while (this.connection === socket) {
      // First drain the queued commands if we have them.
      for (const command of queue) {
        this.post(command);
        queue.delete(command);
      }

      // Next read next command from the session.
      const next = await reader.read();
      // If session is closed we're done.
      if (next.done) {
        this.close();
      }

      const command = next.value!;

      // Now we make sure that our socket is still a current connection as we
      // may have lost connection while waiting to read a command.
      if (this.connection === socket) {
        this.post(command);
      } // If it is no longer our connection we simply add the command into a
      // queue so it will be send once connection is reopen.
      else {
        this.queue.add(command);
        break;
      }
    }
  }

  post(
    invocation: Memory.UCAN<Memory.ConsumerCommandInvocation<Memory.Protocol>>,
  ) {
    this.inspect({
      send: invocation,
    });
    this.connection!.send(Codec.UCAN.toString(invocation));
  }

  onDisconnect(event: Event) {
    const socket = event.target as WebSocket;
    // If connection is `null` provider was closed and we do nothing on
    // disconnect.
    if (this.connection === socket) {
      // Report disconnection to inspector
      switch (event.type) {
        case "error":
        case "timeout":
        case "close": {
          this.inspect({
            disconnect: {
              reason: event.type,
              message: `Disconnected because of the ${event.type}`,
            },
          });
          break;
        }
        default:
          throw new Error(`Unknown event type: ${event.type}`);
      }

      this.connect();
    }
  }

  async close() {
    const { connection } = this;
    this.connection = null;
    if (connection && connection.readyState !== WebSocket.CLOSED) {
      connection.close();
      return await Provider.closed(connection);
    } else {
      return {};
    }
  }

  async destroy(): Promise<void> {
    await this.close();
  }

  /**
   * Creates a promise that succeeds when the socket is closed or fails with
   * the error event if the socket errors.
   */
  static async closed(socket: WebSocket): Promise<Unit> {
    if (socket.readyState === WebSocket.CLOSED) {
      return {};
    } else {
      return await new Promise((succeed, fail) => {
        socket.addEventListener(
          "close",
          () => {
            succeed({});
          },
          { once: true },
        );
        socket.addEventListener(
          "error",
          (event) => {
            fail(event);
          },
          { once: true },
        );
      });
    }
  }
  static async opened(socket: WebSocket) {
    if (socket.readyState === WebSocket.CONNECTING) {
      await new Promise((resolve) => {
        socket.addEventListener("open", resolve, { once: true });
        socket.addEventListener("error", resolve, { once: true });
      });
    }

    switch (socket.readyState) {
      case WebSocket.OPEN:
        return socket;
      case WebSocket.CLOSING:
        throw new Error(`Socket is closing`);
      case WebSocket.CLOSED:
        throw new Error(`Socket is closed`);
      default:
        throw new Error(`Socket is in unknown state`);
    }
  }

  getReplica(): string {
    return this.workspace.space;
  }
}

export const getChanges = <
  T extends The,
  Of extends Entity,
  Is extends JSONValue,
>(
  statements: Iterable<Memory.Statement>,
) => {
  const changes = {} as Memory.Changes<T, Of, Is>;
  for (const statement of statements) {
    if (statement.cause) {
      const cause = statement.cause.toString();
      const value = statement.is === undefined ? {} : { is: statement.is };
      set(changes, statement.of, statement.the, cause, value);
    } else {
      const cause = statement.fact.toString();
      set(changes, statement.of, statement.the, cause, true);
    }
  }
  return changes;
};

// Given an Assert statement with labels, return a SchemaContext with the ifc tags
const getSchema = (change: Assert | Retract): SchemaContext | undefined => {
  if (isObject(change?.is) && "labels" in change.is) {
    const schema = { ifc: change.is.labels } as JSONSchema;
    return { schema: schema, rootSchema: schema };
  }
  return undefined;
};

// Remove any non-state fields from fact
const limitFactState = (fact: State | undefined): State | undefined => {
  if (fact === undefined) {
    return undefined;
  } else if (fact?.is !== undefined && fact?.cause !== undefined) {
    return { of: fact.of, the: fact.the, is: fact.is, cause: fact.cause };
  } else if (fact?.cause !== undefined) {
    return { of: fact.of, the: fact.the, cause: fact.cause };
  } else {
    return { of: fact.of, the: fact.the };
  }
};<|MERGE_RESOLUTION|>--- conflicted
+++ resolved
@@ -454,11 +454,7 @@
       const { error } = await query.promise;
       // If query fails we propagate the error.
       if (error) {
-<<<<<<< HEAD
-        console.log("query error", error);
-=======
         console.error("query failure", error);
->>>>>>> f4ac1084
         return { error };
       }
       fetchedEntries = query.schemaFacts;
