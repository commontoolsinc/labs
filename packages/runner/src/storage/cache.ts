--- conflicted
+++ resolved
@@ -1,13 +1,3 @@
-import { fromString, refer } from "merkle-reference";
-import { isBrowser } from "@commontools/utils/env";
-import { isObject } from "@commontools/utils/types";
-<<<<<<< HEAD
-import { type JSONSchema } from "../builder/types.ts";
-import { ContextualFlowControl } from "../cfc.ts";
-import { deepEqual } from "../path-utils.ts";
-import { MapSet } from "../traverse.ts";
-=======
->>>>>>> 56ed4500
 import type {
   Assertion,
   AuthorizationError,
@@ -29,11 +19,8 @@
   Reference,
   Result,
   Revision,
-<<<<<<< HEAD
   SchemaContext,
   SchemaPathSelector,
-=======
->>>>>>> 56ed4500
   SchemaQueryArgs,
   Signer,
   State,
@@ -50,9 +37,14 @@
 import { the, toChanges, toRevision } from "@commontools/memory/commit";
 import * as Consumer from "@commontools/memory/consumer";
 import * as Codec from "@commontools/memory/codec";
-import { SchemaNone } from "@commontools/memory/schema";
 import { type Cancel, type EntityId } from "@commontools/runner";
-<<<<<<< HEAD
+import type { JSONSchema } from "../builder/types.ts";
+import { ContextualFlowControl } from "../cfc.ts";
+import { deepEqual } from "../path-utils.ts";
+import { MapSet } from "../traverse.ts";
+import { fromString, refer } from "merkle-reference";
+import { isBrowser } from "@commontools/utils/env";
+import { isObject } from "@commontools/utils/types";
 import type {
   Assert,
   Claim,
@@ -68,23 +60,13 @@
   Retract,
   StorageValue,
 } from "./interface.ts";
-=======
-import type { JSONSchema, JSONValue, SchemaContext } from "../builder/types.ts";
-import { ContextualFlowControl } from "../cfc.ts";
-import { deepEqual } from "../path-utils.ts";
-import { MapSet, type SchemaPathSelector } from "../traverse.ts";
-import type { IStorageProvider, StorageValue } from "./interface.ts";
->>>>>>> 56ed4500
 import { BaseStorageProvider } from "./base.ts";
 import * as IDB from "./idb.ts";
+export * from "@commontools/memory/interface";
 import { Channel, RawCommand } from "./inspector.ts";
-<<<<<<< HEAD
 import { SchemaNone } from "@commontools/memory/schema";
 import * as Transaction from "./transaction.ts";
-=======
->>>>>>> 56ed4500
-
-export * from "@commontools/memory/interface";
+
 export type { Result, Unit };
 export interface Selector<Key> extends Iterable<Key> {
 }
@@ -262,12 +244,6 @@
         for (const subscriber of this.subscribers.get(key) ?? []) {
           subscriber(this.store.get(key));
         }
-      }
-
-      for (
-        const subscriber of this.subscribers.get(Heap.SUBSCRIBE_TO_ALL) ?? []
-      ) {
-        subscriber(this.store.get(key));
       }
     }
 
@@ -636,8 +612,7 @@
     }
 
     // Add notFound entries to the heap and also persist them in the cache.
-    // Don't notify subscribers as if this were a server update.
-    this.heap.merge(notFound, Replica.put, (val) => false);
+    this.heap.merge(notFound, Replica.put);
     const result = await this.cache.merge(revisions.values(), Replica.put);
 
     if (result.error) {
@@ -790,84 +765,74 @@
         }
       }
 
-<<<<<<< HEAD
-=======
-      // Store facts in a nursery so that subsequent changes will be build
-      // optimistically assuming that push will succeed.
-      this.nursery.merge(facts, Nursery.put);
-      // Track all our pending changes
-      facts.map((fact) =>
-        this.pendingNurseryChanges.add(toKey(fact), fact.cause.toString())
-      );
-
->>>>>>> 56ed4500
       // These push transaction that will commit desired state to a remote.
       return this.commit({ facts, claims });
     }
   }
 
-<<<<<<< HEAD
   async commit({ facts, claims }: ITransaction) {
     // Store facts in a nursery so that subsequent changes will be build
     // optimistically assuming that push will succeed.
     this.nursery.merge(facts, Nursery.put);
-=======
-      // If transaction fails we delete facts from the nursery so that new
-      // changes will not build upon rejected state. If there are other inflight
-      // transactions that already were built upon our facts they will also fail.
-      if (result.error) {
-        for (const fact of facts) {
-          this.pendingNurseryChanges.deleteValue(
-            toKey(fact),
-            fact.cause.toString(),
-          );
-          this.seenNurseryChanges.delete(toKey(fact));
-        }
-        this.nursery.merge(facts, Nursery.delete);
-        const fact = result.error.name === "ConflictError" &&
-          result.error.conflict.actual;
-        // We also update heap so it holds latest record
-        if (fact) {
-          this.heap.merge([fact], Replica.update);
-        }
-      } //
-      // If transaction succeeded we promote facts from nursery into a heap.
-      else {
-        const commit = toRevision(result.ok);
-        const { since } = commit.is;
-        // Turn facts into revisions corresponding with the commit.
-        const revisions = [
-          ...facts.map((fact) => ({ ...fact, since })),
-          // We strip transaction info so we don't duplicate same data
-          { ...commit, is: { since: commit.is.since } },
-        ];
-        // Avoid sending out updates to subscribers if it's a fact we already
-        // know about in the nursery.
-        const localFacts = this.getLocalFacts(revisions);
-        this.heap.merge(
-          revisions,
-          Replica.put,
-          (revision) => !localFacts.has(revision),
-        );
-        // We only delete from the nursery when we've seen all of our pending
-        // facts (or gotten a conflict).
-        // Server facts may have newer nursery changes that we want to keep.
-        const freshFacts = revisions.filter((revision) =>
-          this.pendingNurseryChanges.get(toKey(revision))?.size ?? 0 === 0
-        );
-        this.nursery.merge(freshFacts, Nursery.delete);
-        for (const fact of freshFacts) {
-          this.pendingNurseryChanges.delete(toKey(fact));
-          this.seenNurseryChanges.delete(toKey(fact));
-        }
-      }
->>>>>>> 56ed4500
+    // Track all our pending changes
+    facts.map((fact) =>
+      this.pendingNurseryChanges.add(toKey(fact), fact.cause.toString())
+    );
 
     // These push transaction that will commit desired state to a remote.
     const result = await this.remote.transact({
       changes: getChanges([...claims, ...facts] as Statement[]),
     });
 
+    // If transaction fails we delete facts from the nursery so that new
+    // changes will not build upon rejected state. If there are other inflight
+    // transactions that already were built upon our facts they will also fail.
+    if (result.error) {
+      for (const fact of facts) {
+        this.pendingNurseryChanges.deleteValue(
+          toKey(fact),
+          fact.cause.toString(),
+        );
+        this.seenNurseryChanges.delete(toKey(fact));
+      }
+      this.nursery.merge(facts, Nursery.delete);
+      const fact = result.error.name === "ConflictError" &&
+        result.error.conflict.actual;
+      // We also update heap so it holds latest record
+      if (fact) {
+        this.heap.merge([fact], Replica.update);
+      }
+    } //
+    // If transaction succeeded we promote facts from nursery into a heap.
+    else {
+      const commit = toRevision(result.ok);
+      const { since } = commit.is;
+      // Turn facts into revisions corresponding with the commit.
+      const revisions = [
+        ...facts.map((fact) => ({ ...fact, since })),
+        // We strip transaction info so we don't duplicate same data
+        { ...commit, is: { since: commit.is.since } },
+      ];
+      // Avoid sending out updates to subscribers if it's a fact we already
+      // know about in the nursery.
+      const localFacts = this.getLocalFacts(revisions);
+      this.heap.merge(
+        revisions,
+        Replica.put,
+        (revision) => !localFacts.has(revision),
+      );
+      // We only delete from the nursery when we've seen all of our pending
+      // facts (or gotten a conflict).
+      // Server facts may have newer nursery changes that we want to keep.
+      const freshFacts = revisions.filter((revision) =>
+        this.pendingNurseryChanges.get(toKey(revision))?.size ?? 0 === 0
+      );
+      this.nursery.merge(freshFacts, Nursery.delete);
+      for (const fact of freshFacts) {
+        this.pendingNurseryChanges.delete(toKey(fact));
+        this.seenNurseryChanges.delete(toKey(fact));
+      }
+    }
     // If transaction fails we delete facts from the nursery so that new
     // changes will not build upon rejected state. If there are other inflight
     // transactions that already were built upon our facts they will also fail.
@@ -990,6 +955,25 @@
     // Clear the pull queue
     this.queue = new PullQueue();
   }
+}
+
+export interface RemoteStorageProviderSettings {
+  /**
+   * Number of subscriptions remote storage provider is allowed to have per
+   * space.
+   */
+  maxSubscriptionsPerSpace: number;
+
+  /**
+   * Amount of milliseconds we will spend waiting on WS connection before we
+   * abort.
+   */
+  connectionTimeout: number;
+
+  /**
+   * Flag to enable or disable remote schema subscriptions
+   */
+  useSchemaQueries: boolean;
 }
 
 export interface RemoteStorageProviderOptions {
