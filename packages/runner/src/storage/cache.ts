import { fromString, refer } from "merkle-reference";
import { isBrowser } from "@commontools/utils/env";
import { isObject } from "@commontools/utils/types";
<<<<<<< HEAD
=======
import {
  type JSONSchema,
  type JSONValue,
  type SchemaContext,
} from "../builder/types.ts";
import { ContextualFlowControl } from "../cfc.ts";
import { deepEqual } from "../path-utils.ts";
import { MapSet } from "../traverse.ts";
>>>>>>> 9a3e9945
import type {
  AuthorizationError,
  Changes,
  Commit,
  ConflictError,
  ConnectionError,
  ConsumerCommandInvocation,
  Entity,
  Fact,
  FactAddress,
  MemorySpace,
  Protocol,
  ProviderCommand,
  QueryError,
  Result,
  Revision,
<<<<<<< HEAD
  SchemaContext,
=======
  SchemaPathSelector,
>>>>>>> 9a3e9945
  SchemaQueryArgs,
  Signer,
  State,
  Statement,
  The,
  TransactionError,
  UCAN,
  Unit,
} from "@commontools/memory/interface";
import { set, setSelector } from "@commontools/memory/selection";
import type { MemorySpaceSession } from "@commontools/memory/consumer";
import { assert, retract, unclaimed } from "@commontools/memory/fact";
import { the, toChanges, toRevision } from "@commontools/memory/commit";
import * as Consumer from "@commontools/memory/consumer";
import * as Codec from "@commontools/memory/codec";
import { SchemaNone } from "@commontools/memory/schema";
import { type Cancel, type EntityId } from "@commontools/runner";
import { type JSONSchema } from "../builder/types.ts";
import { ContextualFlowControl } from "../cfc.ts";
import { deepEqual } from "../path-utils.ts";
import { MapSet, type SchemaPathSelector } from "../traverse.ts";
import type { IStorageProvider, StorageValue } from "./interface.ts";
import { BaseStorageProvider } from "./base.ts";
import * as IDB from "./idb.ts";
import { Channel, RawCommand } from "./inspector.ts";

export * from "@commontools/memory/interface";
export type { Result, Unit };
export interface Selector<Key> extends Iterable<Key> {
}

export interface Selection<Key, Value> extends Iterable<[Key, Value]> {
  size: number;

  values(): Iterable<Value>;
}

export interface Merge<Model> {
  (local: Model | undefined, remote: Model | undefined): Model | undefined;
}

export interface AsyncPull<Model, Address> {
  /**
   * Loads records from the underlying store and returns a map of records keyed by keys in
   * the provided selector.
   */
  pull(
    selector: Selector<Address>,
  ): Promise<
    Result<Selection<Address, Model>, StoreError>
  >;
}

export interface AsyncPush<Model> {
  merge(
    entries: Iterable<Model>,
    merge: Merge<Model>,
  ): Promise<Result<Unit, StoreError>>;
}

export interface AsyncStore<Model, Address>
  extends AsyncPull<Model, Address>, AsyncPush<Model> {
}

export interface SyncPull<Model, Address> {
  pull(
    selector: Selector<Address>,
  ): Promise<
    Result<Selection<Address, Model>, StoreError>
  >;
}

export interface SyncPush<Model> {
  merge(
    entries: Iterable<Model>,
    merge: Merge<Model>,
  ): Result<Unit, StoreError>;
}

export interface SyncStore<Model, Address>
  extends SyncPull<Model, Address>, SyncPush<Model> {
}

interface NotFoundError extends Error {
  name: "NotFound";
  address: FactAddress;
}

interface StoreError extends Error {
  name: "StoreError";
  cause: Error;
}

export interface Assert {
  the: The;
  of: Entity;
  is: JSONValue;
}

export interface Retract {
  the: The;
  of: Entity;
  is?: void;
}

const toKey = ({ the, of }: FactAddress) => `${of}/${the}`;
const fromKey = (key: string): FactAddress => {
  const [of, the] = key.split("/");
  return { of: of as Entity, the };
};

export class NoCache<Model extends object, Address>
  implements AsyncStore<Model, Address> {
  /**
   * Pulls nothing because this store does not store anything.
   */
  async pull(
    selector: Selector<Address>,
  ): Promise<Result<Selection<Address, Model>, StoreError>> {
    return await { ok: new Map() };
  }

  /**
   * Merges nothing because this store discards everything.
   */
  async merge(entries: Iterable<Model>, merge: Merge<Model>) {
    return await { ok: {} };
  }
}

class Nursery implements SyncPush<State> {
  static put(before?: State, after?: State) {
    return after;
  }
  static delete() {
    return undefined;
  }

  constructor(public store: Map<string, State> = new Map()) {
  }
  get(entry: FactAddress) {
    return this.store.get(toKey(entry));
  }

  merge(entries: Iterable<State>, merge: Merge<State>) {
    for (const entry of entries) {
      const key = toKey(entry);
      const stored = this.store.get(key);
      const merged = merge(stored, entry);
      if (merged === undefined) {
        this.store.delete(key);
      } else if (stored !== merged) {
        this.store.set(key, merged);
      }
    }
    return { ok: {} };
  }
}

class Heap implements SyncPush<Revision<State>> {
  constructor(
    public store: Map<string, Revision<State>> = new Map(),
    public subscribers: Map<string, Set<(revision?: Revision<State>) => void>> =
      new Map(),
  ) {
  }

  get(entry: FactAddress) {
    return this.store.get(toKey(entry));
  }

  merge(
    entries: Iterable<Revision<State>>,
    merge: Merge<Revision<State>>,
    notifyFilter?: (state: Revision<State> | undefined) => boolean,
  ) {
    const updated = new Set<string>();
    for (const entry of entries) {
      const key = toKey(entry);
      const stored = this.store.get(key);
      const merged = merge(stored, entry);
      if (merged === undefined) {
        this.store.delete(key);
        updated.add(key);
      } else if (stored !== merged) {
        this.store.set(key, merged);
        updated.add(key);
      }
    }

    // Notify all the subscribers
    for (const key of updated) {
      if (notifyFilter === undefined || notifyFilter(this.store.get(key))) {
        for (const subscriber of this.subscribers.get(key) ?? []) {
          subscriber(this.store.get(key));
        }
      }
    }

    return { ok: {} };
  }

  subscribe(
    entry: FactAddress,
    subscriber: (value?: Revision<State>) => void,
  ) {
    const key = toKey(entry);
    let subscribers = this.subscribers.get(key);
    if (!subscribers) {
      subscribers = new Set();
      this.subscribers.set(key, subscribers);
    }

    subscribers.add(subscriber);
  }

  unsubscribe(
    entry: FactAddress,
    subscriber: (value?: Revision<State>) => void,
  ) {
    const key = toKey(entry);
    const subscribers = this.subscribers.get(key);
    if (subscribers) {
      subscribers.delete(subscriber);
    }
  }
}

type RevisionArchive = {
  the: The;
  of: Entity;
  is?: JSONValue;
  cause?: string;
  since: number;
};

class RevisionCodec {
  static decode(
    { the, of, is, cause, since }: RevisionArchive,
  ): Revision<State> {
    return cause == null
      ? { the, of, since }
      : is === undefined
      ? { the, of, since, cause: fromString(cause) } as Revision<Fact>
      : { the, of, is, since, cause: fromString(cause) } as Revision<Fact>;
  }

  static encode(
    { the, of, is, since, cause }: Revision<State>,
  ): RevisionArchive {
    return cause == null
      ? { the, of, since }
      : is === undefined
      ? { the, of, since, cause: cause.toString() }
      : { the, of, is, since, cause: cause.toString() };
  }
}

class RevisionAddress {
  static encode({ the, of }: FactAddress): [string, string] {
    return [of, the];
  }
}

class PullQueue {
  constructor(
    public members: Map<string, [FactAddress, SchemaContext?]> = new Map(),
  ) {
  }
  add(entries: Iterable<[FactAddress, SchemaContext?]>) {
    // TODO(@ubik2) Ensure the schema context matches
    for (const [entry, schema] of entries) {
      this.members.set(toKey(entry), [entry, schema]);
    }
  }

  consume(): [FactAddress, SchemaContext?][] {
    const entries = [...this.members.values()];
    this.members.clear();
    return entries;
  }
}

// This class helps us maintain a client model of our server side subscriptions
class SelectorTracker {
  private refTracker = new MapSet<string, string>();
  private selectors = new Map<string, SchemaPathSelector>();

  add(doc: FactAddress, selector: SchemaPathSelector | undefined) {
    if (selector === undefined) {
      return;
    }
    const selectorRef = refer(JSON.stringify(selector)).toString();
    this.refTracker.add(toKey(doc), selectorRef);
    this.selectors.set(selectorRef, selector);
  }

  has(doc: FactAddress): boolean {
    return this.refTracker.has(toKey(doc));
  }

  hasSelector(doc: FactAddress, selector: SchemaPathSelector): boolean {
    const selectorRefs = this.refTracker.get(toKey(doc));
    if (selectorRefs !== undefined) {
      const selectorRef = refer(JSON.stringify(selector)).toString();
      return selectorRefs.has(selectorRef);
    }
    return false;
  }

  get(doc: FactAddress): IteratorObject<SchemaPathSelector> {
    const selectorRefs = this.refTracker.get(toKey(doc)) ?? [];
    return selectorRefs.values().map((selectorRef) =>
      this.selectors.get(selectorRef)!
    );
  }

  /**
   * Return all tracked subscriptions as an array of {factAddress, selector} pairs
   */
  getAllSubscriptions(): {
    factAddress: FactAddress;
    selector: SchemaPathSelector;
  }[] {
    const subscriptions: {
      factAddress: FactAddress;
      selector: SchemaPathSelector;
    }[] = [];
    for (const [factKey, selectorRefs] of this.refTracker) {
      const factAddress = fromKey(factKey);
      for (const selectorRef of selectorRefs) {
        const selector = this.selectors.get(selectorRef);
        if (selector) {
          subscriptions.push({ factAddress, selector });
        }
      }
    }
    return subscriptions;
  }
}

export class Replica {
  static put(
    local: Revision<State> | undefined,
    remote: Revision<State> | undefined,
  ): Revision<State> | undefined {
    if (remote == null) {
      return local;
    } else if (local == null) {
      return remote;
    } else if (local.since < remote.since) {
      return remote;
    } else {
      return local;
    }
  }

  static update(
    local: Revision<State> | undefined,
    remote: Revision<State> | undefined,
  ): Revision<State> | undefined {
    if (local == null || remote == null) {
      return local;
    } else if (local.since < remote.since) {
      return remote;
    } else {
      return local;
    }
  }

  /** */
  static open() {
  }

  // Track the causes of pending nursery changes
  private pendingNurseryChanges = new MapSet<string, string>();

  constructor(
    /**
     * DID of the memory space this is a replica of.
     */
    public space: MemorySpace,
    /**
     * Represents canonical memory state in the remote store from which state is
     * partially replicated into local cache.
     */
    public remote: MemorySpaceSession,
    /**
     * Represents persisted cache of the memory state that was fetched in one
     * of the sessions. If IDB is not available in this runtime we do not have
     * persisted cache.
     */
    public cache: AsyncStore<Revision<State>, FactAddress> = IDB.available()
      ? IDB.open({ name: space, store: "facts", version: 1 }, {
        key: RevisionAddress,
        address: RevisionAddress,
        value: RevisionCodec,
      })
      : new NoCache(),
    /**
     * Represents cache of the memory state that was loaded from the persisted
     * cache during this session.
     */
    public heap: Heap = new Heap(),
    /**
     * Represent cache of the the memory state that is in flight and has not
     * yet made it to the remote store.
     */
    public nursery: Nursery = new Nursery(),
    public queue: PullQueue = new PullQueue(),
    public pullRetryLimit: number = 100,
    public useSchemaQueries: boolean = false,
    // Track the selectors used for top level docs
    private selectorTracker: SelectorTracker = new SelectorTracker(),
    private cfc: ContextualFlowControl = new ContextualFlowControl(),
  ) {
    this.pull = this.pull.bind(this);
  }

  async poll() {
    // Poll re-fetches the commit log, then subscribes to that
    // We don't use the autosubscribing query, since we want the
    // Commit object, and the autosubscribe returns a Selection.
    // TODO(@ubik2) Investigate whether I *can* use autosub.
    const query = this.remote.query({
      // selectSchema: {
      //   [this.space]: {
      //     [the]: {
      //       SelectAllString: {
      //         path: [],
      //         schemaContext: {
      //           schema: SchemaNone,
      //           rootSchema: SchemaNone,
      //         },
      //       },
      //     },
      //   },
      // },
      select: { [this.space]: { [the]: { "_": {} } } },
    });

    const reader = query.subscribe().getReader();
    while (true) {
      const next = await reader.read();
      if (next.done) {
        break;
      }
      this.merge(next.value[this.space] as unknown as Commit);
    }
  }

  /**
   * Pulls requested entries from the remote source and updates both in memory
   * cache and local store so they will be available for future reads. If
   * entries are not provided it will pull entries that have been loaded from
   * local store in this session.
   */
  async pull(
    entries: [FactAddress, SchemaContext?][] = this.queue.consume(),
  ): Promise<
    Result<
      Selection<FactAddress, Revision<State>>,
      StoreError | QueryError | AuthorizationError | ConnectionError
    >
  > {
    // If requested entry list is empty there is nothing to fetch so we return
    // immediately.
    if (entries.length === 0) {
      return { ok: new Map() };
    }

    // Otherwise we build a query selector to fetch requested entries from the
    // remote.
    const schemaSelector = {};
    const querySelector = {};
    // We'll assert that we need all the classifications we expect to need.
    // If we don't actually have those, the server will reject our request.
    const classifications = new Set<string>();
    for (const [{ the, of }, context] of entries) {
      if (this.useSchemaQueries) {
        // If we don't have a schema, use SchemaNone, which will only fetch the specified object
        const schemaContext = context ?? SchemaNone;
        setSelector(schemaSelector, of, the, "_", {
          path: [],
          schemaContext: schemaContext,
        });
        // Since we're accessing the entire document, we should base our classification on the rootSchema
        this.cfc.joinSchema(classifications, schemaContext.rootSchema);
      } else {
        // We're using the "cached" mode, and we don't use schema queries
        setSelector(querySelector, of, the, "_", {});
      }
    }

    // We provided schema for the top level fact that we selected, but we
    // will have undefined schema for the entries included as links.
    let fetchedEntries: [Revision<State>, SchemaContext | undefined][] = [];
    // Run all our schema queries first
    if (Object.entries(schemaSelector).length > 0) {
      const queryArgs: SchemaQueryArgs = {
        selectSchema: schemaSelector,
        subscribe: true,
      };
      if (classifications.size > 0) {
        queryArgs.classification = [...classifications];
      }
      const query = this.remote.query(queryArgs);
      const { error } = await query.promise;
      // If query fails we propagate the error.
      if (error) {
        console.error("query failure", error);
        return { error };
      }
      fetchedEntries = query.schemaFacts;
      // FIXME(@ubik2) we're not actually handling the data from this
      // subscription properly. We get the data through the commit changes,
      // because the server knows we're watching, but we should be able
      // to use the data from the subscription instead.
    }
    // Now run our regular queries (this will include our commit+json)
    if (Object.entries(querySelector).length > 0) {
      const query = this.remote.query({ select: querySelector });
      const { error } = await query.promise;
      // If query fails we propagate the error.
      if (error) {
        return { error };
      }
      fetchedEntries = [...fetchedEntries, ...query.schemaFacts];
    }
    const fetched = fetchedEntries.map(([fact, _schema]) => fact);
    this.heap.merge(fetched, Replica.put);

    // Remote may not have all the requested entries. We denitrify them by
    // looking up which of the facts are not available locally and then create
    // `unclaimed` revisions for those that we store. By doing this we can avoid
    // network round trips if such are pulled again in the future.
    const notFound = [];
    const revisions = new Map<FactAddress, Revision<State>>();
    if (fetched.length < entries.length) {
      for (const [entry, _schema] of entries) {
        if (!this.get(entry)) {
          // Note we use `-1` as `since` timestamp so that any change will appear greater.
          const revision = { ...unclaimed(entry), since: -1 };
          notFound.push(revision);
          revisions.set(entry, revision);
        }
      }
    }

    for (const [revision, schema] of fetchedEntries) {
      const factAddress = { the: revision.the, of: revision.of };
      revisions.set(factAddress, revision);
      this.selectorTracker.add(factAddress, {
        path: [],
        schemaContext: schema,
      });
    }

    // Add notFound entries to the heap and also persist them in the cache.
    // Don't notify subscribers as if this were a server update.
    this.heap.merge(notFound, Replica.put, (val) => false);
    const result = await this.cache.merge(revisions.values(), Replica.put);

    if (result.error) {
      return result;
    } else {
      return { ok: revisions };
    }
  }

  /**
   * Loads requested entries from the local store into a heap unless entries are
   * already loaded. If some of the entries are not available locally they will
   * be fetched from the remote.
   */
  async load(
    entries: [FactAddress, SchemaContext?][],
  ): Promise<
    Result<
      Selection<FactAddress, Revision<State>>,
      StoreError | QueryError | AuthorizationError | ConnectionError
    >
  > {
    // First we identify entries that we need to load from the store.
    const need: [FactAddress, SchemaContext?][] = [];
    for (const [address, schema] of entries) {
      if (!this.get(address)) {
        need.push([address, schema]);
      } else if (schema !== undefined) {
        const selector = { path: [], schemaContext: schema };
        // Even though we have our root doc in local store, we may need
        // to re-issue our query, since our cached copy may have been run with a
        // different schema, and thus have different linked documents.
        if (!this.selectorTracker.hasSelector(address, selector)) {
          // If we already have a subscription for the query running on the
          // server for this selector, we don't need to send a new one
          // (revisit this when we allow unsubscribe)
          // Otherwise, add it to the set of things we need
          need.push([address, schema]);
        }
      }
    }

    // We also include the commit entity to keep track of the current head.
    if (!this.get({ the, of: this.space })) {
      need.unshift([{ the, of: this.space }, undefined]);
    }

    // If all the entries were already loaded we don't need to do anything
    // so we return immediately.
    if (need.length === 0) {
      return { ok: new Map() };
    }

    // Otherwise we attempt pull needed entries from the local store.
    // We only do this for entries without a schema, since we'll want the server
    // to track our subscription for the entries with a schema.
    const schemaless = need
      .filter(([_addr, schema]) => schema === undefined)
      .map(([addr, _schema]) => addr);
    const { ok: pulled, error } = await this.cache.pull(schemaless);

    if (error) {
      return { error };
    } else {
      // If number of pulled records is less than what we requested we have some
      // some records that we'll need to fetch.
      this.heap.merge(pulled.values(), Replica.put);
      // If number of items pulled from cache is less than number of needed items
      // we did not have everything we needed in cache, in which case we will
      // have to wait until fetch is complete.
      // TODO(@ubik2) still need to add since field
      if (pulled.size < need.length) {
        return await this.pull(need);
      } //
      // Otherwise we are able to complete checkout and we schedule a pull in
      // the background so we can get latest entries if there are some available.
      else {
        const simple = need.filter(([_addr, schema]) => schema === undefined);
        // schedule an update for any entries without a schema.
        this.queue.add(simple);
        this.sync();
        return { ok: pulled };
      }
    }
  }

  syncTimer: number = -1;
  syncTimeout = 60 * 1000;

  sync() {
    clearTimeout(this.syncTimer);
    this.syncTimer = setTimeout(this.pull, this.syncTimeout);
  }

  /**
   * Attempts to commit and push changes to the remote. It optimistically
   * updates local state so that subsequent commits can be made without having
   * awaiting for each commit to succeed. However if commit fails all the local
   * changes made will be reverted back to the last merged state.
   *
   * ⚠️ Please note that if commits stack up e.g by incrementing value of the
   * same entity, rejected commit will ripple through stack as the changes there
   * would assume state that is rejected.
   */
  async push(
    changes: (Assert | Retract)[],
  ): Promise<
    Result<
      Commit,
      | StoreError
      | QueryError
      | ConnectionError
      | ConflictError
      | TransactionError
      | AuthorizationError
    >
  > {
    // First we pull all the affected entries into heap so we can build a
    // transaction that is aware of latest state.
    const { error } = await this.load(
      changes.map((change) => [change, getSchema(change)]),
    );
    if (error) {
      return { error };
    } else {
      // Collect facts so that we can derive desired state and a corresponding
      // transaction
      const facts: Fact[] = [];
      for (const { the, of, is } of changes) {
        const fact = this.get({ the, of });
        // If `is` is `undefined` we want to retract the fact.
        if (is === undefined) {
          // If local `is` in the local state is also `undefined` desired state
          // matches current state in which case we omit this change from the
          // transaction, otherwise we retract fact.
          if (fact?.is !== undefined) {
            facts.push(retract(fact));
          }
        } else {
          facts.push(assert({
            the,
            of,
            is,
            // If fact has no `cause` it is unclaimed fact.
            cause: fact?.cause ? fact : null,
          }));
        }
      }

      // Store facts in a nursery so that subsequent changes will be build
      // optimistically assuming that push will succeed.
      this.nursery.merge(facts, Nursery.put);
      // Track all our pending changes
      facts.map((fact) =>
        this.pendingNurseryChanges.add(toKey(fact), fact.cause.toString())
      );

      // These push transaction that will commit desired state to a remote.
      const result = await this.remote.transact({
        changes: getChanges(facts),
      });

      // If transaction fails we delete facts from the nursery so that new
      // changes will not build upon rejected state. If there are other inflight
      // transactions that already were built upon our facts they will also fail.
      if (result.error) {
        for (const fact of facts) {
          this.pendingNurseryChanges.delete(toKey(fact));
        }
        this.nursery.merge(facts, Nursery.delete);
        const fact = result.error.name === "ConflictError" &&
          result.error.conflict.actual;
        // We also update heap so it holds latest record
        if (fact) {
          this.heap.merge([fact], Replica.update);
        }
      } //
      // If transaction succeeded we promote facts from nursery into a heap.
      else {
        const commit = toRevision(result.ok);
        const { since } = commit.is;
        // Turn facts into revisions corresponding with the commit.
        const revisions = [
          ...facts.map((fact) => ({ ...fact, since })),
          // We strip transaction info so we don't duplicate same data
          { ...commit, is: { since: commit.is.since } },
        ];
        // Avoid sending out updates to subscribers if it's a fact we already
        // know about in the nursery.
        const resolvedFacts = this.updatePendingNurseryFacts(revisions);
        this.heap.merge(
          revisions,
          Replica.put,
          (revision) => !resolvedFacts.has(revision),
        );
        // We only delete from the nursery when we receive fresh facts.
        // Stale facts may have newer nursery changes that we want to keep.
        // The nursery can't do this itself, since it doesn't have `since`
        const freshFacts = revisions.filter((revision) => {
          const heapRevision = this.heap.get(revision);
          return heapRevision === undefined ||
            revision.since > heapRevision.since;
        });
        this.nursery.merge(freshFacts, Nursery.delete);
        for (const fact of freshFacts) {
          this.pendingNurseryChanges.delete(toKey(fact));
        }
      }

      return result;
    }
  }

  subscribe(entry: FactAddress, subscriber: (value?: Revision<State>) => void) {
    this.heap.subscribe(entry, subscriber);
  }
  unsubscribe(
    entry: FactAddress,
    subscriber: (value?: Revision<State>) => void,
  ) {
    this.heap.unsubscribe(entry, subscriber);
  }

  merge(commit: Commit) {
    const { the, of, cause, is, since } = toRevision(commit);
    const revisions = [
      { the, of, cause, is: { since: is.since }, since },
      ...toChanges(commit),
    ];

    // Store newer revisions into the heap,
    const resolvedFacts = this.updatePendingNurseryFacts(revisions);
    this.heap.merge(
      revisions,
      Replica.update,
      (state) => !resolvedFacts.has(state),
    );
    return this.cache.merge(revisions, Replica.update);
  }

  /**
   * Returns state corresponding to the requested entry. If there is a pending
   * state returns it otherwise returns recent state.
   */
  get(entry: FactAddress) {
    return this.nursery.get(entry) ?? this.heap.get(entry);
  }

  /**
   * Updates our pending nursery facts, removing them as they're seen
   *
   * @param revisions the facts we received from the server
   * @returns the set of facts that we've resolved (removed)
   */
  private updatePendingNurseryFacts(
    revisions: (Revision<State> | undefined)[],
  ) {
    const resolvedFacts = new Set<Revision<State> | undefined>();
    for (const revision of revisions) {
      if (revision === undefined || revision.cause === undefined) {
        continue;
      }
      const factKey = toKey(revision);
      const factCause = revision.cause.toString();
      if (this.pendingNurseryChanges.hasValue(factKey, factCause)) {
        this.pendingNurseryChanges.deleteValue(factKey, factCause);
        resolvedFacts.add(revision);
      }
    }
    return resolvedFacts;
  }
}

export interface RemoteStorageProviderSettings {
  /**
   * Number of subscriptions remote storage provider is allowed to have per
   * space.
   */
  maxSubscriptionsPerSpace: number;

  /**
   * Amount of milliseconds we will spend waiting on WS connection before we
   * abort.
   */
  connectionTimeout: number;

  /**
   * Flag to enable or disable remote schema subscriptions
   */
  useSchemaQueries: boolean;
}

export interface RemoteStorageProviderOptions {
  session: Consumer.MemoryConsumer<MemorySpace>;
  space: MemorySpace;
  the?: string;
  settings?: RemoteStorageProviderSettings;
}

export const defaultSettings: RemoteStorageProviderSettings = {
  maxSubscriptionsPerSpace: 50_000,
  connectionTimeout: 30_000,
  useSchemaQueries: true,
};

export interface ConnectionOptions {
  /**
   * Unique identifier of the storage. Used as name of the `BroadcastChannel`
   * in order to allow inspection of the storage.
   */
  id: string;
  address: URL;
  inspector?: Channel;
}

export interface ProviderConnectionOptions extends ConnectionOptions {
  provider: Provider;
}

class ProviderConnection implements IStorageProvider {
  address: URL;
  connection: WebSocket | null = null;
  connectionCount = 0;
  timeoutID = 0;
  inspector?: Channel;
  provider: Provider;
  reader: ReadableStreamDefaultReader<
    UCAN<ConsumerCommandInvocation<Protocol>>
  >;
  writer: WritableStreamDefaultWriter<ProviderCommand<Protocol>>;

  /**
   * queue that holds commands that we read from the session, but could not
   * send because connection was down.
   */
  queue: Set<UCAN<ConsumerCommandInvocation<Protocol>>> = new Set();

  constructor(
    { id, address, provider, inspector }: ProviderConnectionOptions,
  ) {
    this.address = address;
    this.provider = provider;
    this.handleEvent = this.handleEvent.bind(this);
    // Do not use a default inspector when in Deno:
    // Requires `--unstable-broadcast-channel` flags and it is not used
    // in that environment.
    this.inspector = isBrowser() ? (inspector ?? new Channel(id)) : undefined;

    const session = provider.session;
    this.reader = session.readable.getReader();
    this.writer = session.writable.getWriter();

    this.connect();
  }
  get settings() {
    return this.provider.settings;
  }
  connect() {
    const { connection } = this;
    // If we already have a connection we remove all the listeners from it.
    if (connection) {
      clearTimeout(this.timeoutID);
      connection.removeEventListener("message", this);
      connection.removeEventListener("open", this);
      connection.removeEventListener("close", this);
      connection.removeEventListener("error", this);
    }

    const webSocketUrl = new URL(this.address.href);
    webSocketUrl.searchParams.set("space", this.provider.workspace.space);
    const socket = new WebSocket(webSocketUrl.href);
    this.connection = socket;
    // Start a timer so if connection is pending longer then `connectionTimeout`
    // we should abort and retry.
    this.setTimeout();
    socket.addEventListener("message", this);
    socket.addEventListener("open", this);
    socket.addEventListener("close", this);
    socket.addEventListener("error", this);

    this.connectionCount += 1;
  }
  post(
    invocation: UCAN<ConsumerCommandInvocation<Protocol>>,
  ) {
    this.inspect({
      send: invocation,
    });
    this.connection!.send(Codec.UCAN.toString(invocation));
  }
  setTimeout() {
    this.timeoutID = setTimeout(
      this.handleEvent,
      this.settings.connectionTimeout,
      { type: "timeout", target: this.connection },
    );
  }
  onTimeout(socket: WebSocket) {
    this.inspect({
      disconnect: {
        reason: "timeout",
        message:
          `Aborting connection after failure to connect in ${this.settings.connectionTimeout}ms`,
      },
    });

    if (this.connection === socket) {
      socket.close();
    }
  }
  handleEvent(event: MessageEvent) {
    // clear if we had timeout pending
    clearTimeout(this.timeoutID);

    switch (event.type) {
      case "message":
        return this.onReceive(event.data);
      case "open":
        return this.onOpen(event.target as WebSocket);
      case "close":
        return this.onDisconnect(event);
      case "error":
        return this.onDisconnect(event);
      case "timeout":
        return this.onTimeout(event.target as WebSocket);
    }
  }

  parse(source: string): ProviderCommand<Protocol> {
    return Codec.Receipt.fromString(source);
  }
  onReceive(data: string) {
    return this.writer.write(
      this.inspect({ receive: this.parse(data) }).receive,
    );
  }

  async onOpen(socket: WebSocket) {
    const { reader, queue } = this;

    // Report connection to inspector
    this.inspect({
      connect: { attempt: this.connectionCount },
    });

    // If we did have connection
    if (this.connectionCount > 1) {
      this.provider.poll();
      await this.provider.reestablishSubscriptions();
    }

    while (this.connection === socket) {
      // First drain the queued commands if we have them.
      for (const command of queue) {
        this.post(command);
        queue.delete(command);
      }

      // Next read next command from the session.
      const next = await reader.read();
      // If session is closed we're done.
      if (next.done) {
        this.close();
      }

      const command = next.value!;

      // Now we make sure that our socket is still a current connection as we
      // may have lost connection while waiting to read a command.
      if (this.connection === socket) {
        this.post(command);
      } // If it is no longer our connection we simply add the command into a
      // queue so it will be send once connection is reopen.
      else {
        this.queue.add(command);
        break;
      }
    }
  }

  onDisconnect(event: Event) {
    const socket = event.target as WebSocket;
    // If connection is `null` provider was closed and we do nothing on
    // disconnect.
    if (this.connection === socket) {
      // Report disconnection to inspector
      switch (event.type) {
        case "error":
        case "timeout":
        case "close": {
          this.inspect({
            disconnect: {
              reason: event.type,
              message: `Disconnected because of the ${event.type}`,
            },
          });
          break;
        }
        default:
          throw new Error(`Unknown event type: ${event.type}`);
      }

      this.connect();
    }
  }

  async close() {
    const { connection } = this;
    this.connection = null;
    if (connection && connection.readyState !== WebSocket.CLOSED) {
      connection.close();
      return await ProviderConnection.closed(connection);
    } else {
      return {};
    }
  }

  async destroy(): Promise<void> {
    await this.close();
  }

  inspect(
    message: RawCommand,
  ): RawCommand {
    this.inspector?.postMessage({
      ...message,
      time: Date.now(),
    });
    return message;
  }

  /**
   * Creates a promise that succeeds when the socket is closed or fails with
   * the error event if the socket errors.
   */
  static async closed(socket: WebSocket): Promise<Unit> {
    if (socket.readyState === WebSocket.CLOSED) {
      return {};
    } else {
      return await new Promise((succeed, fail) => {
        socket.addEventListener(
          "close",
          () => {
            succeed({});
          },
          { once: true },
        );
        socket.addEventListener(
          "error",
          (event) => {
            fail(event);
          },
          { once: true },
        );
      });
    }
  }
  static async opened(socket: WebSocket) {
    if (socket.readyState === WebSocket.CONNECTING) {
      await new Promise((resolve) => {
        socket.addEventListener("open", resolve, { once: true });
        socket.addEventListener("error", resolve, { once: true });
      });
    }

    switch (socket.readyState) {
      case WebSocket.OPEN:
        return socket;
      case WebSocket.CLOSING:
        throw new Error(`Socket is closing`);
      case WebSocket.CLOSED:
        throw new Error(`Socket is closed`);
      default:
        throw new Error(`Socket is in unknown state`);
    }
  }

  sink<T = any>(
    entityId: EntityId,
    callback: (value: StorageValue<T>) => void,
  ) {
    return this.provider.sink(entityId, callback);
  }

  sync(
    entityId: EntityId,
    expectedInStorage?: boolean,
    schemaContext?: SchemaContext,
  ) {
    return this.provider.sync(entityId, expectedInStorage, schemaContext);
  }

  get<T = any>(entityId: EntityId): StorageValue<T> | undefined {
    return this.provider.get(entityId);
  }
  send<T = any>(
    batch: { entityId: EntityId; value: StorageValue<T> }[],
  ) {
    return this.provider.send(batch);
  }

  getReplica() {
    return this.provider.getReplica();
  }
}

export class Provider implements IStorageProvider {
  workspace: Replica;
  the: string;
  session: Consumer.MemoryConsumer<MemorySpace>;
  spaces: Map<string, Replica>;
  settings: RemoteStorageProviderSettings;

  subscribers: Map<string, Set<(value: StorageValue<JSONValue>) => void>> =
    new Map();
  // Tracks server-side subscriptions so we can re-establish them after reconnection
  private serverSubscriptions = new SelectorTracker();

  static open(options: RemoteStorageProviderOptions) {
    return new this(options);
  }

  static connect(options: ConnectionOptions & RemoteStorageProviderOptions) {
    return this.open(options).connect(options);
  }

  constructor({
    session,
    space,
    the = "application/json",
    settings = defaultSettings,
  }: RemoteStorageProviderOptions) {
    this.the = the;
    this.settings = settings;
    this.session = session;
    this.spaces = new Map();
    this.workspace = this.mount(space);
  }

  connect(options: ConnectionOptions) {
    return new ProviderConnection({
      id: options.id,
      provider: this,
      address: options.address,
    });
  }

  mount(space: MemorySpace): Replica {
    const replica = this.spaces.get(space);
    if (replica) {
      return replica;
    } else {
      const session = this.session.mount(space);
      // FIXME(@ubik2): Disabling the cache while I ensure things work correctly
      const replica = new Replica(space, session, new NoCache());
      replica.useSchemaQueries = this.settings.useSchemaQueries;
      replica.poll();
      this.spaces.set(space, replica);
      return replica;
    }
  }

  sink<T = any>(
    entityId: EntityId,
    callback: (value: StorageValue<T>) => void,
  ): Cancel {
    const { the } = this;
    const of = BaseStorageProvider.toEntity(entityId);
    // Capture workspace locally, so that if it changes later, our cancel
    // will unsubscribe with the same object.
    const { workspace } = this;
    const address = { the, of };
    const subscriber = (revision?: Revision<State>) => {
      // If since is -1, this is not a real revision, so don't notify subscribers
      if (revision && revision.since !== -1) {
        // ⚠️ We may not have a value because fact was retracted or
        // (less likely) deleted altogether. We still need to notify sink
        // but we do this with the empty object per
        // @see https://github.com/commontoolsinc/labs/pull/989#discussion_r2033651935
        // TODO(@seefeldb): Make compatible `sink` API change
        callback((revision?.is ?? {}) as unknown as StorageValue<T>);
      }
    };

    workspace.subscribe(address, subscriber);
    workspace.load([[address, undefined]]);

    return () => workspace.unsubscribe(address, subscriber);
  }

  sync(
    entityId: EntityId,
    expectedInStorage?: boolean,
    schemaContext?: SchemaContext,
  ) {
    const { the } = this;
    const of = BaseStorageProvider.toEntity(entityId);
    const factAddress = { the, of };

    // Track this server subscription, and don't re-issue it
    if (schemaContext) {
      const selector = { path: [], schemaContext: schemaContext };
      if (this.serverSubscriptions.hasSelector(factAddress, selector)) {
        return Promise.resolve({ ok: {} });
      }
      this.serverSubscriptions.add(factAddress, selector);
    }
    return this.workspace.load([[factAddress, schemaContext]]);
  }

  get<T = any>(entityId: EntityId): StorageValue<T> | undefined {
    const entity = this.workspace.get({
      the: this.the,
      of: BaseStorageProvider.toEntity(entityId),
    });

    return entity?.is as StorageValue<T> | undefined;
  }

  async send<T = any>(
    batch: { entityId: EntityId; value: StorageValue<T> }[],
  ): Promise<
    Result<
      Unit,
      | ConflictError
      | TransactionError
      | ConnectionError
      | AuthorizationError
      | QueryError
      | StoreError
    >
  > {
    const { the, workspace } = this;
    const TheLabel = "application/label+json" as const;

    const changes = [];
    for (const { entityId, value } of batch) {
      const of = BaseStorageProvider.toEntity(entityId);
      const content = value.value !== undefined
        ? JSON.stringify({ value: value.value, source: value.source })
        : undefined;

      const current = workspace.get({ the, of });
      if (JSON.stringify(current?.is) !== content) {
        if (content !== undefined) {
          // ⚠️ We do JSON roundtrips to strip off the undefined values that
          // cause problems with serialization.
          changes.push({ the, of, is: JSON.parse(content) as JSONValue });
        } else {
          changes.push({ the, of });
        }
      }
      if (value.labels !== undefined) {
        const currentLabel = workspace.get({ the: TheLabel, of });
        if (!deepEqual(currentLabel?.is, value.labels)) {
          if (value.labels !== undefined) {
            changes.push({ the: TheLabel, of, is: value.labels as JSONValue });
          } else {
            changes.push({ the: TheLabel, of });
          }
        }
      }
    }

    if (changes.length > 0) {
      const result = await this.workspace.push(changes);
      return result.error ? result : { ok: {} };
    } else {
      return { ok: {} };
    }
  }

  /**
   * Polls all spaces for changes.
   */
  poll() {
    for (const space of this.spaces.values()) {
      space.poll();
    }
  }

  /**
   * Re-establishes all tracked schema query subscriptions.
   * Called after WebSocket reconnection
   * See `ProviderConnection.onOpen()`
   */
  async reestablishSubscriptions(): Promise<void> {
    const subscriptions = this.serverSubscriptions.getAllSubscriptions();

    // Re-establish each subscription
    for (const { factAddress, selector } of subscriptions) {
      if (selector.schemaContext) {
        const entityId: EntityId = { "/": factAddress.of.replace("of:", "") };
        try {
          await this.sync(entityId, true, selector.schemaContext);
        } catch (error) {
          // catch error so we can continue with other subscriptions
          console.error(
            `Failed to re-establish subscription for ${entityId["/"]}:`,
            error,
          );
        }
      }
    }
  }

  getReplica(): string {
    return this.workspace.space;
  }

  async destroy(): Promise<void> {
  }
}

export interface Options {
  /**
   * Singning authority.
   */
  as: Signer;

  /**
   * Address of the storage provider.
   */
  address: URL;

  /**
   * Unique identifier used for inspection.
   */
  id?: string;

  /**
   * Various settings to configure storage provider.
   */
  settings?: RemoteStorageProviderSettings;
}

export interface IStorageManager {
  id: string;
  open(space: string): IStorageProvider;
}

export interface LocalStorageOptions {
  as: Signer;
  id?: string;
  settings?: RemoteStorageProviderSettings;
}

export class StorageManager implements IStorageManager {
  address: URL;
  as: Signer;
  id: string;
  settings: RemoteStorageProviderSettings;
  #providers: Map<string, IStorageProvider> = new Map();

  static open(options: Options) {
    if (options.address.protocol === "memory:") {
      throw new RangeError(
        "memory: protocol is not supported in browser runtime",
      );
    } else {
      return new this(options);
    }
  }

  protected constructor(
    { address, as, id = crypto.randomUUID(), settings = defaultSettings }:
      Options,
  ) {
    this.address = address;
    this.settings = settings;
    this.as = as;
    this.id = id;
  }

  /**
   * Opens a new storage provider session for the given space. Currently this
   * creates a new web socket connection to `${this.address}?space=${space}`
   * in order to cluster connections for the space in the same group.
   */
  open(space: MemorySpace) {
    const provider = this.#providers.get(space);
    if (!provider) {
      const provider = this.connect(space);
      this.#providers.set(space, provider);
      return provider;
    }
    return provider;
  }

  protected connect(space: MemorySpace): IStorageProvider {
    const { id, address, as, settings } = this;
    return Provider.connect({
      id,
      space,
      address,
      settings,
      session: Consumer.create({ as }),
    });
  }

  async close() {
    const promises = [];
    for (const provider of this.#providers.values()) {
      promises.push(provider.destroy());
    }

    await Promise.all(promises);
  }
}

export const getChanges = <
  T extends The,
  Of extends Entity,
  Is extends JSONValue,
>(
  statements: Iterable<Statement>,
) => {
  const changes = {} as Changes<T, Of, Is>;
  for (const statement of statements) {
    if (statement.cause) {
      const cause = statement.cause.toString();
      const value = statement.is === undefined ? {} : { is: statement.is };
      set(changes, statement.of, statement.the, cause, value);
    } else {
      const cause = statement.fact.toString();
      set(changes, statement.of, statement.the, cause, true);
    }
  }
  return changes;
};

// Given an Assert statement with labels, return a SchemaContext with the ifc tags
const getSchema = (change: Assert | Retract): SchemaContext | undefined => {
  if (isObject(change?.is) && "labels" in change.is) {
    const schema = { ifc: change.is.labels } as JSONSchema;
    return { schema: schema, rootSchema: schema };
  }
  return undefined;
};<|MERGE_RESOLUTION|>--- conflicted
+++ resolved
@@ -1,17 +1,6 @@
 import { fromString, refer } from "merkle-reference";
 import { isBrowser } from "@commontools/utils/env";
 import { isObject } from "@commontools/utils/types";
-<<<<<<< HEAD
-=======
-import {
-  type JSONSchema,
-  type JSONValue,
-  type SchemaContext,
-} from "../builder/types.ts";
-import { ContextualFlowControl } from "../cfc.ts";
-import { deepEqual } from "../path-utils.ts";
-import { MapSet } from "../traverse.ts";
->>>>>>> 9a3e9945
 import type {
   AuthorizationError,
   Changes,
@@ -28,11 +17,6 @@
   QueryError,
   Result,
   Revision,
-<<<<<<< HEAD
-  SchemaContext,
-=======
-  SchemaPathSelector,
->>>>>>> 9a3e9945
   SchemaQueryArgs,
   Signer,
   State,
@@ -50,7 +34,7 @@
 import * as Codec from "@commontools/memory/codec";
 import { SchemaNone } from "@commontools/memory/schema";
 import { type Cancel, type EntityId } from "@commontools/runner";
-import { type JSONSchema } from "../builder/types.ts";
+import type { JSONSchema, JSONValue, SchemaContext } from "../builder/types.ts";
 import { ContextualFlowControl } from "../cfc.ts";
 import { deepEqual } from "../path-utils.ts";
 import { MapSet, type SchemaPathSelector } from "../traverse.ts";
