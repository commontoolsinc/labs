import { isObject, isRecord } from "@commontools/utils/types";
import type {
  Activity,
  CommitError,
  IAttestation,
  IExtendedStorageTransaction,
  IInvalidDataURIError,
  IMemorySpaceAddress,
  InactiveTransactionError,
  INotFoundError,
  IReadActivity,
  IReadOnlyAddressError,
  IReadOptions,
  IStorageSubscription,
  IStorageSubscriptionCapability,
  IStorageTransaction,
  IStorageTransactionComplete,
  IStorageTransactionInconsistent,
  ITransactionJournal,
  ITransactionReader,
  ITransactionWriter,
  ITypeMismatchError,
  IUnsupportedMediaTypeError,
  JSONValue,
  MemoryAddressPathComponent,
  MemorySpace,
  Metadata,
  Read,
  ReaderError,
  ReadError,
  Result,
  StorageNotification,
  StorageTransactionFailed,
  StorageTransactionStatus,
  Unit,
  URI,
  Write,
  WriteError,
  WriterError,
} from "./interface.ts";
import type { IRuntime } from "../runtime.ts";
import type { EntityId } from "../doc-map.ts";
import { getValueAtPath } from "../path-utils.ts";
import { getJSONFromDataURI } from "../uri-utils.ts";
import { ignoreReadForScheduling } from "../scheduler.ts";
import { error } from "node:console";

/**
 * Convert a URI string to an EntityId object
 */
export function uriToEntityId(uri: string): EntityId {
  if (!uri.startsWith("of:")) {
    throw new Error(`Invalid URI: ${uri}`);
  }
  return { "/": uri.slice(3) };
}

/**
 * Validate that the parent path exists and is a record for nested writes
 */
function validateParentPath(
  value: any,
  path: readonly MemoryAddressPathComponent[],
<<<<<<< HEAD
=======
  id: URI,
>>>>>>> 08690486
): INotFoundError | ITypeMismatchError | null {
  const pathLength = path.length;

  if (pathLength === 0) {
    return null; // Root write, no validation needed
  }

  // Check if the document itself exists and is an object for first-level writes
  if (pathLength === 1) {
    if (value === undefined) {
      const pathError: INotFoundError = new Error(
        `Cannot access path [${String(path[0])}] - document does not exist`,
      ) as INotFoundError;
      pathError.name = "NotFoundError";
      return pathError;
    }
    if (!isRecord(value)) {
      const typeError: ITypeMismatchError = new Error(
        `Cannot access path [${String(path[0])}] - document is not a record`,
      ) as ITypeMismatchError;
      typeError.name = "TypeMismatchError";
<<<<<<< HEAD
      typeError.address = { id: "of:unknown", type: "application/json", path }; // Address will be filled in by caller
=======
      typeError.address = { id, type: "application/json", path };
>>>>>>> 08690486
      typeError.actualType = typeof value;
      return typeError;
    }
    return null;
  }

  // For deeper paths, check that the parent path exists and is an object
  const lastIndex = pathLength - 1;
  let parentValue = value;

  let parentIndex = 0;
  for (parentIndex = 0; parentIndex < lastIndex; parentIndex++) {
    if (!isRecord(parentValue)) {
      // Found a non-record in the path
      const typeError: ITypeMismatchError = new Error(
        `Cannot access path [${path.join(", ")}] - [${
          path.slice(0, parentIndex + 1).join(", ")
        }] is not a record`,
      ) as ITypeMismatchError;
      typeError.name = "TypeMismatchError";
      typeError.address = {
<<<<<<< HEAD
        id: "of:unknown",
=======
        id,
>>>>>>> 08690486
        type: "application/json",
        path: path.slice(0, parentIndex + 1),
      };
      typeError.actualType = parentValue === null ? "null" : typeof parentValue;
      return typeError;
    }
    parentValue = parentValue[path[parentIndex] as keyof typeof parentValue];
  }

  if (value === undefined || parentValue === undefined) {
    const pathError: INotFoundError = new Error(
      `Cannot access path [${path.join(", ")}] - parent path [${
        path.slice(0, lastIndex).join(", ")
      }] does not exist`,
    ) as INotFoundError;
    pathError.name = "NotFoundError";

    // Set pathError.path to last valid parent path component
    if (parentIndex > 0) pathError.path = path.slice(0, parentIndex - 1);

    return pathError;
  } else if (!isRecord(parentValue)) {
    const typeError: ITypeMismatchError = new Error(
      `Cannot access path [${path.join(", ")}] - parent path [${
        path.slice(0, lastIndex).join(", ")
      }] is not a record`,
    ) as ITypeMismatchError;
    typeError.name = "TypeMismatchError";
    typeError.address = {
<<<<<<< HEAD
      id: "of:unknown",
=======
      id,
>>>>>>> 08690486
      type: "application/json",
      path: path.slice(0, lastIndex),
    };
    typeError.actualType = parentValue === null ? "null" : typeof parentValue;
    return typeError;
  }

  return null;
}

/**
 * Simple implementation of ITransactionJournal for tracking read/write operations
 */
class TransactionJournal implements ITransactionJournal {
  #activity: Activity[] = [];

  addRead(address: IMemorySpaceAddress, options?: IReadOptions): void {
    const readActivity: IReadActivity = {
      ...address,
      meta: options?.meta ?? {},
    };
    this.#activity.push({ read: readActivity });
  }

  addWrite(address: IMemorySpaceAddress): void {
    this.#activity.push({ write: address });
  }

  // ITransactionJournal implementation
  activity(): Iterable<Activity> {
    return this.#activity;
  }

  *novelty(space: MemorySpace): Iterable<IAttestation> {
    for (const activity of this.#activity) {
      if (activity.write) {
        if (activity.write.space === space) {
          yield {
            address: {
              id: activity.write.id,
              type: activity.write.type,
              path: activity.write.path,
            },
            value: undefined, // Value not available in activity log
          };
        }
      }
    }
  }

  *history(space: MemorySpace): Iterable<IAttestation> {
    for (const activity of this.#activity) {
      if (activity.read) {
        if (activity.read.space === space) {
          yield {
            address: {
              id: activity.read.id,
              type: activity.read.type,
              path: activity.read.path,
            },
            value: undefined, // Value not available in activity log
          };
        }
      }
    }
  }
}

/**
 * Implementation of ITransactionReader that reads from DocImpl documents
 */
class TransactionReader implements ITransactionReader {
  constructor(
    protected runtime: IRuntime,
    protected space: MemorySpace,
    protected journal: TransactionJournal,
  ) {}

  did() {
    return this.space;
  }

  read(
    address: IMemorySpaceAddress,
    options?: IReadOptions,
  ): Result<Read, ReadError> {
    if (address.type !== "application/json") {
      const error = new Error(
        "Unsupported media type",
      ) as IUnsupportedMediaTypeError;
      error.name = "UnsupportedMediaTypeError";
      return {
        ok: undefined,
        error,
      };
    }

    // If the address is a data URI, don't read from doc, just read the JSON
    // from the data URI and validate the path and return the value.
    if (address.id.startsWith("data:")) {
      try {
        const json = getJSONFromDataURI(address.id);

        const validationError = validateParentPath(
          json,
          address.path,
          address.id,
        );
        if (validationError) {
          if (validationError.name === "TypeMismatchError") {
            validationError.address.id = address.id;
          }
          return { ok: undefined, error: validationError };
        }

        const value = getValueAtPath(json, address.path);

        const read: Read = {
          address,
          value,
        };
        this.journal.addRead(address, options);

        return { ok: read };
      } catch (error) {
        const dataUriError = new Error(
          "Invalid data URI",
        ) as IInvalidDataURIError;
        dataUriError.name = "InvalidDataURIError";
        dataUriError.cause = error as Error;
        return {
          ok: undefined,
          error: dataUriError,
        };
      }
    }

    // Convert URI to EntityId
    const entityId = uriToEntityId(address.id);

    // Get the document from the runtime's document map
    const doc = this.runtime.documentMap.getDocByEntityId(
      address.space,
      entityId,
      false, // Don't create if not found
    );

    if (!doc) {
      const notFoundError: INotFoundError = new Error(
        `Document not found: ${address.id}`,
      ) as INotFoundError;
      notFoundError.name = "NotFoundError";
      return { ok: undefined, error: notFoundError };
    }

    // Path-based logic
    if (!address.path.length) {
      console.error("Path must not be empty for address:", address);
      const notFoundError: INotFoundError = new Error(
        `Path must not be empty`,
      ) as INotFoundError;
      notFoundError.name = "NotFoundError";
      return { ok: undefined, error: notFoundError };
    }
    const [first, ...rest] = address.path;
    if (first === "value") {
      // Validate parent path exists and is a record for nested writes/reads
      const validationError = validateParentPath(doc.get(), rest, address.id);
      if (validationError) {
        if (validationError.name === "TypeMismatchError") {
          validationError.address.id = address.id;
        }
        return { ok: undefined, error: validationError };
      }
      // Read from doc itself
      const value = doc.getAtPath(rest);
      const read: Read = {
        address,
        value,
      };
      this.journal.addRead(address, options);
      return { ok: read };
    } else if (first === "source") {
      // Only allow path length 1
      if (rest.length > 0) {
        const notFoundError: INotFoundError = new Error(
          `Path beyond 'source' is not allowed`,
        ) as INotFoundError;
        notFoundError.name = "NotFoundError";
        return { ok: undefined, error: notFoundError };
      }
      // Return the URI of the sourceCell if it exists
      const sourceCell = doc.sourceCell;
      let value: string | undefined = undefined;
      if (sourceCell) {
        // Convert EntityId to string
        value = JSON.stringify(sourceCell.entityId);
      }
      const read: Read = {
        address,
        value,
      };
      this.journal.addRead(address, options);
      return { ok: read };
    } else {
      const notFoundError: INotFoundError = new Error(
        `Invalid first path element: ${String(first)}`,
      ) as INotFoundError;
      notFoundError.name = "NotFoundError";
      return { ok: undefined, error: notFoundError };
    }
  }
}

/**
 * Implementation of ITransactionWriter that writes to DocImpl documents
 */
class TransactionWriter extends TransactionReader
  implements ITransactionWriter {
  constructor(
    runtime: IRuntime,
    space: MemorySpace,
    journal: TransactionJournal,
    private transaction: IStorageTransaction,
  ) {
    super(runtime, space, journal);
  }
  write(
    address: IMemorySpaceAddress,
    value?: any,
  ): Result<
    Write,
    | INotFoundError
    | InactiveTransactionError
    | IUnsupportedMediaTypeError
    | ITypeMismatchError
    | IReadOnlyAddressError
  > {
    if (address.type !== "application/json") {
      const error = new Error(
        "Unsupported media type",
      ) as IUnsupportedMediaTypeError;
      error.name = "UnsupportedMediaTypeError";
      return {
        ok: undefined,
        error,
      };
    }

    // If the address is a data URI, don't write to doc, just write the JSON
    // to the data URI and return the write.
    if (address.id.startsWith("data:")) {
      const error = new Error(
        "Cannot write to data URI",
      ) as IReadOnlyAddressError;
      error.name = "ReadOnlyAddressError";
      return {
        ok: undefined,
        error,
      };
    }

    // Convert URI to EntityId
    const entityId = uriToEntityId(address.id);

    // Get or create the document from the runtime's document map
    const doc = this.runtime.documentMap.getDocByEntityId(
      address.space,
      entityId,
      true, // Create if not found
    );

    if (!doc) {
      throw new Error(`Failed to get or create document: ${address.id}`);
    }

    if (!address.path.length) {
      console.error("Path must not be empty for address:", address);
      console.error("Value: ", value);
      console.error("value is object:", isObject(value));
      if (isObject(value)) {
        console.error("'value' in value:", "value" in value);
      }
      console.error("value.value:", value?.value);
    }

    // Rewrite creating new documents as setting the value
    if (address.path.length === 0 && isObject(value) && "value" in value) {
      address = { ...address, path: ["value"] };
      value = value.value;
    }

    // Path-based logic
    if (!address.path.length) {
      const notFoundError: INotFoundError = new Error(
        `Path must not be empty`,
      ) as INotFoundError;
      notFoundError.name = "NotFoundError";
      return { ok: undefined, error: notFoundError };
    }
    const [first, ...rest] = address.path;
    if (first === "value") {
      // Validate parent path exists and is a record for nested writes
      const validationError = validateParentPath(
        doc.get(),
        rest,
        address.id,
      );
      if (validationError) {
        if (validationError.name === "TypeMismatchError") {
          validationError.address.id = address.id;
        }
        return { ok: undefined, error: validationError };
      }
      // Write to doc itself
      doc.setAtPath(
        rest,
        value,
        undefined,
        this.transaction,
      );
      const write: Write = {
        address,
        value,
      };
      this.journal.addWrite(address);
      return { ok: write };
    } else if (first === "source") {
      // Only allow path length 1
      if (rest.length > 0) {
        const notFoundError: INotFoundError = new Error(
          `Path beyond 'source' is not allowed`,
        ) as INotFoundError;
        notFoundError.name = "NotFoundError";
        return { ok: undefined, error: notFoundError };
      }
      // Value must be a JSON EntityId string
      if (typeof value !== "string" || !value.startsWith('{"/":"')) {
        const notFoundError: INotFoundError = new Error(
          `Value for 'source' must be a JSON string`,
        ) as INotFoundError;
        notFoundError.name = "NotFoundError";
        return { ok: undefined, error: notFoundError };
      }
      const sourceDoc = this.runtime.documentMap.getDocByEntityId(
        address.space,
        value,
        false,
      );
      if (!sourceDoc) {
        const notFoundError: INotFoundError = new Error(
          `Source document not found: ${value}`,
        ) as INotFoundError;
        notFoundError.name = "NotFoundError";
        return { ok: undefined, error: notFoundError };
      }
      doc.sourceCell = sourceDoc;
      const write: Write = {
        address,
        value,
      };
      this.journal.addWrite(address);
      return { ok: write };
    } else {
      const notFoundError: INotFoundError = new Error(
        `Invalid first path element: ${String(first)}`,
      ) as INotFoundError;
      notFoundError.name = "NotFoundError";
      return { ok: undefined, error: notFoundError };
    }
  }
}

/**
 * Implementation of IStorageTransaction that uses DocImpl and runtime.documentMap
 */
export class StorageTransaction implements IStorageTransaction {
  journal = new TransactionJournal();
  private currentStatus: StorageTransactionStatus;
  private readers = new Map<string, ITransactionReader>();
  private writers = new Map<string, ITransactionWriter>();

  constructor(private runtime: IRuntime) {
    this.currentStatus = { status: "ready", journal: this.journal };
  }

  status(): StorageTransactionStatus {
    return this.currentStatus;
  }

  reader(space: MemorySpace): Result<ITransactionReader, ReaderError> {
    if (this.currentStatus.status !== "ready") {
      const error = new Error(
        "Storage transaction complete",
      ) as IStorageTransactionComplete;
      error.name = "StorageTransactionCompleteError";
      return {
        ok: undefined,
        error,
      };
    }

    let reader = this.readers.get(space);
    if (!reader) {
      reader = new TransactionReader(this.runtime, space, this.journal);
      this.readers.set(space, reader);
    }

    return { ok: reader };
  }

  read(
    address: IMemorySpaceAddress,
    options?: IReadOptions,
  ): Result<Read, ReadError> {
    const readerResult = this.reader(address.space);
    if (readerResult.error) {
      return { ok: undefined, error: readerResult.error };
    }

    const readResult = readerResult.ok!.read(address, options);
    if (readResult.error) {
      return { ok: undefined, error: readResult.error };
    }
    return { ok: readResult.ok };
  }

  writer(space: MemorySpace): Result<ITransactionWriter, WriterError> {
    if (this.currentStatus.status !== "ready") {
      const error = new Error(
        "Storage transaction complete",
      ) as IStorageTransactionComplete;
      error.name = "StorageTransactionCompleteError";
      return {
        ok: undefined,
        error,
      };
    }

    // Check if we already have a writer for a different space
    if (this.writers.size > 0 && !this.writers.has(space)) {
      const openSpace = Array.from(this.writers.keys())[0];
      const error: any = new Error(
        `Writer already open for space: ${openSpace}`,
      );
      error.name = "StorageTransactionWriteIsolationError";
      error.open = openSpace;
      error.requested = space;
      return { ok: undefined, error };
    }

    let writer = this.writers.get(space);
    if (!writer) {
      writer = new TransactionWriter(this.runtime, space, this.journal, this);
      this.writers.set(space, writer);
    }

    return { ok: writer };
  }

  write(
    address: IMemorySpaceAddress,
    value: any,
  ): Result<Write, WriteError | WriterError> {
    const writerResult = this.writer(address.space);
    if (writerResult.error) {
      return { ok: undefined, error: writerResult.error };
    }

    const writeResult = writerResult.ok!.write(address, value);
    if (writeResult.error) {
      return { ok: undefined, error: writeResult.error as WriteError };
    }
    return { ok: writeResult.ok };
  }

  abort(reason?: any): Result<any, InactiveTransactionError> {
    if (this.currentStatus.status !== "ready") {
      const error = new Error(
        "Storage transaction complete",
      ) as IStorageTransactionComplete;
      error.name = "StorageTransactionCompleteError";
      return {
        ok: undefined,
        error,
      };
    }

    // Set status to done with the current journal to indicate the transaction is complete
    this.currentStatus = {
      status: "done",
      journal: this.currentStatus.journal,
    };
    return { ok: undefined };
  }

  commit(): Promise<Result<Unit, CommitError>> {
    if (this.currentStatus.status !== "ready") {
      const error: any = new Error("Transaction already aborted");
      error.name = "StorageTransactionAborted";
      error.reason = "Transaction was aborted";
      return Promise.resolve({ ok: undefined, error });
    }

    // For now, just mark as done since we're only implementing basic read/write
    // In a real implementation, this would send the transaction to upstream storage
    this.currentStatus = {
      status: "done",
      journal: this.currentStatus.journal,
    };

    return Promise.resolve({ ok: {} });
  }
}

export class ExtendedStorageTransaction implements IExtendedStorageTransaction {
  constructor(public tx: IStorageTransaction) {}

  get journal(): ITransactionJournal {
    return this.tx.journal;
  }

  status(): StorageTransactionStatus {
    return this.tx.status();
  }

  reader(space: MemorySpace): Result<ITransactionReader, ReaderError> {
    return this.tx.reader(space);
  }

  read(
    address: IMemorySpaceAddress,
    options?: IReadOptions,
  ): Result<Read, ReadError> {
    return this.tx.read(address, options);
  }

  readOrThrow(
    address: IMemorySpaceAddress,
    options?: IReadOptions,
  ): JSONValue | undefined {
    const readResult = this.tx.read(address, options);
    if (
      readResult.error &&
      readResult.error.name !== "NotFoundError" &&
      readResult.error.name !== "TypeMismatchError"
    ) {
      throw readResult.error;
    }
    return readResult.ok?.value;
  }

  readValueOrThrow(
    address: IMemorySpaceAddress,
    options?: IReadOptions,
  ): JSONValue | undefined {
    return this.readOrThrow(
      { ...address, path: ["value", ...address.path] },
      options,
    );
  }

  writer(space: MemorySpace): Result<ITransactionWriter, WriterError> {
    return this.tx.writer(space);
  }

  write(
    address: IMemorySpaceAddress,
    value: any,
  ): Result<Write, WriteError | WriterError> {
    return this.tx.write(address, value);
  }

  writeOrThrow(
    address: IMemorySpaceAddress,
    value: JSONValue | undefined,
  ): void {
    const writeResult = this.tx.write(address, value);
    if (
      writeResult.error &&
      (writeResult.error.name === "NotFoundError" ||
        writeResult.error.name === "TypeMismatchError")
    ) {
<<<<<<< HEAD
      console.log("[writeOrThrow] NotFoundError/TypeMismatchError retry logic");
      console.log("[writeOrThrow] address:", address);
      console.log("[writeOrThrow] value:", value);
      if (writeResult.error.name === "NotFoundError") {
        console.log("[writeOrThrow] error.path:", writeResult.error.path);
      }

=======
>>>>>>> 08690486
      // Create parent entries if needed
      const lastValidPath = writeResult.error.name === "NotFoundError"
        ? writeResult.error.path
        : undefined;
      const valueObj = lastValidPath
        ? this.readValueOrThrow({ ...address, path: lastValidPath }, {
          meta: ignoreReadForScheduling,
        })
        : {};
      console.log("[writeOrThrow] valueObj after read:", valueObj);

      if (!isRecord(valueObj)) {
        throw new Error(
          `Value at path ${address.path.join("/")} is not an object`,
        );
      }
      const remainingPath = address.path.slice(lastValidPath?.length ?? 0);
      console.log("[writeOrThrow] remainingPath:", remainingPath);

      if (remainingPath.length === 0) {
        throw new Error(
          `Invalid error path: ${lastValidPath?.join("/")}`,
        );
      }
      const lastKey = remainingPath.pop()!;
      console.log("[writeOrThrow] lastKey:", lastKey);

      let nextValue = valueObj;
      for (const key of remainingPath) {
        console.log("[writeOrThrow] Creating structure for key:", key);
        console.log("[writeOrThrow] typeof Number(key):", typeof Number(key));
        console.log(
          "[writeOrThrow] Number.isNaN(Number(key)):",
          Number.isNaN(Number(key)),
        );
        nextValue =
          nextValue[key] =
            (Number.isInteger(Number(key)) ? [] : {}) as typeof nextValue;
      }
      nextValue[lastKey] = value;
      console.log("[writeOrThrow] Final valueObj to write:", valueObj);

      const parentAddress = { ...address, path: lastValidPath ?? [] };
      console.log("[writeOrThrow] parentAddress:", parentAddress);
      const writeResultRetry = this.tx.write(parentAddress, valueObj);
      if (writeResultRetry.error) {
        throw writeResultRetry.error;
      }
    } else if (writeResult.error) {
      throw writeResult.error;
    }
  }

  writeValueOrThrow(
    address: IMemorySpaceAddress,
    value: JSONValue | undefined,
  ): void {
    console.log("[writeValueOrThrow] Input address:", address);
    console.log("[writeValueOrThrow] Input path:", address.path);
    console.log("[writeValueOrThrow] Input value:", value);
    console.log("[writeValueOrThrow] Transformed path:", [
      "value",
      ...address.path,
    ]);
    this.writeOrThrow({ ...address, path: ["value", ...address.path] }, value);
  }

  abort(reason?: any): Result<any, InactiveTransactionError> {
    return this.tx.abort(reason);
  }

  commit(): Promise<Result<Unit, CommitError>> {
    return this.tx.commit();
  }
}

/**
 * Factory for creating shim storage transactions.
 * Implements the same interface as IStorageManager.edit() for creating transactions.
 */
export class ShimStorageManager implements IStorageSubscriptionCapability {
  private subscriptions: IStorageSubscription[] = [];

  constructor(private runtime: IRuntime) {}

  /**
   * Creates a new storage transaction that can be used to read / write data into
   * locally replicated memory spaces. Transaction allows reading from many
   * multiple spaces but writing only to one space.
   */
  edit(): IStorageTransaction {
    return new StorageTransaction(this.runtime);
  }

  /**
   * Subscribes to the storage manager's notifications.
   *
   * For the shim implementation, this is a no-op since shim transactions
   * don't generate storage notifications.
   */
  subscribe(subscription: IStorageSubscription): void {
    this.subscriptions.push(subscription);
  }

  /**
   * Internal method to notify subscribers of storage events.
   * This is called by transactions when they commit or encounter errors.
   */
  notifySubscribers(notification: StorageNotification): void {
    // Filter out subscriptions that have been cancelled
    this.subscriptions = this.subscriptions.filter((subscription) => {
      try {
        const result = subscription.next(notification);
        return result?.done !== true;
      } catch (error) {
        // If subscription throws an error, remove it
        return false;
      }
    });
  }
}<|MERGE_RESOLUTION|>--- conflicted
+++ resolved
@@ -61,10 +61,7 @@
 function validateParentPath(
   value: any,
   path: readonly MemoryAddressPathComponent[],
-<<<<<<< HEAD
-=======
   id: URI,
->>>>>>> 08690486
 ): INotFoundError | ITypeMismatchError | null {
   const pathLength = path.length;
 
@@ -86,11 +83,7 @@
         `Cannot access path [${String(path[0])}] - document is not a record`,
       ) as ITypeMismatchError;
       typeError.name = "TypeMismatchError";
-<<<<<<< HEAD
-      typeError.address = { id: "of:unknown", type: "application/json", path }; // Address will be filled in by caller
-=======
       typeError.address = { id, type: "application/json", path };
->>>>>>> 08690486
       typeError.actualType = typeof value;
       return typeError;
     }
@@ -112,11 +105,7 @@
       ) as ITypeMismatchError;
       typeError.name = "TypeMismatchError";
       typeError.address = {
-<<<<<<< HEAD
-        id: "of:unknown",
-=======
         id,
->>>>>>> 08690486
         type: "application/json",
         path: path.slice(0, parentIndex + 1),
       };
@@ -146,11 +135,7 @@
     ) as ITypeMismatchError;
     typeError.name = "TypeMismatchError";
     typeError.address = {
-<<<<<<< HEAD
-      id: "of:unknown",
-=======
       id,
->>>>>>> 08690486
       type: "application/json",
       path: path.slice(0, lastIndex),
     };
@@ -734,7 +719,6 @@
       (writeResult.error.name === "NotFoundError" ||
         writeResult.error.name === "TypeMismatchError")
     ) {
-<<<<<<< HEAD
       console.log("[writeOrThrow] NotFoundError/TypeMismatchError retry logic");
       console.log("[writeOrThrow] address:", address);
       console.log("[writeOrThrow] value:", value);
@@ -742,8 +726,6 @@
         console.log("[writeOrThrow] error.path:", writeResult.error.path);
       }
 
-=======
->>>>>>> 08690486
       // Create parent entries if needed
       const lastValidPath = writeResult.error.name === "NotFoundError"
         ? writeResult.error.path
