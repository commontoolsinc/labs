--- conflicted
+++ resolved
@@ -5,6 +5,7 @@
   Commit,
   ConflictError,
   ConnectionError,
+  Entity as URI,
   Entity as URI,
   JSONValue,
   MemorySpace,
@@ -186,16 +187,55 @@
 
 export interface ITransactionReader {
   /**
+   * Creates a memory space reader for inside this transaction. Fails if
+   * transaction is no longer in progress. Requesting a reader for the same
+   * memory space will return same reader instance.
+   */
+  reader(space: MemorySpace): Result<ITransactionReader, IReaderError>;
+
+  /**
+   * Creates a memory space writer for this transaction. Fails if transaction is
+   * no longer in progress or if writer for the different space was already open
+   * on this transaction. Requesting a writer for the same memory space will
+   * return same writer instance.
+   */
+  writer(space: MemorySpace): Result<ITransactionWriter, IWriterError>;
+
+  /**
+   * Transaction can be cancelled which causes storage provider to stop keeping
+   * it up to date with incoming changes. Aborting inactive transactions will
+   * produce {@link InactiveTransactionError}. Aborted transactions will produce
+   * {@link IStorageTransactionAborted} error on attempt to commit.
+   */
+  abort(reason?: Unit): Result<Unit, InactiveTransactionError>;
+
+  /**
+   * Commits transaction. If transaction is no longer active, this will
+   * produce {@link IStorageTransactionAborted}. If transaction consistency
+   * gurantees have being violated by upstream changes
+   * {@link IStorageTransactionInconsistent} is returned.
+   *
+   * If transaction is still active and no consistency guarantees have being
+   * invalidated it will be send upstream and status will be updated to
+   * `pending`. Transaction may still fail with {@link IStorageTransactionFailed}
+   * if state upstream affects values read from updated space have changed,
+   * which can happen if another client concurrently updates them. Transaction
+   * MAY also fail due to insufficient authorization level or due to various IO
+   * problems.
+   *
+   * Commit is idempotent, meaning calling it over and over will return same
+   * exact value as on first call and no execution will take place on subsequent
+   * calls.
+   */
+  commit(): Promise<Result<Unit, IStorageTransactionError>>;
+}
+
+export interface ITransactionReader {
+  /**
    * Reads a value from a (local) memory address and captures corresponding
-<<<<<<< HEAD
    * `Read` in the the transaction invariants. If value was written in read
    * memory address in this transaction read will return value that was written
    * as opposed to value stored.
-=======
-   * `Read` in the transaction invariants. If value was written in read memory
-   * address in this transaction read will return value that was written as
-   * opposed to value stored.
->>>>>>> f233112f
    *
    * Read will fail with `InactiveTransactionError` if transaction is no longer
    * active.
