--- conflicted
+++ resolved
@@ -629,48 +629,45 @@
   static resolveSchemaRef(
     schemaContext: Readonly<SchemaContext>,
   ): Readonly<SchemaContext> | undefined {
-    if (!isObject(schemaContext.schema) || !("$ref" in schemaContext.schema)) {
+    if (
+      !isObject(schemaContext.schema) || !("$ref" in schemaContext.schema) ||
+      schemaContext.schema["$ref"] === undefined
+    ) {
       // We shouldn't have called this function, but just return it as-is
       return schemaContext;
     }
     if (schemaContext.rootSchema === undefined) {
-      console.warn(
-        "Unsupported $ref without root schema: ",
-        schemaContext.schema["$ref"],
-      );
+      logger.warn(() => ["Unsupported $ref without root schema: ", schemaRef]);
       return undefined;
     }
-    if (schemaContext.schema["$ref"] === "#") {
+    const schemaRef = schemaContext.schema["$ref"];
+    if (schemaRef === "#") {
       return {
         schema: schemaContext.rootSchema,
         rootSchema: schemaContext.rootSchema,
       };
     } else if (
-      schemaContext.schema["$ref"]?.startsWith("#/definitions/") ||
-      schemaContext.schema["$ref"]?.startsWith("#/$defs/")
+      schemaRef.startsWith("#/definitions/") || schemaRef.startsWith("#/$defs/")
     ) {
-      const pathToDef = schemaContext.schema["$ref"].split("/");
+      const pathToDef = schemaRef.split("/");
       let schemaCursor = schemaContext.rootSchema;
+      // start at 1, since the 0 element is "#"
       for (let i = 1; i < pathToDef.length; i++) {
         if (!isObject(schemaCursor) || !(pathToDef[i] in schemaCursor)) {
-          console.warn(
-            "Unresolved $ref in schema: ",
-            schemaContext.schema["$ref"],
-          );
+          logger.warn(() => ["Unresolved $ref in schema: ", schemaRef]);
           return undefined;
         }
         schemaCursor =
-          (schemaCursor as Record<string, JSONSchema | boolean>)[pathToDef[i]];
+          (schemaCursor as Readonly<Record<string, JSONSchema | boolean>>)[
+            pathToDef[i]
+          ];
       }
       return {
         schema: schemaCursor,
         rootSchema: schemaContext.rootSchema,
       };
     } else {
-      console.warn(
-        "Unsupported $ref in schema: ",
-        schemaContext.schema["$ref"],
-      );
+      logger.warn(() => ["Unsupported $ref in schema: ", schemaRef]);
       return undefined;
     }
   }
@@ -693,33 +690,11 @@
       return undefined;
     }
     if ("$ref" in schemaContext.schema) {
-<<<<<<< HEAD
       const resolved = SchemaObjectTraverser.resolveSchemaRef(schemaContext);
       if (resolved === undefined) {
         return resolved;
       }
       schemaContext = resolved;
-=======
-      const schemaWithRef = schemaContext.schema as JSONSchema;
-      // At some point, this should be extended to support more than just '#'
-      if (schemaWithRef["$ref"] != "#") {
-        logger.warn(() => [
-          "Unsupported $ref in schema: ",
-          schemaWithRef["$ref"],
-        ]);
-      }
-      if (schemaContext.rootSchema === undefined) {
-        logger.warn(() => [
-          "Unsupported $ref without root schema: ",
-          schemaWithRef["$ref"],
-        ]);
-        return undefined;
-      }
-      schemaContext = {
-        schema: schemaContext.rootSchema,
-        rootSchema: schemaContext.rootSchema,
-      };
->>>>>>> 8522ffff
     }
     const schemaObj = schemaContext.schema as Immutable<JSONObject>;
     if (doc.value === null) {
