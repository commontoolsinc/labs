--- conflicted
+++ resolved
@@ -637,13 +637,8 @@
   cfc: ContextualFlowControl,
   schemaTracker: MapSet<string, SchemaPathSelector>,
   selector?: SchemaPathSelector,
-<<<<<<< HEAD
   includeSource?: boolean,
 ): [IMemorySpaceAttestation, SchemaPathSelector | undefined] {
-=======
-  newLinks?: Array<{ docKey: string; schema: SchemaPathSelector }>,
-): [IAttestation, SchemaPathSelector | undefined] {
->>>>>>> 794b0688
   let curDoc = doc;
   let remaining = [...path];
   while (isAnyCellLink(curDoc.value)) {
@@ -655,11 +650,7 @@
       cfc,
       schemaTracker,
       selector,
-<<<<<<< HEAD
       includeSource,
-=======
-      newLinks,
->>>>>>> 794b0688
     );
     remaining = [];
   }
@@ -701,11 +692,7 @@
         cfc,
         schemaTracker,
         selector,
-<<<<<<< HEAD
         includeSource,
-=======
-        newLinks,
->>>>>>> 794b0688
       );
       remaining = [];
     }
@@ -756,7 +743,6 @@
   cfc: ContextualFlowControl,
   schemaTracker: MapSet<string, SchemaPathSelector>,
   selector?: SchemaPathSelector,
-<<<<<<< HEAD
   includeSource?: boolean,
 ): [
   IMemorySpaceAttestation,
@@ -775,14 +761,6 @@
     : { ...doc.address, path: [] };
   // The link.path doesn't include the initial "value", so prepend it
   const targetPath = ["value", ...link.path as string[]];
-=======
-  newLinks?: Array<{ docKey: string; schema: SchemaPathSelector }>,
-): [IAttestation, SchemaPathSelector | undefined] {
-  const link = parseLink(doc.value)!;
-  const target: BaseMemoryAddress = (link.id !== undefined)
-    ? { id: link.id, type: "application/json" }
-    : doc.address;
->>>>>>> 794b0688
   if (selector !== undefined) {
     // We'll need to re-root the selector for the target doc
     // Remove the portions of doc.path from selector.path, limiting schema if
@@ -820,18 +798,7 @@
     // We have a reference to a different doc, so track the dependency
     // and update our targetDoc
     if (selector !== undefined) {
-<<<<<<< HEAD
       schemaTracker.add(getTrackerKey(target), selector);
-=======
-      const docKey = manager.toKey(target);
-      // Only add to schemaTracker and newLinks if not already tracked
-      if (!schemaTracker.hasValue(docKey, selector)) {
-        schemaTracker.add(docKey, selector);
-        if (newLinks !== undefined) {
-          newLinks.push({ docKey, schema: selector });
-        }
-      }
->>>>>>> 794b0688
     }
     // Load the sources/recipes recursively unless we're a retracted fact.
     if (valueEntry.value !== undefined && includeSource) {
@@ -843,7 +810,6 @@
         },
         new Set<string>(),
         schemaTracker,
-        newLinks,
       );
     }
   }
@@ -871,11 +837,7 @@
     cfc,
     schemaTracker,
     selector,
-<<<<<<< HEAD
     includeSource,
-=======
-    newLinks,
->>>>>>> 794b0688
   );
 }
 
@@ -1393,11 +1355,7 @@
         this.cfc,
         this.schemaTracker,
         selector,
-<<<<<<< HEAD
         this.traverseCells,
-=======
-        this.newLinks,
->>>>>>> 794b0688
       );
       if (nextDoc.value === undefined) {
         logger.debug("traverse", () => [
@@ -2052,11 +2010,7 @@
       this.cfc,
       this.schemaTracker,
       selector,
-<<<<<<< HEAD
       this.traverseCells,
-=======
-      this.newLinks,
->>>>>>> 794b0688
     );
     if (newDoc.value === undefined) {
       logger.debug(
