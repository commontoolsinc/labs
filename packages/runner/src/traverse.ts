--- conflicted
+++ resolved
@@ -1,5 +1,5 @@
 import { refer } from "merkle-reference";
-import { SchemaAll } from "@commontools/memory/schema";
+import { SchemaAll, SchemaNone } from "@commontools/memory/schema";
 import { MIME } from "@commontools/memory/interface";
 import { JSONSchemaObj } from "@commontools/api";
 // TODO(@ubik2): Ideally this would use the following, but rollup has issues
@@ -147,6 +147,9 @@
   }
 }
 
+// These two are in the form that they come from the client
+// In our tracking structures, their paths should start with
+// "value", but that happens later
 export const DefaultSchemaSelector = {
   path: [],
   schemaContext: { schema: true, rootSchema: true },
@@ -452,8 +455,7 @@
   protected traverseDAG(
     doc: IMemorySpaceAttestation,
     tracker: PointerCycleTracker,
-<<<<<<< HEAD
-    schemaTracker?: MapSet<string, SchemaPathSelector>,
+    schemaTracker: MapSet<string, SchemaPathSelector>,
     defaultValue?: JSONValue,
     itemLink?: NormalizedFullLink,
   ): JSONValue | undefined {
@@ -462,11 +464,6 @@
       // Otherwise, return undefined
       return this.objectCreator.applyDefault(doc.address, defaultValue);
     } else if (isPrimitive(doc.value)) {
-=======
-    schemaTracker: MapSet<string, SchemaPathSelector>,
-  ): Immutable<JSONValue> | undefined {
-    if (isPrimitive(doc.value)) {
->>>>>>> 7dfff85b
       return doc.value;
     } else if (Array.isArray(doc.value)) {
       const newValue: (JSONValue | undefined)[] = [];
@@ -496,6 +493,7 @@
             [],
             tracker,
             this.cfc,
+            schemaTracker,
           );
           docItem = next;
         }
@@ -517,22 +515,24 @@
     } else if (isRecord(doc.value)) {
       // First, see if we need special handling
       if (isAnyCellLink(doc.value)) {
-<<<<<<< HEAD
-        // FIXME: A cell link with a schema needs to go back into traverseSchema behavior
-=======
+        // FIXME(@ubik2): A cell link with a schema should go back into traverseSchema behavior
         // Check if target doc is already tracked BEFORE calling getAtPath,
         // since getAtPath/followPointer will add it to schemaTracker
         let alreadyTracked = false;
-        const link = parseLink(doc.value);
-        if (link?.id !== undefined) {
-          const targetKey = `${link.id}/${link.type ?? "application/json"}`;
+        // If the link didn't have a space, make sure we add one
+        const link = {
+          space: doc.address.space,
+          type: "application/json",
+          ...parseLink(doc.value),
+        };
+        if (link.id !== undefined) {
+          const targetKey = `${link.space}/${link.id}/${link.type}`;
           alreadyTracked = schemaTracker.hasValue(targetKey, {
-            path: link.path,
+            path: ["value", ...link.path],
             schemaContext: SchemaAll,
           });
         }
 
->>>>>>> 7dfff85b
         const [newDoc, _] = getAtPath(
           this.tx,
           doc,
@@ -546,7 +546,17 @@
         if (newDoc.value === undefined) {
           return null;
         }
-<<<<<<< HEAD
+        // If the target doc was already tracked before this traversal,
+        // skip re-traversing it (followPointer already loaded and tracked it)
+        // We can only do this in the querySchema version.
+        // For validateAndTransform, we need the returned value, so we can't
+        // optmize this out. We can tell based on traverseCells.
+        if (
+          this.traverseCells && alreadyTracked &&
+          doc.address.id !== newDoc.address.id
+        ) {
+          return null;
+        }
         return this.traverseDAG(
           newDoc,
           tracker,
@@ -554,14 +564,6 @@
           defaultValue,
           itemLink,
         );
-=======
-        // If the target doc was already tracked before this traversal,
-        // skip re-traversing it (followPointer already loaded and tracked it)
-        if (alreadyTracked && doc.address.id !== newDoc.address.id) {
-          return null;
-        }
-        return this.traverseDAG(newDoc, tracker, schemaTracker);
->>>>>>> 7dfff85b
       } else {
         const newValue: Record<string, any> = {};
         using t = tracker.include(doc.value, SchemaAll, newValue, doc);
@@ -792,13 +794,8 @@
   if (link.id !== undefined) {
     // We have a reference to a different doc, so track the dependency
     // and update our targetDoc
-<<<<<<< HEAD
-    if (schemaTracker !== undefined && selector !== undefined) {
+    if (selector !== undefined) {
       schemaTracker.add(getTrackerKey(target), selector);
-=======
-    if (selector !== undefined) {
-      schemaTracker.add(manager.toKey(target), selector);
->>>>>>> 7dfff85b
     }
     // Load the sources/recipes recursively unless we're a retracted fact.
     if (valueEntry.value !== undefined && includeSource) {
@@ -887,9 +884,10 @@
   if (error || entry === null || entry.value === undefined) {
     return;
   }
-  if (schemaTracker !== undefined) {
-    schemaTracker.add(getTrackerKey(address), MinimalSchemaSelector);
-  }
+  schemaTracker.add(getTrackerKey(address), {
+    path: [],
+    schemaContext: SchemaNone,
+  });
   // We've lost the space from our address in the tx.read, so recreate
   const fullEntry = { address: address, value: entry.value };
   loadSource(tx, fullEntry, cycleCheck, schemaTracker);
@@ -1148,17 +1146,10 @@
 
 // Load the linked recipe from the doc ()
 // We don't recurse, since that's not required for recipe links
-<<<<<<< HEAD
 function loadLinkedRecipe(
   tx: IExtendedStorageTransaction,
   valueEntry: IMemorySpaceAttestation,
-  schemaTracker?: MapSet<string, SchemaPathSelector>,
-=======
-function loadLinkedRecipe<S extends BaseMemoryAddress>(
-  manager: BaseObjectManager<S, Immutable<JSONValue> | undefined>,
-  valueEntry: IAttestation,
   schemaTracker: MapSet<string, SchemaPathSelector>,
->>>>>>> 7dfff85b
 ) {
   if (!isObject(valueEntry.value)) {
     return;
@@ -1204,13 +1195,10 @@
   if (entry === null || entry.value === undefined) {
     return;
   }
-<<<<<<< HEAD
-  if (schemaTracker !== undefined) {
-    schemaTracker.add(getTrackerKey(address), MinimalSchemaSelector);
-  }
-=======
-  schemaTracker.add(manager.toKey(address), MinimalSchemaSelector);
->>>>>>> 7dfff85b
+  schemaTracker.add(getTrackerKey(address), {
+    path: [],
+    schemaContext: SchemaNone,
+  });
 }
 
 // docPath is where we found the pointer and are doing this work. It does not
