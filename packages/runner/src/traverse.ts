import { refer } from "merkle-reference";
import { SchemaAll } from "@commontools/memory/schema";
import { MIME } from "@commontools/memory/interface";
import { JSONSchemaObj } from "@commontools/api";
// TODO(@ubik2): Ideally this would use the following, but rollup has issues
//import { isNumber, isObject, isString } from "@commontools/utils/types";
import {
  type Immutable,
  isBoolean,
  isNumber,
  isObject,
  isRecord,
  isString,
} from "../../utils/src/types.ts";
import { getLogger } from "../../utils/src/logger.ts";
import { ContextualFlowControl } from "./cfc.ts";
import type { JSONObject, JSONSchema, JSONValue } from "./builder/types.ts";
import type {
  SchemaContext,
  SchemaPathSelector,
} from "@commontools/memory/interface";
import { deepEqual } from "./path-utils.ts";
import {
  createDataCellURI,
  isAnyCellLink,
  isLink,
  NormalizedFullLink,
  parseLink,
} from "./link-utils.ts";
import type {
  Activity,
  CommitError,
  IAttestation,
  IMemoryAddress,
  IMemorySpaceAddress,
  InactiveTransactionError,
  IReadOptions,
  IStorageTransaction,
  ITransactionJournal,
  ITransactionReader,
  ITransactionWriter,
  MemorySpace,
  ReaderError,
  ReadError,
  Result,
  StorageTransactionStatus,
  Unit,
  WriteError,
  WriterError,
} from "./storage/interface.ts";
import { resolve } from "./storage/transaction/attestation.ts";
import { IExtendedStorageTransaction } from "./runtime.ts";

const logger = getLogger("traverse", { enabled: true, level: "warn" });

export type { IAttestation, IMemoryAddress } from "./storage/interface.ts";
export type { SchemaPathSelector };

/**
 * A data structure that maps keys to sets of values, allowing multiple values
 * to be associated with a single key without duplication.
 *
 * While the default behavior is to use object equality, you can provide an
 * `equalFn` parameter to the constructor, which will be used for the value
 * comparisons.
 *
 * @template K The type of keys in the map
 * @template V The type of values stored in the sets
 */
export class MapSet<K, V> {
  private map = new Map<K, Set<V>>();
  private equalFn?: (a: V, b: V) => boolean;

  constructor(equalFn?: (a: V, b: V) => boolean) {
    this.equalFn = equalFn;
  }

  public get(key: K): Set<V> | undefined {
    return this.map.get(key);
  }

  public add(key: K, value: V) {
    const values = this.map.get(key);
    if (values === undefined) {
      const values = new Set<V>([value]);
      this.map.set(key, values);
    } else if (
      this.equalFn !== undefined &&
      (values.values().some((item) => this.equalFn!(item, value)))
    ) {
      return;
    } else {
      this.map.get(key)!.add(value);
    }
  }

  public has(key: K): boolean {
    return this.map.has(key);
  }

  public hasValue(key: K, value: V): boolean {
    const values = this.map.get(key);
    if (values !== undefined && this.equalFn !== undefined) {
      return values.values().some((item) => this.equalFn!(item, value));
    }
    return values !== undefined && values.has(value);
  }

  public deleteValue(key: K, value: V): boolean {
    if (!this.map.has(key)) {
      return false;
    } else {
      const values = this.map.get(key)!;
      let existing: V = value;
      if (this.equalFn !== undefined) {
        const match = values.values().find((item) =>
          this.equalFn!(item, value)
        );
        if (match === undefined) {
          return false;
        }
        existing = match;
      }
      const rv = values.delete(existing);
      if (values.size === 0) {
        this.map.delete(key);
      }
      return rv;
    }
  }

  public delete(key: K) {
    this.map.delete(key);
  }
  /**
   * iterable
   */
  *[Symbol.iterator](): IterableIterator<[K, Set<V>]> {
    for (const [key, values] of this.map) {
      yield [key, values];
    }
  }
}

export const DefaultSchemaSelector = {
  path: [],
  schemaContext: { schema: true, rootSchema: true },
} as const;

export const MinimalSchemaSelector = {
  path: [],
  schemaContext: { schema: false, rootSchema: false },
} as const;

export class CycleTracker<K> {
  private partial: Set<K>;
  private expectCycles: boolean;
  constructor(expectCycles = false) {
    this.expectCycles = expectCycles;
    this.partial = new Set<K>();
  }
  include(k: K, context?: unknown): Disposable | null {
    if (this.partial.has(k)) {
      if (!this.expectCycles) {
        logger.warn("traverse", () => [
          "Cycle Detected!",
          k,
          context,
        ]);
      }
      return null;
    }
    this.partial.add(k);
    return {
      [Symbol.dispose]: () => {
        this.partial.delete(k);
      },
    };
  }
}

/**
 * Cycle tracker for more complex objects with multiple parts.
 *
 * This will not work correctly if the key is modified after being added.
 */
export class CompoundCycleTracker<EqualKey, DeepEqualKey, Value = unknown> {
  private partial: Map<EqualKey, [DeepEqualKey, Value?][]>;
  constructor() {
    this.partial = new Map<EqualKey, [DeepEqualKey, Value?][]>();
  }

  /**
   * This will do an identity check on the `partialKey` and a deepEqual check on
   * the `extraKey`.
   */
  include(
    partialKey: EqualKey,
    extraKey: DeepEqualKey,
    value?: Value,
    context?: unknown,
  ): Disposable | null {
    let existing = this.partial.get(partialKey);
    if (existing === undefined) {
      existing = [];
      this.partial.set(partialKey, existing);
    }
    if (existing.some(([item, _value]) => deepEqual(item, extraKey))) {
      return null;
    }
    existing.push([extraKey, value]);
    return {
      [Symbol.dispose]: () => {
        const entries = this.partial.get(partialKey)!;
        const index = entries.findIndex(([item, _value]) =>
          deepEqual(item, extraKey)
        );
        if (index === -1) {
          logger.error("traverse-error", () => [
            "Failed to dispose of missing key",
            extraKey,
            context,
          ]);
          return;
        }
        if (entries.length === 0) {
          this.partial.delete(partialKey);
        } else {
          entries.splice(index, 1);
        }
      },
    };
  }

  // After a failed include (that returns null), we can use getExisting to find the registered value
  getExisting(partialKey: EqualKey, extraKey: DeepEqualKey): Value | undefined {
    const existing = this.partial.get(partialKey);
    if (existing === undefined) {
      return undefined; // no match for partialKey
    }
    const match = existing.find(([item, _value]) => deepEqual(item, extraKey));
    if (match === undefined) {
      return undefined; // no match for extraKey
    }
    const [_key, value] = match;
    return value;
  }
}

export type PointerCycleTracker = CompoundCycleTracker<
  Immutable<JSONValue>,
  SchemaContext | undefined,
  any
>;

class ManagedStorageJournal implements ITransactionJournal {
  activity(): Iterable<Activity> {
    return [];
  }
  novelty(_space: MemorySpace): Iterable<IAttestation> {
    return [];
  }
  history(_space: MemorySpace): Iterable<IAttestation> {
    return [];
  }
}

/**
 * Implementation of IStorageTransaction that is backed by an ObjectManager
 * This is a read-only transaction, and is only used by the traverse code.
 */
export class ManagedStorageTransaction implements IStorageTransaction {
  constructor(
    private manager: ObjectStorageManager,
    public journal = new ManagedStorageJournal(),
  ) {
  }

  status(): StorageTransactionStatus {
    return { status: "ready", journal: this.journal };
  }

  read(
    address: IMemorySpaceAddress,
    _options?: IReadOptions,
  ): Result<IAttestation, ReadError> {
    const source = this.manager.load(address) ??
      { address: { ...address, path: [] } };
    return resolve(source, address);
  }
  writer(_space: MemorySpace): Result<ITransactionWriter, WriterError> {
    throw new Error("Method not implemented.");
  }
  write(
    _address: IMemorySpaceAddress,
    _value?: JSONValue,
  ): Result<IAttestation, WriterError | WriteError> {
    throw new Error("Method not implemented.");
  }
  reader(_space: MemorySpace): Result<ITransactionReader, ReaderError> {
    throw new Error("Method not implemented.");
  }
  abort(_reason?: unknown): Result<Unit, InactiveTransactionError> {
    throw new Error("Method not implemented.");
  }
  commit(): Promise<Result<Unit, CommitError>> {
    throw new Error("Method not implemented.");
  }
}

export type BaseMemoryAddress = Omit<IMemoryAddress, "path">;

// I've really got two different concepts here.
// A. How we traverse the object
//  1. For a schema query, we traverse the object, but avoid visiting branches that don't match our schema
//  2. For a normal traversal, we traverse the object, visiting all child nodes.
// B. How we interact with the objects
//  1. Loading objects from the DB (on the server)
//  2. Loading objects from our memory interface (on the client)

export interface ObjectStorageManager {
  // load the object for the specified key
  load(address: BaseMemoryAddress): IAttestation | null;
}

export type OptJSONValue =
  | undefined
  | JSONValue
  | OptJSONArray
  | OptJSONObject;
interface OptJSONArray extends Array<OptJSONValue> {}
interface OptJSONObject {
  [key: string]: OptJSONValue;
}

// Create objects based on the data and schema (in the link)
// I think this callback system is a bit of a kludge, but it lets me
// use the core traversal together with different object types for the runner.
export interface IObjectCreator<T> {
  // In the SchemaObjectTraverser system, we'll copy the object's value into
  // the new version
  // In the validateAndTransform system, we'll skip these properties
  addOptionalProperty(
    obj: Record<string, unknown>,
    key: string,
    value: T,
  ): void;

  // In the SchemaObjectTraverser system, we don't need to apply defaults
  // In the validateAndTransform system, we apply defaults from the schema
  // This should also handle annotation of the default value if needed.
  applyDefault(
    link: NormalizedFullLink,
    defaultValue: T | undefined,
  ): T | undefined;

  // In the SchemaObjectTraverser system, we don't need to annotate the object
  // or even create a returned value.
  // In the validateAndTransform system, we may add the toCell and toOpaqueRef
  // functions or actualy create the cell.
  createObject(
    link: NormalizedFullLink,
    value: T[] | Record<string, T> | T | undefined,
  ): T;
}

class StandardObjectCreator implements IObjectCreator<JSONValue> {
  addOptionalProperty(
    obj: Record<string, unknown>,
    key: string,
    value: JSONValue,
  ) {
    obj[key] = value;
  }
  applyDefault(
    _link: NormalizedFullLink,
    defaultValue: JSONValue | undefined,
  ): JSONValue | undefined {
    return defaultValue;
  }
  createObject(
    _link: NormalizedFullLink,
    value: JSONValue[] | Record<string, JSONValue> | JSONValue | undefined,
  ): JSONValue {
    return value === undefined ? null : value;
  }
}

/**
 * Convert an IMemoryAddress to a NormalizedFullLink.
 *
 * The address must start with "value", or we won't be able to generate this link.
 */
function getNormalizedLink(
  address: IMemoryAddress,
  space: MemorySpace,
  schema: JSONSchema | undefined,
  rootSchema: JSONSchema | undefined,
): NormalizedFullLink {
  if (address.path.length === 0 || address.path[0] !== "value") {
    throw new Error("Unable to create link to non-value address");
  }
  const { id, path, type } = address;
  return { id, type, path: path.slice(1), space, schema, rootSchema };
}

// Value traversed must be a DAG, though it may have aliases or cell links
// that make it seem like it has cycles
export abstract class BaseObjectTraverser<
  V extends JSONValue = JSONValue,
> {
  constructor(
    protected tx: IExtendedStorageTransaction,
    protected cfc: ContextualFlowControl = new ContextualFlowControl(),
    public objectCreator: IObjectCreator<JSONValue> =
      new StandardObjectCreator(),
    protected traverseCells = true,
  ) {}
  abstract traverse(doc: IAttestation): V | JSONValue | undefined;
  /**
   * Attempt to traverse the document as a directed acyclic graph.
   * This is the simplest form of traversal, where we include everything.
   * If the doc's value is undefined, this will return undefined (or
   * defaultValue if provided).
   * Otherwise, it will return the fully traversed object.
   * If a cycle is detected, it will not traverse the cyclic element
   *
   * @param doc
   * @param space
   * @param tracker
   * @param schemaTracker
   * @param defaultValue optional default value
   * @param itemLink optinal item link to use when creating links
   * @returns
   */
  protected traverseDAG(
    doc: IAttestation,
    space: MemorySpace,
    tracker: PointerCycleTracker,
    schemaTracker?: MapSet<string, SchemaPathSelector>,
    defaultValue?: JSONValue,
    itemLink?: NormalizedFullLink,
  ): JSONValue {
    if (doc.value === undefined) {
      // If we have a default, annotate it and return it
      // Otherwise, return null
      return defaultValue != undefined
        ? this.objectCreator.applyDefault(
          { ...doc.address, space },
          defaultValue,
        )!
        : null;
    } else if (isPrimitive(doc.value)) {
      return doc.value;
    } else if (Array.isArray(doc.value)) {
      const newValue: JSONValue[] = [];
      using t = tracker.include(doc.value, SchemaAll, newValue, doc);
      if (t === null) {
        return tracker.getExisting(doc.value, SchemaAll);
      }
      const entries = doc.value.map((item, index) => {
        const itemDefault =
          isObject(defaultValue) && Array.isArray(defaultValue) &&
            index < defaultValue.length
            ? defaultValue[index]
            : undefined;
        let docItem: IAttestation = {
          ...doc,
          address: {
            ...doc.address,
            path: [...doc.address.path, index.toString()],
          },
          value: item,
        };
        // TODO(@ubik2): We follow the first link in array elements so we
        // don't have strangeness with setting item at 0 to item at 1
        if (isLink(item)) {
          const [next, _selector] = getAtPath(
            this.tx,
            docItem,
            [],
            tracker,
            this.cfc,
            space,
          );
          docItem = next;
        }
        return this.traverseDAG(
          docItem,
          space,
          tracker,
          schemaTracker,
          itemDefault,
        );
      });
      // We copy the contents of our result into newValue so that if we have
      // a cycle, we can return newValue before we actually populate it.
      for (const v of entries) {
        newValue.push(v);
      }
      // Our link is based on the last link in the chain and not the first.
      const newLink = getNormalizedLink(doc.address, space, true, true);
      return this.objectCreator.createObject(newLink, newValue);
    } else if (isRecord(doc.value)) {
      // First, see if we need special handling
      if (isAnyCellLink(doc.value)) {
        // FIXME: A cell link with a schema needs to go back into traverseSchema behavior
        const [newDoc, _] = getAtPath(
          this.tx,
          doc,
          [],
          tracker,
          this.cfc,
          space,
          schemaTracker,
          DefaultSchemaSelector,
          this.traverseCells,
        );
        if (newDoc.value === undefined) {
          return null;
        }
        return this.traverseDAG(
          newDoc,
          space,
          tracker,
          schemaTracker,
          defaultValue,
          itemLink,
        );
      } else {
        const newValue: Record<string, any> = {};
        using t = tracker.include(doc.value, SchemaAll, newValue, doc);
        if (t === null) {
          return tracker.getExisting(doc.value, SchemaAll);
        }
        const entries = Object.entries(doc.value as JSONObject).map((
          [k, v],
        ) => {
          const itemDoc = {
            ...doc,
            address: { ...doc.address, path: [...doc.address.path, k] },
            value: v,
          };
          const val = this.traverseDAG(
            itemDoc,
            space,
            tracker,
            schemaTracker,
            isObject(defaultValue) && !Array.isArray(defaultValue)
              ? (defaultValue as JSONObject)[k]
              : undefined,
          )!;
          return [k, val];
        });
        // We copy the contents of our result into newValue so that if we have
        // a cycle, we can return newValue before we actually populate it.
        for (const [k, v] of entries) {
          if (typeof k === "string") {
            newValue[k] = v;
          }
        }
        // Our link is based on the last link in the chain and not the first.
        const newLink = itemLink ??
          getNormalizedLink(doc.address, space, true, true);
        return this.objectCreator.createObject(newLink, newValue);
      }
    } else {
      logger.error(
        "traverse-error",
        () => ["Encountered unexpected object: ", doc.value],
      );
      return null;
    }
  }
}

/**
 * Traverses a data structure following a path and resolves any pointers.
 * If we load any additional documents, we will also let the helper know.
 *
 * @param manager - Storage manager for document access.
 * @param doc - IAttestation for the current document
 * @param path - Property/index path to follow beyond doc.address.path
 * @param tracker - Prevents pointer cycles
 * @param cfc: ContextualFlowControl with classification rules
 * @param space: the memory space used for resolving pointers
 * @param schemaTracker: Tracks schema used for loaded docs
 * @param selector: The selector being used (its path is relative to doc's root)
 * @param includeSource: if true, we will include linked source as well as
 *   spell and $TYPE recursively
 *
 * @returns a tuple containing an IAttestation object with the target doc,
 * docRoot, path, and value and also containing the updated selector that
 * applies to that target doc.
 */
export function getAtPath(
  tx: IExtendedStorageTransaction,
  doc: IAttestation,
  path: readonly string[],
  tracker: PointerCycleTracker,
  cfc: ContextualFlowControl,
  space: MemorySpace,
  schemaTracker?: MapSet<string, SchemaPathSelector>,
  selector?: SchemaPathSelector,
  includeSource?: boolean,
): [IAttestation, SchemaPathSelector | undefined] {
  let curDoc = doc;
  let remaining = [...path];
  while (isAnyCellLink(curDoc.value)) {
    [curDoc, selector] = followPointer(
      tx,
      curDoc,
      remaining,
      tracker,
      cfc,
      space,
      schemaTracker,
      selector,
      includeSource,
    );
    remaining = [];
  }
  for (
    let part = remaining.shift();
    part !== undefined;
    part = remaining.shift()
  ) {
    if (Array.isArray(curDoc.value)) {
      curDoc = {
        ...curDoc,
        address: { ...curDoc.address, path: [...curDoc.address.path, part] },
        value: elementAt(curDoc.value, part),
      };
    } else if (
      isObject(curDoc.value) && part in (curDoc.value as Immutable<JSONObject>)
    ) {
      const cursorObj = curDoc.value as Immutable<JSONObject>;
      curDoc = {
        ...curDoc,
        address: { ...curDoc.address, path: [...curDoc.address.path, part] },
        value: cursorObj[part] as Immutable<JSONValue>,
      };
    } else {
      // we can only descend into pointers, objects, and arrays
      return [{
        ...curDoc,
        address: { ...curDoc.address, path: [] },
        value: undefined,
      }, selector];
    }
    // If this next value is a pointer, use the pointer resolution code
    while (isAnyCellLink(curDoc.value)) {
      [curDoc, selector] = followPointer(
        tx,
        curDoc,
        remaining,
        tracker,
        cfc,
        space,
        schemaTracker,
        selector,
        includeSource,
      );
      remaining = [];
    }
  }
  return [curDoc, selector];
}

function notFound(address: BaseMemoryAddress): IAttestation {
  return {
    address: { ...address, path: [] },
    value: undefined,
  };
}
/**
 * Resolves a pointer reference to its target value.
 *
 * @param tx - IStorageTransaction that can be used to read data
 * @param doc - IAttestation for the current document
 * @param path - Property/index path to follow
 * @param tracker - Prevents infinite pointer cycles
 * @param cfc: ContextualFlowControl with classification rules
 * @param space: the space where this pointer was encountered
 * @param schemaTracker: Tracks schema to use for loaded docs
 * @param selector: SchemaPathSelector used to query the target doc
 * @param includeSource: if true, we will include linked source as well as
 *   spell and $TYPE recursively
 *
 * @returns an IAttestation object with the target doc, docRoot, path, and value.
 */
function followPointer(
  tx: IExtendedStorageTransaction,
  doc: IAttestation,
  path: readonly string[],
  tracker: PointerCycleTracker,
  cfc: ContextualFlowControl,
  space: MemorySpace,
  schemaTracker?: MapSet<string, SchemaPathSelector>,
  selector?: SchemaPathSelector,
  includeSource?: boolean,
): [IAttestation, SchemaPathSelector | undefined] {
  const link = parseLink(doc.value)!;
  // We may access portions of the doc outside what we have in our doc
  // attestation, so set the target to the top level doc from the manager.
  const target: IMemorySpaceAddress = (link.id !== undefined)
    ? { space, id: link.id, type: "application/json", path: [] }
    : { space, ...doc.address, path: [] };
  // The link.path doesn't include the initial "value", so prepend it
  const targetPath = ["value", ...link.path as string[]];
  if (selector !== undefined) {
    // We'll need to re-root the selector for the target doc
    // Remove the portions of doc.path from selector.path, limiting schema if
    // needed.
    // Also insert the portions of cellTarget.path, so selector is relative to
    // new target doc. We do this even if the target doc is the same doc, since
    // we want the selector path to match.
    // Link paths are relative to value, so prepend value to our target path
    selector = narrowSchema(
      doc.address.path,
      selector,
      targetPath,
      cfc,
    );
    const linkSchemaContext = link.schema !== undefined
      ? { schema: link.schema, rootSchema: link.rootSchema ?? link.schema }
      : undefined;
    // When traversing links, we combine the schema
    selector.schemaContext = combineSchemaContext(
      selector.schemaContext,
      linkSchemaContext,
    );
  }
  using t = tracker.include(doc.value!, selector?.schemaContext, null, doc);
  if (t === null) {
    // Cycle detected - treat this as notFound to avoid traversal
    return [notFound(doc.address), selector];
  }
  // Load the top level doc from the manager.
  const { ok: valueEntry, error } = tx.read(target);
  if (error) {
    return [notFound(doc.address), selector];
  }
  if (link.id !== undefined) {
    // We have a reference to a different doc, so track the dependency
    // and update our targetDoc
    if (schemaTracker !== undefined && selector !== undefined) {
      schemaTracker.add(`${target.id}/${target.type}`, selector);
    }
    // Load the sources/recipes recursively unless we're a retracted fact.
    if (valueEntry.value !== undefined && includeSource) {
      loadSource(
        tx,
        valueEntry,
        space,
        new Set<string>(),
        schemaTracker,
      );
    }
  }
  // If the object we're pointing to is a retracted fact, just return undefined.
  // We can't do a better match, but we do want to include the result so we watch this doc
  if (valueEntry.value === undefined) {
    return [notFound(target), selector];
  }
  // We can continue with the target, but provide the top level target doc
  // to getAtPath.
  // An assertion fact.is will be an object with a value property, and
  // that's what our schema is relative to.
  const targetDoc = {
    address: { ...target, path: [] },
    value: (valueEntry.value as Immutable<JSONObject>),
  };

  // We've loaded the linked doc, so walk the path to get to the right part of that doc (or whatever doc that path leads to),
  // then the provided path from the arguments.
  return getAtPath(
    tx,
    targetDoc,
    [...targetPath, ...path] as string[],
    tracker,
    cfc,
    space,
    schemaTracker,
    selector,
    includeSource,
  );
}

// Recursively load the source from the doc ()
// This will also load any recipes linked by the doc.
export function loadSource(
  tx: IExtendedStorageTransaction,
  valueEntry: IAttestation,
  space: MemorySpace,
  cycleCheck: Set<string> = new Set<string>(),
  schemaTracker?: MapSet<string, SchemaPathSelector>,
) {
  loadLinkedRecipe(tx, valueEntry, space, schemaTracker);
  if (!isObject(valueEntry.value)) {
    return;
  }
  const targetObj = valueEntry.value as Immutable<JSONObject>;
  if (!(isObject(targetObj) || !("source" in targetObj))) {
    return;
  }
  // We also want to include the source cells
  const source = targetObj["source"];
  if (!isObject(source) || !("/" in source) || !isString(source["/"])) {
    // undefined is strange, but acceptable
    if (source !== undefined) {
      logger.warn(
        "traverse",
        () => ["Invalid source link", source, "in", valueEntry.address],
      );
    }
    return;
  }
  const shortId: string = source["/"];
  if (cycleCheck.has(shortId)) {
    return;
  }
  cycleCheck.add(shortId);
  const address: IMemorySpaceAddress = {
    space,
    id: `of:${shortId}`,
    type: "application/json",
    path: [],
  };
  const { ok: entry, error } = tx.read(address);
  if (error) {
    return;
  }
  if (error || entry === null || entry.value === undefined) {
    return;
  }
  if (schemaTracker !== undefined) {
    schemaTracker.add(`${address.id}/${address.type}`, MinimalSchemaSelector);
  }
  loadSource(tx, entry, space, cycleCheck, schemaTracker);
}

// With unified traversal code, we don't need to worry about the server
// sending a different set of files than the client needs, so we could
// tweak this policy, but we do want to be able to restrict what we have
// to send to the client, and what the client needs to watch.
// We could do this by forking our state, then doing an allOf with each
// schema. That works well for standards, but I'd have to figure out how
// to combine the resulting objects into one.
// NOTE: I forgot about https://github.com/commontoolsinc/labs/pull/1868,
// which is a more sophisticated approach.
function combineSchemaContext(
  parentSchemaContext: SchemaContext | undefined,
  linkSchemaContext: SchemaContext | undefined,
): SchemaContext | undefined {
  if (parentSchemaContext === undefined) {
    return linkSchemaContext;
  } else if (linkSchemaContext === undefined) {
    return parentSchemaContext;
  } else if (ContextualFlowControl.isTrueSchema(parentSchemaContext.schema)) {
    return linkSchemaContext;
  } else if (ContextualFlowControl.isTrueSchema(linkSchemaContext.schema)) {
    return parentSchemaContext;
  }
  const schema = combineSchema(
    parentSchemaContext.schema,
    linkSchemaContext.schema,
  );
  // Collect $defs from each schema for our new root schema
  // There's the possibility of collisions here
  let newRootSchema = {};
  if (isObject(parentSchemaContext.rootSchema)) {
    newRootSchema = mergeDefs(parentSchemaContext.rootSchema, newRootSchema);
  }
  if (isObject(linkSchemaContext.rootSchema)) {
    newRootSchema = mergeDefs(linkSchemaContext.rootSchema, newRootSchema);
  }
  return { schema: schema, rootSchema: newRootSchema };
}

/**
 * Add any $defs or definitions from sourceSchema to destSchema
 * and return the result. The destSchema is not modified.
 *
 * If a definition exists in both sourceSchema and destSchema, the version
 * in destsSchema will be used.
 *
 * @param sourceSchema
 * @param destSchema
 * @returns the result of merging definitions from sourceSchema into
 *   destSchema.
 */
function mergeDefs(sourceSchema: JSONSchemaObj, destSchema: JSONSchemaObj) {
  const rv = { ...destSchema };
  if (sourceSchema.$defs !== undefined && destSchema.$defs !== undefined) {
    rv.$defs = {
      ...sourceSchema.$defs,
      ...destSchema.$defs,
    };
  } else if (sourceSchema.$defs !== undefined) {
    rv.$defs = sourceSchema.$defs;
  }
  if (
    sourceSchema.definitions !== undefined &&
    destSchema.definitions !== undefined
  ) {
    rv.definitions = {
      ...sourceSchema.definitions,
      ...destSchema.definitions,
    };
  } else if (sourceSchema.definitions !== undefined) {
    rv.definitions = sourceSchema.definitions;
  }
  return rv;
}

// Merge any schema flags like asCell or asStream from flagSchema into schema.
function mergeSchemaFlags(flagSchema: JSONSchema, schema: JSONSchema) {
  if (isObject(flagSchema)) {
    // we want to preserve asCell and asStream -- if true, these will override
    // the value in the schema
    const { asCell, asStream } = flagSchema;
    if (asCell || asStream) {
      const mergedFlags: { asCell?: boolean; asStream?: boolean } = {};
      if (asCell || isObject(schema) && schema.asCell) {
        mergedFlags.asCell = true;
      }
      if (asStream || isObject(schema) && schema.asStream) {
        mergedFlags.asStream = true;
      }
      if (isObject(schema)) {
        return {
          ...schema,
          ...mergedFlags,
        };
      } else if (schema === true) {
        return mergedFlags;
      }
    }
  }
  return schema;
}

/**
 * Generate a schema that represents the pseudo-intersection of two other
 * scheams.
 *
 * This lets us combine the schema that we entered this doc with a schema
 * encounterd within a link in the doc.
 *
 * We could handle this with an allOf (implemented with state snapshots),
 * and be JSONSchema compliant, but that leaves an unclear strategy for
 * merging the resulting objects.
 *
 * There's a lot of things you can express with JSONSchema that aren't
 * going to be properly handled here, but make a best effort.
 *
 * We don't handle $refs in the schema, so it's quite possible to end up with
 * $ref links that can't be resolved.
 *
 * @param parentSchema
 * @param linkSchema
 * @returns
 */
export function combineSchema(
  parentSchema: JSONSchema,
  linkSchema: JSONSchema,
): JSONSchema {
  if (ContextualFlowControl.isTrueSchema(parentSchema)) {
    return mergeSchemaFlags(parentSchema, linkSchema);
  } else if (ContextualFlowControl.isTrueSchema(linkSchema)) {
    return mergeSchemaFlags(linkSchema, parentSchema);
  } else if (
    (isObject(linkSchema) && linkSchema.type === "object") &&
    (isObject(parentSchema) && parentSchema.type === "object")
  ) {
    // When combining these object types, if they both have properties,
    // we only want to include any properties that they both have.
    // If only one has properties, we will use that set
    // If neither have properties, since that enables all, we will leave
    // that alone.
    // Our additionalProperties default is based on whether we we have defined
    // properties
    // If one schema has a property defined, and another schema has an
    // additionalProperties that covers that, we use the defined property
    // and don't pick up flags like asCell from additionalProperties.
    const parentAdditionalProperties = parentSchema.additionalProperties ??
      (parentSchema.properties === undefined);
    const linkAdditionalProperties = linkSchema.additionalProperties ??
      (linkSchema.properties === undefined);
    if (
      parentSchema.properties === undefined &&
      ContextualFlowControl.isTrueSchema(parentAdditionalProperties)
    ) {
      if (linkSchema.additionalProperties !== undefined) {
        return {
          ...linkSchema,
          additionalProperties: mergeSchemaFlags(
            parentAdditionalProperties,
            linkSchema.additionalProperties,
          ),
        };
      }
      return linkSchema;
    } else if (
      linkSchema.properties === undefined &&
      ContextualFlowControl.isTrueSchema(linkAdditionalProperties)
    ) {
      if (parentSchema.additionalProperties !== undefined) {
        return {
          ...parentSchema,
          additionalProperties: mergeSchemaFlags(
            linkAdditionalProperties,
            parentSchema.additionalProperties,
          ),
        };
      }
      return parentSchema;
    }
    // Both objects have properties
    const mergedSchemaProperties: Record<string, JSONSchema> = {};
    if (linkSchema.properties !== undefined) {
      for (const [key, value] of Object.entries(linkSchema.properties)) {
        if (
          parentSchema.properties !== undefined &&
          parentSchema.properties[key] !== undefined
        ) {
          mergedSchemaProperties[key] = combineSchema(
            parentSchema.properties[key],
            value,
          );
        } else {
          mergedSchemaProperties[key] = combineSchema(
            parentAdditionalProperties,
            value,
          );
        }
      }
    }
    if (parentSchema.properties !== undefined) {
      for (const [key, value] of Object.entries(parentSchema.properties)) {
        if (
          linkSchema.properties !== undefined &&
          linkSchema.properties[key] !== undefined
        ) {
          continue; // already handled
        } else {
          mergedSchemaProperties[key] = combineSchema(
            value,
            linkAdditionalProperties,
          );
        }
      }
    }
    const { type: _pType, properties: _pProps, ...parentRest } = parentSchema;
    const { type: _lType, properties: _lProps, ...linkRest } = linkSchema;
    return {
      type: "object",
      properties: mergedSchemaProperties,
      ...parentRest,
      ...linkRest,
    };
  } else if (
    (isObject(linkSchema) && linkSchema.type === "array") &&
    (isObject(parentSchema) && parentSchema.type === "array")
  ) {
    if (parentSchema.items === undefined) {
      return linkSchema;
    } else if (linkSchema.items === undefined) {
      return parentSchema;
    }
    const mergedSchemaItems = combineSchema(
      parentSchema.items,
      linkSchema.items,
    );
    // this isn't great, but at least grab the flags from parent schema
    return mergeSchemaFlags(parentSchema, {
      ...linkSchema,
      type: "array",
      items: mergedSchemaItems,
    });
  } else if (isObject(linkSchema) && isObject(parentSchema)) {
    // this isn't great, but at least grab the flags from parent schema
    return mergeSchemaFlags(parentSchema, linkSchema);
  }
  return linkSchema;
}

// Load the linked recipe from the doc ()
// We don't recurse, since that's not required for recipe links
function loadLinkedRecipe(
  tx: IExtendedStorageTransaction,
  valueEntry: IAttestation,
  space: MemorySpace,
  schemaTracker?: MapSet<string, SchemaPathSelector>,
) {
  if (!isObject(valueEntry.value)) {
    return;
  }
  const targetObj = valueEntry.value as Immutable<JSONObject>;
  if (!(isObject(targetObj) || !("value" in targetObj))) {
    return;
  }
  // We also want to include the source cells
  const value = targetObj["value"];
  if (!isObject(value)) {
    return;
  }
  let address: IMemorySpaceAddress | undefined;
  // Check for a spell link first, since this is more efficient
  // Older recipes will only have a $TYPE
  if ("spell" in value && isAnyCellLink(value["spell"])) {
    const link = parseLink(value["spell"])!;
    address = {
      space,
      id: link.id!,
      type: link.type! as MIME,
      path: [],
    };
  } else if ("$TYPE" in value && isString(value["$TYPE"])) {
    const recipeId = value["$TYPE"];
    const entityId = refer({ causal: { recipeId, type: "recipe" } });
    const shortId = entityId.toJSON()["/"];
    address = {
      space,
      id: `of:${shortId}`,
      type: "application/json",
      path: [],
    };
  }
  if (address === undefined) {
    return;
  }
  const { ok: entry, error } = tx.read(address);
  if (error) {
    return;
  }
  if (entry === null || entry.value === undefined) {
    return;
  }
  if (schemaTracker !== undefined) {
    schemaTracker.add(`${address.id}/${address.type}`, MinimalSchemaSelector);
  }
}

// docPath is where we found the pointer and are doing this work. It does not
// include the initial "value" portion.
// Selector path and schema used to be relative to the "value" of the doc, but
// we want them relative to the "value" of the new doc.
// targetPath is the path in the target doc that the pointer points to -- the
// targetPath does not include the initial "value"
function narrowSchema(
  docPath: readonly string[],
  selector: SchemaPathSelector,
  targetPath: readonly string[],
  cfc: ContextualFlowControl,
): SchemaPathSelector {
  let pathIndex = 0;
  while (pathIndex < docPath.length && pathIndex < selector.path.length) {
    if (docPath[pathIndex] !== selector.path[pathIndex]) {
      logger.warn(
        "traverse",
        () => ["Mismatched paths", docPath, selector.path],
      );
      return MinimalSchemaSelector;
    }
    pathIndex++;
  }
  if (pathIndex < docPath.length) {
    // we've reached the end of our selector path, but still have parts in our doc path, so narrow the schema
    // Some of the schema may have been applicable to other parts of the doc, but we only want to use the
    // portion that will apply to the next doc.
    const schema = cfc.schemaAtPath(
      selector.schemaContext!.schema,
      docPath.slice(pathIndex),
      selector.schemaContext!.rootSchema,
    );
    return {
      path: [...targetPath],
      schemaContext: {
        schema: schema,
        rootSchema: selector.schemaContext!.rootSchema,
      },
    };
  } else {
    // We've reached the end of the doc path, but may still have stuff in our
    // selector path, so remove the path parts we've already walked from the
    // selector.
    return {
      path: [...targetPath, ...selector.path.slice(docPath.length)],
      schemaContext: selector.schemaContext,
    };
  }
}

function indexFromPath(
  array: unknown[],
  path: string,
): number | undefined {
  const number = new Number(path).valueOf();
  return (Number.isInteger(number) && number >= 0 && number < array.length)
    ? number
    : undefined;
}

function elementAt<T>(array: T[], path: string): T | undefined {
  const index = indexFromPath(array, path);
  return (index === undefined) ? undefined : array[index];
}

type Primitive = string | number | boolean | null | undefined | symbol | bigint;

export function isPrimitive(val: unknown): val is Primitive {
  const type = typeof val;
  return val === null || (type !== "object" && type !== "function");
}

export class SchemaObjectTraverser<V extends JSONValue>
  extends BaseObjectTraverser<V> {
  constructor(
    tx: IExtendedStorageTransaction,
    private selector: SchemaPathSelector,
    private space: MemorySpace,
    private tracker: PointerCycleTracker = new CompoundCycleTracker<
      Immutable<JSONValue>,
      SchemaContext | undefined
    >(),
    private schemaTracker: MapSet<string, SchemaPathSelector> = new MapSet<
      string,
      SchemaPathSelector
    >(deepEqual),
    objectCreator?: IObjectCreator<V>,
    traverseCells?: boolean,
  ) {
    super(tx, undefined, objectCreator, traverseCells);
  }

  override traverse(
    doc: IAttestation,
    link?: NormalizedFullLink,
  ): V | JSONValue | undefined {
    const key = `${doc.address.id}/${doc.address.type}`;
    this.schemaTracker.add(key, this.selector);
    return this.traverseWithSelector(doc, this.selector, link);
  }

  // Traverse the specified doc with the selector.
  // The selector should have been re-rooted if needed to be relative to the
  // specified doc. This generally means that its path starts with value.
  // The selector must have a valid (defined) schemaContext
  // Once we've gotten the path of our doc to match the path of our selector,
  // we can call traverseWithSchemaContext instead.
  traverseWithSelector(
    doc: IAttestation,
    selector: SchemaPathSelector,
    link?: NormalizedFullLink,
  ): V | JSONValue | undefined {
    const docPath = doc.address.path;
    if (deepEqual(docPath, selector.path)) {
      return this.traverseWithSchemaContext(doc, selector.schemaContext!, link);
    } else if (docPath.length > selector.path.length) {
      throw new Error("Doc path should never exceed selector path");
    } else if (
      !deepEqual(docPath, selector.path.slice(0, docPath.length))
    ) {
      // There's a mismatch in the initial part, so this will not match
      return undefined;
    } else { // valuePath length < selector.path.length
      const [nextDoc, nextSelector] = getAtPath(
        this.tx,
        doc,
        selector.path.slice(docPath.length),
        this.tracker,
        this.cfc,
        this.space,
        this.schemaTracker,
        selector,
        this.traverseCells,
      );
      if (nextDoc.value === undefined) {
        return undefined;
      }
      if (!deepEqual(nextDoc.address.path, nextSelector!.path)) {
        throw new Error("New doc path doesn't match selector path");
      }
      return this.traverseWithSchemaContext(
        nextDoc,
        nextSelector!.schemaContext!,
        link,
      );
    }
  }

  private resolveRefSchema(
    schemaContext: Readonly<SchemaContext>,
<<<<<<< HEAD
  ): Readonly<SchemaContext> | undefined {
    if (isObject(schemaContext.schema) && "$ref" in schemaContext.schema) {
=======
  ): Immutable<OptJSONValue> {
    if (ContextualFlowControl.isTrueSchema(schemaContext.schema)) {
      // A value of true or {} means we match anything
      // Resolve the rest of the doc, and return
      return this.traverseDAG(doc, this.tracker, this.schemaTracker);
    } else if (schemaContext.schema === false) {
      // This value rejects all objects - just return
      return undefined;
    } else if (typeof schemaContext.schema !== "object") {
      logger.warn(
        "traverse",
        () => ["Invalid schema is not an object", schemaContext.schema],
      );
      return undefined;
    }
    if ("$ref" in schemaContext.schema) {
>>>>>>> 898f1b3c
      const schemaRef = schemaContext.schema["$ref"];
      if (!isObject(schemaContext.rootSchema)) {
        logger.warn(
          "traverse",
          () => ["Unsupported $ref without root schema object: ", schemaRef],
        );
        return undefined;
      } else if (typeof schemaRef !== "string") {
        logger.warn(
          "traverse",
          () => ["Invalid non-string $ref", schemaContext.schema, schemaRef],
        );
        return undefined;
      }
      const resolved = ContextualFlowControl.resolveSchemaRefs(
        schemaContext.rootSchema,
        schemaContext.schema,
      );
      if (resolved === undefined) {
        return undefined;
      }
      schemaContext = {
        schema: resolved,
        rootSchema: schemaContext.rootSchema,
      };
    }
    return schemaContext;
  }

  // Generally handles anyOf
  // TODO(@ubik2): Need to break this up -- it's too long
  traverseWithSchemaContext(
    doc: IAttestation,
    schemaContext: Readonly<SchemaContext>,
    link?: NormalizedFullLink,
  ): V | JSONValue | undefined {
    // Handle any top-level $ref in the schema
    const resolved = this.resolveRefSchema(schemaContext);
    if (resolved === undefined) {
      return undefined;
    }
    schemaContext = resolved;
    // Do some partial anyOf handling -- this should be improved later
    if (isObject(schemaContext.schema)) {
      if (schemaContext.schema.anyOf) {
        const { anyOf, ...restSchema } = schemaContext.schema;
        // Consider items without asCell or asStream first, since if we aren't
        // traversing cells, we consider them a match.
        const sortedAnyOf = [
          ...anyOf.filter((option) =>
            !SchemaObjectTraverser.asCellOrStream(option)
          ),
          ...anyOf.filter(SchemaObjectTraverser.asCellOrStream),
        ];
        for (const optionSchema of sortedAnyOf) {
          if (ContextualFlowControl.isFalseSchema(optionSchema)) {
            continue;
          }
          // TODO: This merge isn't quite right.
          // A {type: object, anyOf: [{type: string}]} schema should never match
          const mergedSchema = isObject(optionSchema)
            ? { ...restSchema, ...optionSchema }
            : optionSchema
            ? restSchema // optionSchema === true
            : false; // optionSchema === false
          // TODO: do i need to merge the link schema?
          // TODO: I think I want to not pass link if we're asCell/asStream
          const val = this.traverseWithSchemaContext(doc, {
            schema: mergedSchema,
            rootSchema: schemaContext.rootSchema,
          }, link);
          if (val !== undefined) {
            return val;
          }
        }
        // None of the anyOf patterns matched
        return undefined;
      } else if (schemaContext.schema.allOf) {
        let lastVal;
        const { allOf, ...restSchema } = schemaContext.schema;
        for (const optionSchema of allOf) {
          if (ContextualFlowControl.isFalseSchema(optionSchema)) {
            return undefined;
          }
          // TODO: This merge isn't quite right.
          // A {type: object, allOf: [{type: string}]} schema should never match
          const mergedSchema = isObject(optionSchema)
            ? { ...restSchema, ...optionSchema }
            : optionSchema
            ? restSchema // optionSchema === true
            : false; // optionSchema === false
          // TODO: do i need to merge the link schema?
          const val = this.traverseWithSchemaContext(doc, {
            schema: mergedSchema,
            rootSchema: schemaContext.rootSchema,
          }, link);
          if (val !== undefined) {
            // TODO: these should be merged?
            lastVal = val;
          } else {
            // One of the allOf patterns failed to match
            return undefined;
          }
        }
        if (allOf.length > 0) {
          return lastVal;
        }
        // If we have allOf: [], just ignore it and continue
      }
    }
    if (
      ContextualFlowControl.isTrueSchema(schemaContext.schema) &&
      !SchemaObjectTraverser.asCellOrStream(schemaContext.schema)
    ) {
      const defaultValue = isObject(schemaContext.schema)
        ? schemaContext.schema["default"]
        : undefined;
      // A value of true or {} means we match anything
      // Resolve the rest of the doc, and return
      return this.traverseDAG(
        doc,
        this.space,
        this.tracker,
        this.schemaTracker,
        defaultValue,
        link,
      );
    } else if (ContextualFlowControl.isFalseSchema(schemaContext.schema)) {
      // This value rejects all objects - just return
      return undefined;
    } else if (!isObject(schemaContext.schema)) {
      logger.warn(
        () => ["Invalid schema is not an object", schemaContext.schema],
      );
      return undefined;
    }
    const schemaObj = schemaContext.schema;
    if (doc.value === undefined) {
      // If we have a default, annotate it and return it
      // Otherwise, return null
      return this.applyDefault(doc, schemaContext.schema);
    } else if (doc.value === null) {
      return this.isValidType(schemaObj, "null")
        ? this.traversePrimitive(doc, schemaObj, schemaContext.rootSchema)
        : undefined;
    } else if (isString(doc.value)) {
      return this.isValidType(schemaObj, "string")
        ? this.traversePrimitive(doc, schemaObj, schemaContext.rootSchema)
        : undefined;
    } else if (isNumber(doc.value)) {
      return this.isValidType(schemaObj, "number")
        ? this.traversePrimitive(doc, schemaObj, schemaContext.rootSchema)
        : undefined;
    } else if (isBoolean(doc.value)) {
      return this.isValidType(schemaObj, "boolean")
        ? this.traversePrimitive(doc, schemaObj, schemaContext.rootSchema)
        : undefined;
    } else if (Array.isArray(doc.value)) {
      if (this.isValidType(schemaObj, "array")) {
        const newValue: any = [];
        using t = this.tracker.include(doc.value, schemaContext, newValue, doc);
        if (t === null) {
          return this.tracker.getExisting(doc.value, schemaContext);
        }
        const entries = this.traverseArrayWithSchema(doc, {
          schema: schemaObj,
          rootSchema: schemaContext.rootSchema,
        }, link);
        if (entries === undefined) {
          return undefined;
        }
        for (const item of entries) {
          newValue.push(item);
        }
        // Our link is based on the last link in the chain and not the first.
        const newLink = link ?? getNormalizedLink(
          doc.address,
          this.space,
          schemaObj,
          schemaContext.rootSchema,
        );
        return this.objectCreator.createObject(newLink, newValue);
      }
      return undefined;
    } else if (isObject(doc.value)) {
      if (isAnyCellLink(doc.value)) {
        return this.traversePointerWithSchema(doc, {
          schema: schemaObj,
          rootSchema: schemaContext.rootSchema,
        }, link);
      } else if (this.isValidType(schemaObj, "object")) {
        const newValue: any = {};
        using t = this.tracker.include(doc.value, schemaContext, newValue, doc);
        if (t === null) {
          return this.tracker.getExisting(doc.value, schemaContext);
        }
        const entries = this.traverseObjectWithSchema(doc, {
          schema: schemaObj,
          rootSchema: schemaContext.rootSchema,
        }, link);
        if (entries === undefined) {
          return undefined;
        }
        for (const [k, v] of Object.entries(entries)) {
          newValue[k] = v;
        }
        // Our link is based on the last link in the chain and not the first.
        const newLink = link ?? getNormalizedLink(
          doc.address,
          this.space,
          schemaObj,
          schemaContext.rootSchema,
        );
        return this.objectCreator.createObject(newLink, newValue);
      }
    }
  }

  private isValidType(
    schema: JSONSchema,
    valueType: string,
  ): boolean {
    if (ContextualFlowControl.isTrueSchema(schema)) {
      return true;
    } else if (ContextualFlowControl.isFalseSchema(schema)) {
      return false;
    }
    const schemaObj = schema as JSONSchemaObj;
    // Check the top level type flag
    if ("type" in schemaObj) {
      if (Array.isArray(schemaObj["type"])) {
        if (!schemaObj["type"].includes(valueType)) {
          return false;
        }
      } else if (isString(schemaObj["type"])) {
        if (schemaObj["type"] !== valueType) {
          return false;
        }
      } else {
        // invalid schema type
        return false;
      }
    }
    if (schemaObj.allOf) {
      // Special limited allOf handling here
      for (const option of schemaObj.allOf) {
        if (!this.isValidType(option, valueType)) {
          return false;
        }
      }
    }
    if (schemaObj.anyOf) {
      let validOptions = false;
      // Special limited anyOf handling here
      for (const option of schemaObj.anyOf) {
        if (this.isValidType(option, valueType)) {
          validOptions = true;
          break;
        }
      }
      if (!validOptions) {
        return false;
      }
    }
    if (schemaObj.oneOf) {
      let validOptions = 0;
      // Special limited oneOf handling here
      for (const option of schemaObj.oneOf) {
        if (this.isValidType(option, valueType)) {
          validOptions++;
          break;
        }
      }
      if (validOptions !== 1) {
        return false;
      }
    }
    return true;
  }

  /**
   * Traverse an object according to the specified schema, returning
   * a new object that only includes the properties that matched the schema.
   *
   * @param doc doc with address and value to traverse
   * @param schemaContext schema and rootSchema that apply to this object
   * @param link optional link to pass to createObject callback
   * @returns An object with only the properties that matched the schema
   */
  private traverseArrayWithSchema(
    doc: IAttestation,
    schemaContext: SchemaContext & { schema: JSONSchemaObj },
    _link?: NormalizedFullLink,
  ): (V | JSONValue)[] | undefined {
    const arrayObj: (V | JSONValue)[] = [];
    const schema = schemaContext.schema;
    for (
      const [index, item] of (doc.value as Immutable<JSONValue>[]).entries()
    ) {
      const itemSchema = this.cfc.schemaAtPath(
        schema,
        [index.toString()],
        schemaContext.rootSchema,
      );
      let curDoc: IAttestation = {
        ...doc,
        address: {
          ...doc.address,
          path: [...doc.address.path, index.toString()],
        },
        value: item,
      };
      let curSelector: SchemaPathSelector = {
        path: curDoc.address.path,
        schemaContext: {
          schema: itemSchema,
          rootSchema: schemaContext.rootSchema,
        },
      };
      // TODO(@ubik2): We follow the first link in array elements so we
      // don't have strangeness with setting item at 0 to item at 1
      // If the element on the array is a link, we follow that link so the
      // returned object is the current item at that location (otherwise the
      // link would refer to "Nth element"). This is important when turning
      // returned objects back into cells: We want to then refer to the actual
      // object by default, not the array location.
      //
      // If the element is an object, but not a link, we create an immutable
      // cell to hold the object, except when it is requested as Cell. While
      // this means updates aren't propagated, it seems like the right trade-off
      // for stability of links and the ability to mutate them without creating
      // loops (see below).
      //
      // This makes
      // ```ts
      // const array = [...cell.get()];
      // array.splice(index, 1);
      // cell.set(array);
      // ```
      // work as expected. Handle boolean items values for element schema
      // let createdDataURI = false;
      // const maybeLink = parseLink(item, arrayLink);
      if (isLink(item)) {
        const [next, selector] = getAtPath(
          this.tx,
          curDoc,
          [],
          this.tracker,
          this.cfc,
          this.space,
          this.schemaTracker,
          curSelector,
          this.traverseCells,
        );
        curDoc = next;
        curSelector = selector!;
      } else if (
        isRecord(curDoc.value) &&
        !SchemaObjectTraverser.asCellOrStream(curSelector.schemaContext!.schema)
      ) {
        const elementLink = getNormalizedLink(
          curDoc.address,
          this.space,
          curSelector.schemaContext!.schema,
          curSelector.schemaContext!.rootSchema,
        );
        // Replace doc with a DataCellURI style doc
        // TODO(@ubik2): ideally, we wouldn't use this path in query traversal.
        // Right now, we aren't passing both the link info and doc info, so we
        // will override the doc here.
        // I could switch based off the traverseCells flag (true for queries),
        // but I don't want to have that change behavior here.
        curDoc = {
          ...curDoc,
          address: {
            ...curDoc.address,
            id: createDataCellURI(curDoc.value, elementLink),
            path: ["value"],
          },
        };
        // Our selector's path needs to be updated to match the new doc
        curSelector.path = curDoc.address.path;
      }
      // We want those links to point directly at the linked cells, instead of
      // using our path (e.g. ["items", "0"]), so don't pass in a modified link.
      const val = this.traverseWithSelector(curDoc, curSelector);
      if (val === undefined) {
        // this array is invalid, since one or more items do not match the schema
        return undefined;
      }
      arrayObj.push(val);
    }
    return arrayObj;
  }

  /**
   * Traverse an object according to the specified schema, returning
   * a new object that only includes the properties that matched the schema.
   *
   * When properties are specified in the schema, and additionalProperties
   * is not specified, properties not in the schema are not traversed, but
   * the objectCreator can control whether these optional properties are
   * included.
   *
   * When properties are not specified in the schema, and additionalProperties
   * is not specified, we have the standard JSONSchema behavior, where this is
   * equivalent to additionalProperties of true.
   *
   * @param doc doc with address and value to traverse
   * @param schemaContext schema and rootSchema that apply to this object
   * @param link optional link to pass to createObject callback
   * @returns An object with only the properties that matched the schema
   */
  private traverseObjectWithSchema(
    doc: IAttestation,
    schemaContext: SchemaContext & { schema: JSONSchemaObj },
    _link?: NormalizedFullLink,
  ): Record<string, JSONValue | V> | undefined {
    const filteredObj: Record<string, JSONValue | V> = {};
    const schema = schemaContext.schema;
    for (const [propKey, propValue] of Object.entries(doc.value!)) {
      const schemaProperties = isObject(schema)
        ? schema["properties"]
        : undefined;
      // TODO(@ubik2): It would be nice to consolidate this with the
      // cfc.schemaAtPath code, but they have slightly different behavior
      // with props that have no additionalProperties or properties entry.
      const propSchema =
        (isObject(schemaProperties) && propKey in schemaProperties)
          ? schemaProperties[propKey]
          : (isObject(schema) && schema["additionalProperties"] !== undefined)
          ? schema["additionalProperties"]
          : undefined;
      // Normally, if additionalProperties is not specified, it would
      // default to true. However, if we provided the `properties` field, we
      // treat this specially, and don't invalidate the object, but also don't
      // descend down into that property.
      if (isObject(schemaProperties) && propSchema === undefined) {
        this.objectCreator.addOptionalProperty(filteredObj, propKey, propValue);
        continue;
      }
      const elementDoc = {
        ...doc,
        address: {
          ...doc.address,
          path: [...doc.address.path, propKey],
        },
        value: propValue,
      };
      const val = this.traverseWithSchemaContext(elementDoc, {
        schema: propSchema ?? true,
        rootSchema: schemaContext.rootSchema,
      });
      if (val !== undefined) {
        filteredObj[propKey] = val;
      }
    }

    // Apply defaults from our schema
    if (isObject(schema) && schema.properties) {
      for (const propKey of Object.keys(schema.properties)) {
        if (propKey in filteredObj) {
          continue;
        }
        const propSchema = this.cfc.getSchemaAtPath(
          schema,
          [propKey],
          schemaContext.rootSchema,
        );
        if (!isObject(propSchema) || propSchema.default == undefined) {
          continue;
        }
        if (propSchema.asCell || propSchema.asStream) {
          const val = this.traverseWithSchemaContext({
            ...doc,
            address: {
              ...doc.address,
              path: [...doc.address.path, propKey],
            },
            value: undefined,
          }, {
            schema: propSchema,
            rootSchema: schemaContext.rootSchema,
          });
          if (val !== undefined) {
            logger.debug(
              () => ["merging asCell/asStream default", propKey, val],
            );
            filteredObj[propKey] = val;
          }
        } else {
          const propLink = getNormalizedLink(
            {
              ...doc.address,
              path: [...doc.address.path, propKey],
            },
            this.space,
            propSchema,
            schemaContext.rootSchema,
          );
          const val = this.objectCreator.applyDefault(
            propLink,
            propSchema.default,
          );
          // const propDocAddress = {
          //   ...doc.address,
          //   path: [...doc.address.path, propKey],
          // };
          // const val = this.applyDefault({
          //   address: propDocAddress,
          //   value: undefined,
          // }, propSchema);
          if (val !== undefined) {
            logger.debug(() => ["merging schema default", propKey, val]);
            filteredObj[propKey] = val;
          }
        }
      }
    }

    // Check that all required fields are present
    if (isObject(schema) && "required" in schema) {
      const required = schema["required"] as string[];
      if (Array.isArray(required)) {
        for (const requiredProperty of required) {
          if (!(requiredProperty in filteredObj)) {
            logger.debug(() => [
              "Missing required property",
              requiredProperty,
              "in object",
              doc.address,
              doc.value,
              "with schema",
              schemaContext.schema,
            ]);
            return undefined;
          }
        }
      }
    }
    return filteredObj;
  }

  // This just has a schemaContext, since the doc.address.path should match
  // the selector.path.
  private traversePointerWithSchema(
    doc: IAttestation,
    schemaContext: SchemaContext,
    link?: NormalizedFullLink,
  ): JSONValue | V | undefined {
    // We need to combine the information in the link's value with the
    // information we have from the doc we're traversing.
    const baseLink = getNormalizedLink(
      doc.address,
      this.space,
      schemaContext.schema,
      schemaContext.rootSchema,
    );
    const normalizedLink = parseLink(doc.value, baseLink) ?? baseLink;
    normalizedLink.schema = normalizedLink.schema !== undefined
      ? combineSchema(schemaContext.schema, normalizedLink.schema)
      : schemaContext.schema;
    normalizedLink.rootSchema = normalizedLink.rootSchema !== undefined
      ? combineSchema(schemaContext.rootSchema, normalizedLink.rootSchema)
      : schemaContext.rootSchema;
    // For the runtime, where we don't traverse cells, we just want
    // to create a cell object and don't walk into the object.
    // For the memory system, where we do traverse cells, we will
    // still walk into these objects regardless of the schema flag,
    // since we still need to get the connected objects.
    if (
      !this.traverseCells &&
      SchemaObjectTraverser.asCellOrStream(normalizedLink.schema)
    ) {
      return this.objectCreator.createObject(normalizedLink, undefined);
    }
    // FIXME: we should use the schema from normalizedLink here too
    const selector = {
      path: doc.address.path,
      schemaContext: schemaContext,
    };
    const [newDoc, newSelector] = getAtPath(
      this.tx,
      doc,
      [],
      this.tracker,
      this.cfc,
      this.space,
      this.schemaTracker,
      selector,
      this.traverseCells,
    );
    if (newDoc.value === undefined) {
      return null;
    }
    // The call to getAtPath above will track entry into the pointer,
    // but we may have a pointer cycle of docs, and we've finished resolving
    // the pointer now. To avoid descending into a cycle, track entry to the
    // doc we were called with (not the one we resolved, which may be a pointer).
    using t = this.tracker.include(doc.value!, schemaContext, null, doc);
    if (t === null) {
      return null;
    }
    return this.traverseWithSelector(newDoc, newSelector!, link);
  }

  private traversePrimitive(
    doc: IAttestation,
    schemaObj: JSONSchemaObj,
    rootSchema: JSONSchema,
  ): JSONValue | V | undefined {
    if (SchemaObjectTraverser.asCellOrStream(schemaObj)) {
      return this.objectCreator.createObject(
        getNormalizedLink(
          doc.address,
          this.space,
          schemaObj,
          rootSchema,
        ),
        doc.value,
      );
    } else {
      return doc.value;
    }
  }

  /**
   * Check whether the schema specifies asCell or asStream
   *
   * This handling gets a little blurry with anyOf or oneOf schemas, and
   * in those cases, we base the value on whether every option has the flag.
   *
   * A future improvement is to operate on pre-processed schemas, where the
   * asCell and asStream flags are factored out when possible.
   *
   * We do not resolve references in the anyOf or oneOf options, which means
   * we don't need to worry about cycles, but it also means we may miss some
   * references that should be asCell or asStream.
   *
   * @param schema
   * @returns
   */
  static asCellOrStream(schema: JSONSchema | undefined): boolean {
    if (schema === undefined || typeof schema === "boolean") {
      return false;
    }
    if (
      schema.asCell || schema.asStream ||
      (Array.isArray(schema.anyOf) &&
        schema.anyOf.every((option) =>
          SchemaObjectTraverser.asCellOrStream(option)
        )) ||
      (Array.isArray(schema.oneOf) &&
        schema.oneOf.every((option) =>
          SchemaObjectTraverser.asCellOrStream(option)
        ))
    ) {
      return true;
    }
    return false;
  }

  private applyDefault(
    doc: IAttestation,
    schema: JSONSchema,
  ): JSONValue | undefined {
    if (isObject(schema) && schema.default !== undefined) {
      const link = getNormalizedLink(
        doc.address,
        this.space,
        schema,
        schema,
      );
      return this.objectCreator.applyDefault(link, schema.default);
    }
    return null;
  }
}

/**
 * Is schemaA a superset of schemaB.
 * That is, will every object matched by schema B also be matched by schemaA.
 *
 * @param schemaA
 * @param schemaB
 * @returns true if schemaA is a superset, or false if it cannot be determined.
 */
// TDDO(@ubik2): In cache.ts, we have a SelectorTracker which does more
// sophisticated matching. Break that out into a schema module so we can use
// that logic here.
export function isSchemaSuperset(
  schemaA: JSONSchema,
  schemaB: JSONSchema,
) {
  return (ContextualFlowControl.isTrueSchema(schemaA)) ||
    deepEqual(schemaA, schemaB) || (schemaB === false);
}<|MERGE_RESOLUTION|>--- conflicted
+++ resolved
@@ -1293,27 +1293,8 @@
 
   private resolveRefSchema(
     schemaContext: Readonly<SchemaContext>,
-<<<<<<< HEAD
   ): Readonly<SchemaContext> | undefined {
     if (isObject(schemaContext.schema) && "$ref" in schemaContext.schema) {
-=======
-  ): Immutable<OptJSONValue> {
-    if (ContextualFlowControl.isTrueSchema(schemaContext.schema)) {
-      // A value of true or {} means we match anything
-      // Resolve the rest of the doc, and return
-      return this.traverseDAG(doc, this.tracker, this.schemaTracker);
-    } else if (schemaContext.schema === false) {
-      // This value rejects all objects - just return
-      return undefined;
-    } else if (typeof schemaContext.schema !== "object") {
-      logger.warn(
-        "traverse",
-        () => ["Invalid schema is not an object", schemaContext.schema],
-      );
-      return undefined;
-    }
-    if ("$ref" in schemaContext.schema) {
->>>>>>> 898f1b3c
       const schemaRef = schemaContext.schema["$ref"];
       if (!isObject(schemaContext.rootSchema)) {
         logger.warn(
@@ -1446,6 +1427,7 @@
       return undefined;
     } else if (!isObject(schemaContext.schema)) {
       logger.warn(
+        "traverse",
         () => ["Invalid schema is not an object", schemaContext.schema],
       );
       return undefined;
@@ -1800,6 +1782,7 @@
           });
           if (val !== undefined) {
             logger.debug(
+              "traverse",
               () => ["merging asCell/asStream default", propKey, val],
             );
             filteredObj[propKey] = val;
@@ -1827,7 +1810,10 @@
           //   value: undefined,
           // }, propSchema);
           if (val !== undefined) {
-            logger.debug(() => ["merging schema default", propKey, val]);
+            logger.debug(
+              "traverse",
+              () => ["merging schema default", propKey, val],
+            );
             filteredObj[propKey] = val;
           }
         }
@@ -1840,7 +1826,7 @@
       if (Array.isArray(required)) {
         for (const requiredProperty of required) {
           if (!(requiredProperty in filteredObj)) {
-            logger.debug(() => [
+            logger.debug("traverse", () => [
               "Missing required property",
               requiredProperty,
               "in object",
