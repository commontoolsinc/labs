--- conflicted
+++ resolved
@@ -408,17 +408,12 @@
   V extends JSONValue = JSONValue,
 > {
   constructor(
-<<<<<<< HEAD
     protected tx: IExtendedStorageTransaction,
     protected cfc: ContextualFlowControl = new ContextualFlowControl(),
     public objectCreator: IObjectCreator<JSONValue> =
       new StandardObjectCreator(),
     protected traverseCells = true,
     protected verbose = false,
-=======
-    protected manager: BaseObjectManager<S, Immutable<JSONValue> | undefined>,
-    protected cfc: ContextualFlowControl = new ContextualFlowControl(),
->>>>>>> 9349d6a2
   ) {}
   abstract traverse(doc: IAttestation): V | JSONValue | undefined;
   /**
@@ -517,10 +512,7 @@
           [],
           tracker,
           this.cfc,
-<<<<<<< HEAD
           space,
-=======
->>>>>>> 9349d6a2
           schemaTracker,
           DefaultSchemaSelector,
           this.traverseCells,
@@ -587,10 +579,7 @@
  * @param path - Property/index path to follow beyond doc.address.path
  * @param tracker - Prevents pointer cycles
  * @param cfc: ContextualFlowControl with classification rules
-<<<<<<< HEAD
  * @param space: the memory space used for resolving pointers
-=======
->>>>>>> 9349d6a2
  * @param schemaTracker: Tracks schema used for loaded docs
  * @param selector: The selector being used (its path is relative to doc's root)
  * @param includeSource: if true, we will include linked source as well as
@@ -606,10 +595,7 @@
   path: readonly string[],
   tracker: PointerCycleTracker,
   cfc: ContextualFlowControl,
-<<<<<<< HEAD
   space: MemorySpace,
-=======
->>>>>>> 9349d6a2
   schemaTracker?: MapSet<string, SchemaPathSelector>,
   selector?: SchemaPathSelector,
   includeSource?: boolean,
@@ -623,10 +609,7 @@
       remaining,
       tracker,
       cfc,
-<<<<<<< HEAD
       space,
-=======
->>>>>>> 9349d6a2
       schemaTracker,
       selector,
       includeSource,
@@ -669,10 +652,7 @@
         remaining,
         tracker,
         cfc,
-<<<<<<< HEAD
         space,
-=======
->>>>>>> 9349d6a2
         schemaTracker,
         selector,
         includeSource,
@@ -697,16 +677,11 @@
  * @param path - Property/index path to follow
  * @param tracker - Prevents infinite pointer cycles
  * @param cfc: ContextualFlowControl with classification rules
-<<<<<<< HEAD
  * @param space: the space where this pointer was encountered
  * @param schemaTracker: Tracks schema to use for loaded docs
  * @param selector: SchemaPathSelector used to query the target doc
  * @param includeSource: if true, we will include linked source as well as
  *   spell and $TYPE recursively
-=======
- * @param schemaTracker: Tracks schema to use for loaded docs
- * @param selector: SchemaPathSelector used to query the target doc
->>>>>>> 9349d6a2
  *
  * @returns an IAttestation object with the target doc, docRoot, path, and value.
  */
@@ -716,10 +691,7 @@
   path: readonly string[],
   tracker: PointerCycleTracker,
   cfc: ContextualFlowControl,
-<<<<<<< HEAD
   space: MemorySpace,
-=======
->>>>>>> 9349d6a2
   schemaTracker?: MapSet<string, SchemaPathSelector>,
   selector?: SchemaPathSelector,
   includeSource?: boolean,
@@ -743,7 +715,6 @@
     selector = narrowSchema(
       doc.address.path,
       selector,
-<<<<<<< HEAD
       targetPath,
       cfc,
     );
@@ -754,10 +725,6 @@
     selector.schemaContext = combineSchemaContext(
       selector.schemaContext,
       linkSchemaContext,
-=======
-      link.path as string[],
-      cfc,
->>>>>>> 9349d6a2
     );
   }
   using t = tracker.include(doc.value!, selector?.schemaContext, null, doc);
@@ -809,10 +776,7 @@
     [...targetPath, ...path] as string[],
     tracker,
     cfc,
-<<<<<<< HEAD
     space,
-=======
->>>>>>> 9349d6a2
     schemaTracker,
     selector,
     includeSource,
@@ -1300,10 +1264,7 @@
         selector.path.slice(docPath.length),
         this.tracker,
         this.cfc,
-<<<<<<< HEAD
         this.space,
-=======
->>>>>>> 9349d6a2
         this.schemaTracker,
         selector,
         this.traverseCells,
@@ -1618,7 +1579,6 @@
   // Entries within the object should have had this processing done.
   private traverseArrayWithSchema(
     doc: IAttestation,
-<<<<<<< HEAD
     schemaContext: SchemaContext & { schema: JSONSchemaObj },
   ): (V | JSONValue)[] | undefined {
     const arrayObj: (V | JSONValue)[] = [];
@@ -1632,25 +1592,6 @@
         schemaContext.rootSchema,
       );
       let curDoc: IAttestation = {
-=======
-    schemaContext: SchemaContext,
-  ): Immutable<OptJSONValue> {
-    const arrayObj = [];
-    const schema = schemaContext.schema;
-    const prefixItems = isObject(schema) && Array.isArray(schema["prefixItems"])
-      ? schema["prefixItems"]
-      : [];
-    const items = isObject(schema) && schema["items"] !== undefined
-      ? schema["items"]
-      : true;
-    for (
-      const [index, item] of (doc.value as Immutable<JSONValue>[]).entries()
-    ) {
-      const itemSchema = (index < prefixItems.length)
-        ? prefixItems[index]
-        : items;
-      const curDoc = {
->>>>>>> 9349d6a2
         ...doc,
         address: {
           ...doc.address,
@@ -1665,6 +1606,31 @@
           rootSchema: schemaContext.rootSchema,
         },
       };
+
+      // FIXME: Integrate this chunk that was added in schema
+      //   isRecord(value[i]) &&
+      //   // TODO(seefeld): Should factor this out, but we should just fully
+      //   // normalize schemas, etc.
+      //   !(isObject(elementSchema) &&
+      //     (elementSchema.asCell || elementSchema.asStream ||
+      //       (Array.isArray(elementSchema?.anyOf) &&
+      //         elementSchema.anyOf.every((option) =>
+      //           option.asCell || option.asStream
+      //         )) ||
+      //       (Array.isArray(elementSchema?.oneOf) &&
+      //         elementSchema.oneOf.every((option) =>
+      //           option.asCell || option.asStream
+      //         ))))
+      // ) {
+      //   elementLink = {
+      //     id: createDataCellURI(value[i], link),
+      //     path: [],
+      //     schema: elementSchema,
+      //     rootSchema: elementLink.rootSchema,
+      //     space: link.space,
+      //     type: "application/json",
+      //   } satisfies NormalizedFullLink;
+
       // TODO(@ubik2): We follow the first link in array elements so we
       // don't have strangeness with setting item at 0 to item at 1
       if (isLink(item)) {
@@ -1865,10 +1831,7 @@
       [],
       this.tracker,
       this.cfc,
-<<<<<<< HEAD
       this.space,
-=======
->>>>>>> 9349d6a2
       this.schemaTracker,
       selector,
       this.traverseCells,
