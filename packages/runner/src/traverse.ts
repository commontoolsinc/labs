import { refer } from "merkle-reference";
import { SchemaAll } from "@commontools/memory/schema";
import { MIME } from "@commontools/memory/interface";
import { JSONSchemaObj } from "@commontools/api";
// TODO(@ubik2): Ideally this would use the following, but rollup has issues
//import { isNumber, isObject, isString } from "@commontools/utils/types";
import {
  type Immutable,
  isBoolean,
  isNumber,
  isObject,
  isRecord,
  isString,
} from "../../utils/src/types.ts";
import { getLogger } from "../../utils/src/logger.ts";
import { ContextualFlowControl } from "./cfc.ts";
import type { JSONObject, JSONSchema, JSONValue } from "./builder/types.ts";
import type {
  SchemaContext,
  SchemaPathSelector,
} from "@commontools/memory/interface";
import { deepEqual } from "./path-utils.ts";
<<<<<<< HEAD
import {
  createDataCellURI,
  isAnyCellLink,
  isLink,
  NormalizedFullLink,
  parseLink,
} from "./link-utils.ts";
import type {
  Activity,
  CommitError,
  IAttestation,
  IMemoryAddress,
  IMemorySpaceAddress,
  InactiveTransactionError,
  IReadOptions,
  IStorageTransaction,
  ITransactionJournal,
  ITransactionReader,
  ITransactionWriter,
  MemorySpace,
  ReaderError,
  ReadError,
  Result,
  StorageTransactionStatus,
  Unit,
  WriteError,
  WriterError,
} from "./storage/interface.ts";
import { resolve } from "./storage/transaction/attestation.ts";
import { IExtendedStorageTransaction } from "./runtime.ts";
=======
import { isPrimitiveCellLink, parseLink } from "./link-utils.ts";
import { fromURI } from "./uri-utils.ts";
import type { IAttestation, IMemoryAddress } from "./storage/interface.ts";
>>>>>>> 1b7fc462

const logger = getLogger("traverse", { enabled: true, level: "warn" });

export type { IAttestation, IMemoryAddress } from "./storage/interface.ts";
export type { SchemaPathSelector };

// An IAttestation where the address is an IMemorySpaceAddress
interface IMemorySpaceAttestation {
  readonly address: IMemorySpaceAddress;
  readonly value?: JSONValue;
}
/**
 * A data structure that maps keys to sets of values, allowing multiple values
 * to be associated with a single key without duplication.
 *
 * While the default behavior is to use object equality, you can provide an
 * `equalFn` parameter to the constructor, which will be used for the value
 * comparisons.
 *
 * @template K The type of keys in the map
 * @template V The type of values stored in the sets
 */
export class MapSet<K, V> {
  private map = new Map<K, Set<V>>();
  private equalFn?: (a: V, b: V) => boolean;

  constructor(equalFn?: (a: V, b: V) => boolean) {
    this.equalFn = equalFn;
  }

  public get(key: K): Set<V> | undefined {
    return this.map.get(key);
  }

  public add(key: K, value: V) {
    const values = this.map.get(key);
    if (values === undefined) {
      const values = new Set<V>([value]);
      this.map.set(key, values);
    } else if (
      this.equalFn !== undefined &&
      (values.values().some((item) => this.equalFn!(item, value)))
    ) {
      return;
    } else {
      this.map.get(key)!.add(value);
    }
  }

  public has(key: K): boolean {
    return this.map.has(key);
  }

  public hasValue(key: K, value: V): boolean {
    const values = this.map.get(key);
    if (values !== undefined && this.equalFn !== undefined) {
      return values.values().some((item) => this.equalFn!(item, value));
    }
    return values !== undefined && values.has(value);
  }

  public deleteValue(key: K, value: V): boolean {
    if (!this.map.has(key)) {
      return false;
    } else {
      const values = this.map.get(key)!;
      let existing: V = value;
      if (values.has(value)) {
        // Short cut via object identity
        existing = value;
      } else if (this.equalFn !== undefined) {
        const match = values.values().find((item) =>
          this.equalFn!(item, value)
        );
        if (match === undefined) {
          return false;
        }
        existing = match;
      }
      const rv = values.delete(existing);
      if (values.size === 0) {
        this.map.delete(key);
      }
      return rv;
    }
  }

  public delete(key: K) {
    this.map.delete(key);
  }
  /**
   * iterable
   */
  *[Symbol.iterator](): IterableIterator<[K, Set<V>]> {
    for (const [key, values] of this.map) {
      yield [key, values];
    }
  }
}

// These two are in the form that they come from the client
// In our tracking structures, their paths should start with
// "value", but that happens later
export const DefaultSchemaSelector = {
  path: [],
  schemaContext: { schema: true, rootSchema: true },
} as const;

export const MinimalSchemaSelector = {
  path: [],
  schemaContext: { schema: false, rootSchema: false },
} as const;

export class CycleTracker<K> {
  private partial: Set<K>;
  private expectCycles: boolean;
  constructor(expectCycles = false) {
    this.expectCycles = expectCycles;
    this.partial = new Set<K>();
  }
  include(k: K, context?: unknown): Disposable | null {
    if (this.partial.has(k)) {
      if (!this.expectCycles) {
        logger.warn("traverse", () => [
          "Cycle Detected!",
          k,
          context,
        ]);
      }
      return null;
    }
    this.partial.add(k);
    return {
      [Symbol.dispose]: () => {
        this.partial.delete(k);
      },
    };
  }
}

/**
 * Cycle tracker for more complex objects with multiple parts.
 *
 * This will not work correctly if the key is modified after being added.
 */
export class CompoundCycleTracker<EqualKey, DeepEqualKey, Value = unknown> {
  private partial: Map<EqualKey, [DeepEqualKey, Value?][]>;
  constructor() {
    this.partial = new Map<EqualKey, [DeepEqualKey, Value?][]>();
  }

  /**
   * This will do an identity check on the `partialKey` and a deepEqual check on
   * the `extraKey`.
   */
  include(
    partialKey: EqualKey,
    extraKey: DeepEqualKey,
    value?: Value,
    context?: unknown,
  ): Disposable | null {
    let existing = this.partial.get(partialKey);
    if (existing === undefined) {
      existing = [];
      this.partial.set(partialKey, existing);
    }
    if (existing.some(([item, _value]) => deepEqual(item, extraKey))) {
      return null;
    }
    existing.push([extraKey, value]);
    return {
      [Symbol.dispose]: () => {
        const entries = this.partial.get(partialKey)!;
        const index = entries.findIndex(([item, _value]) =>
          deepEqual(item, extraKey)
        );
        if (index === -1) {
          logger.error("traverse-error", () => [
            "Failed to dispose of missing key",
            extraKey,
            context,
          ]);
          return;
        }
        if (entries.length === 0) {
          this.partial.delete(partialKey);
        } else {
          entries.splice(index, 1);
        }
      },
    };
  }

  // After a failed include (that returns null), we can use getExisting to find the registered value
  getExisting(partialKey: EqualKey, extraKey: DeepEqualKey): Value | undefined {
    const existing = this.partial.get(partialKey);
    if (existing === undefined) {
      return undefined; // no match for partialKey
    }
    const match = existing.find(([item, _value]) => deepEqual(item, extraKey));
    if (match === undefined) {
      return undefined; // no match for extraKey
    }
    const [_key, value] = match;
    return value;
  }
}

export type PointerCycleTracker = CompoundCycleTracker<
  Immutable<JSONValue>,
  SchemaContext | undefined,
  any
>;

class ManagedStorageJournal implements ITransactionJournal {
  activity(): Iterable<Activity> {
    return [];
  }
  novelty(_space: MemorySpace): Iterable<IAttestation> {
    return [];
  }
  history(_space: MemorySpace): Iterable<IAttestation> {
    return [];
  }
}

/**
 * Implementation of IStorageTransaction that is backed by an ObjectManager
 * This is a read-only transaction, and is only used by the traverse code.
 */
export class ManagedStorageTransaction implements IStorageTransaction {
  constructor(
    private manager: ObjectStorageManager,
    public journal = new ManagedStorageJournal(),
  ) {
  }

  status(): StorageTransactionStatus {
    return { status: "ready", journal: this.journal };
  }

  read(
    address: IMemorySpaceAddress,
    _options?: IReadOptions,
  ): Result<IAttestation, ReadError> {
    const source = this.manager.load(address) ??
      { address: { ...address, path: [] } };
    return resolve(source, address);
  }
  writer(_space: MemorySpace): Result<ITransactionWriter, WriterError> {
    throw new Error("Method not implemented.");
  }
  write(
    _address: IMemorySpaceAddress,
    _value?: JSONValue,
  ): Result<IAttestation, WriterError | WriteError> {
    throw new Error("Method not implemented.");
  }
  reader(_space: MemorySpace): Result<ITransactionReader, ReaderError> {
    throw new Error("Method not implemented.");
  }
  abort(_reason?: unknown): Result<Unit, InactiveTransactionError> {
    throw new Error("Method not implemented.");
  }
  commit(): Promise<Result<Unit, CommitError>> {
    throw new Error("Method not implemented.");
  }
}

export type BaseMemoryAddress = Omit<IMemoryAddress, "path">;

// I've really got two different concepts here.
// A. How we traverse the object
//  1. For a schema query, we traverse the object, but avoid visiting branches that don't match our schema
//  2. For a normal traversal, we traverse the object, visiting all child nodes.
// B. How we interact with the objects
//  1. Loading objects from the DB (on the server)
//  2. Loading objects from our memory interface (on the client)

export interface ObjectStorageManager {
  // load the object for the specified key
  load(address: BaseMemoryAddress): IAttestation | null;
}

export type OptJSONValue =
  | undefined
  | JSONValue
  | OptJSONArray
  | OptJSONObject;
interface OptJSONArray extends Array<OptJSONValue> {}
interface OptJSONObject {
  [key: string]: OptJSONValue;
}

// Create objects based on the data and schema (in the link)
// I think this callback system is a bit of a kludge, but it lets me
// use the core traversal together with different object types for the runner.
export interface IObjectCreator<T> {
  // In the SchemaObjectTraverser system, we'll copy the object's value into
  // the new version
  // In the validateAndTransform system, we'll skip these properties
  addOptionalProperty(
    obj: Record<string, unknown>,
    key: string,
    value: T,
  ): void;

  // In the SchemaObjectTraverser system, we don't need to apply defaults
  // In the validateAndTransform system, we apply defaults from the schema
  // This should also handle annotation of the default value if needed.
  applyDefault(
    link: NormalizedFullLink,
    defaultValue: T | undefined,
  ): T | undefined;

  // In the SchemaObjectTraverser system, we don't need to annotate the object
  // or even create a returned value.
  // In the validateAndTransform system, we may add the toCell and toOpaqueRef
  // functions or actualy create the cell.
  createObject(
    link: NormalizedFullLink,
    value: (T | undefined)[] | Record<string, (T | undefined)> | T | undefined,
  ): T;
}

/**
 * This is the ObjectCreator used by the SchemaObjectTraverser for processing
 * queries. We don't need to do anything special here.
 */
class StandardObjectCreator implements IObjectCreator<JSONValue> {
  addOptionalProperty(
    obj: Record<string, unknown>,
    key: string,
    value: JSONValue,
  ) {
    obj[key] = value;
  }
  applyDefault(
    _link: NormalizedFullLink,
    defaultValue: JSONValue | undefined,
  ): JSONValue | undefined {
    return defaultValue;
  }
  /**
   * When processing queries, we want JSON, so we replace undefined with null.
   *
   * @param _link
   * @param value
   * @returns
   */
  createObject(
    _link: NormalizedFullLink,
    value: JSONValue[] | Record<string, JSONValue> | JSONValue | undefined,
  ): JSONValue {
    return value === undefined ? null : value;
  }
}

/**
 * Convert an IMemoryAddress to a NormalizedFullLink.
 *
 * The address must start with "value", or we won't be able to generate this link.
 */
function getNormalizedLink(
  address: IMemorySpaceAddress,
  schema: JSONSchema | undefined,
  rootSchema: JSONSchema | undefined,
): NormalizedFullLink {
  if (address.path.length === 0 || address.path[0] !== "value") {
    throw new Error("Unable to create link to non-value address");
  }
  const { space, id, path, type } = address;
  return { space, id, type, path: path.slice(1), schema, rootSchema };
}

// Value traversed must be a DAG, though it may have aliases or cell links
// that make it seem like it has cycles
export abstract class BaseObjectTraverser<
  V extends JSONValue = JSONValue,
> {
  constructor(
    protected tx: IExtendedStorageTransaction,
    protected cfc: ContextualFlowControl = new ContextualFlowControl(),
    public objectCreator: IObjectCreator<JSONValue> =
      new StandardObjectCreator(),
    protected traverseCells = true,
  ) {}
  abstract traverse(doc: IMemorySpaceAttestation): V | JSONValue | undefined;
  /**
   * Attempt to traverse the document as a directed acyclic graph.
   * This is the simplest form of traversal, where we include everything.
   * If the doc's value is undefined, this will return undefined (or
   * defaultValue if provided).
   * Otherwise, it will return the fully traversed object.
   * If a cycle is detected, it will not traverse the cyclic element
   *
   * @param doc
   * @param tracker tracks values that have already been evaluated with a
   *  schema, together with the cached result
   * @param schemaTracker mapping from the space/id/type key to the set of
   *  SchemaPathSelectors we've evaluated
   * @param defaultValue optional default value
   * @param itemLink optinal item link to use when creating links
   * @returns
   */
  protected traverseDAG(
    doc: IMemorySpaceAttestation,
    tracker: PointerCycleTracker,
    schemaTracker: MapSet<string, SchemaPathSelector>,
    defaultValue?: JSONValue,
    itemLink?: NormalizedFullLink,
  ): JSONValue | undefined {
    if (doc.value === undefined) {
      // If we have a default, annotate it and return it
      // Otherwise, return undefined
      return this.objectCreator.applyDefault(doc.address, defaultValue);
    } else if (isPrimitive(doc.value)) {
      return doc.value;
    } else if (Array.isArray(doc.value)) {
      const newValue: (JSONValue | undefined)[] = [];
      using t = tracker.include(doc.value, SchemaAll, newValue, doc);
      if (t === null) {
        return tracker.getExisting(doc.value, SchemaAll);
      }
      const entries = doc.value.map((item, index) => {
        const itemDefault =
          isObject(defaultValue) && Array.isArray(defaultValue) &&
            index < defaultValue.length
            ? defaultValue[index]
            : undefined;
        let docItem: IMemorySpaceAttestation = {
          address: {
            ...doc.address,
            path: [...doc.address.path, index.toString()],
          },
          value: item,
        };
        // TODO(@ubik2): We follow the first link in array elements so we
        // don't have strangeness with setting item at 0 to item at 1
        if (isLink(item)) {
          const [next, _selector] = getAtPath(
            this.tx,
            docItem,
            [],
            tracker,
            this.cfc,
            schemaTracker,
          );
          docItem = next;
        }
        return this.traverseDAG(
          docItem,
          tracker,
          schemaTracker,
          itemDefault,
        );
      });
      // We copy the contents of our result into newValue so that if we have a
      // cycle, we can return newValue before we actually finish populating it.
      for (const v of entries) {
        newValue.push(v);
      }
      // Our link is based on the last link in the chain and not the first.
      const newLink = getNormalizedLink(doc.address, true, true);
      return this.objectCreator.createObject(newLink, newValue);
    } else if (isRecord(doc.value)) {
      // First, see if we need special handling
<<<<<<< HEAD
      if (isAnyCellLink(doc.value)) {
        // FIXME(@ubik2): A cell link with a schema should go back into traverseSchema behavior
=======
      if (isPrimitiveCellLink(doc.value)) {
>>>>>>> 1b7fc462
        // Check if target doc is already tracked BEFORE calling getAtPath,
        // since getAtPath/followPointer will add it to schemaTracker
        let alreadyTracked = false;
        // If the link didn't have a space, make sure we add one
        const link = {
          space: doc.address.space,
          type: "application/json",
          ...parseLink(doc.value),
        };
        if (link.id !== undefined) {
          const targetKey = `${link.space}/${link.id}/${link.type}`;
          alreadyTracked = schemaTracker.hasValue(targetKey, {
            path: ["value", ...link.path],
            schemaContext: SchemaAll,
          });
        }

        const [newDoc, _] = getAtPath(
          this.tx,
          doc,
          [],
          tracker,
          this.cfc,
          schemaTracker,
          DefaultSchemaSelector,
          this.traverseCells,
        );
        if (newDoc.value === undefined) {
          return null;
        }
        // If the target doc was already tracked before this traversal,
        // skip re-traversing it (followPointer already loaded and tracked it)
        // We can only do this in the querySchema version.
        // For validateAndTransform, we need the returned value, so we can't
        // optmize this out. We can tell based on traverseCells.
        if (
          this.traverseCells && alreadyTracked &&
          doc.address.id !== newDoc.address.id
        ) {
          return null;
        }
        return this.traverseDAG(
          newDoc,
          tracker,
          schemaTracker,
          defaultValue,
          itemLink,
        );
      } else {
        const newValue: Record<string, any> = {};
        using t = tracker.include(doc.value, SchemaAll, newValue, doc);
        if (t === null) {
          return tracker.getExisting(doc.value, SchemaAll);
        }
        const entries = Object.entries(doc.value as JSONObject).map((
          [k, v],
        ) => {
          const itemDoc = {
            address: { ...doc.address, path: [...doc.address.path, k] },
            value: v,
          };
          const val = this.traverseDAG(
            itemDoc,
            tracker,
            schemaTracker,
            isObject(defaultValue) && !Array.isArray(defaultValue)
              ? (defaultValue as JSONObject)[k]
              : undefined,
          )!;
          return [k, val];
        });
        // We copy the contents of our result into newValue so that if we have
        // a cycle, we can return newValue before we actually populate it.
        for (const [k, v] of entries) {
          if (typeof k === "string") {
            newValue[k] = v;
          }
        }
        // Our link is based on the last link in the chain and not the first.
        const newLink = itemLink ?? getNormalizedLink(doc.address, true, true);
        return this.objectCreator.createObject(newLink, newValue);
      }
    } else {
      logger.error(
        "traverse-error",
        () => ["Encountered unexpected object: ", doc.value],
      );
      return null;
    }
  }
}

/**
 * Traverses a data structure following a path and resolves any pointers.
 * If we load any additional documents, we will also let the helper know.
 *
 * @param manager - Storage manager for document access.
 * @param doc - IAttestation for the current document
 * @param path - Property/index path to follow beyond doc.address.path
 * @param tracker - Prevents pointer cycles
 * @param cfc: ContextualFlowControl with classification rules
 * @param schemaTracker: Tracks schema used for loaded docs
 * @param selector: The selector being used (its path is relative to doc's root)
 * @param includeSource: if true, we will include linked source as well as
 *   spell and $TYPE recursively
 *
 * @returns a tuple containing an IAttestation object with the target doc,
 * docRoot, path, and value and also containing the updated selector that
 * applies to that target doc.
 */
export function getAtPath(
  tx: IExtendedStorageTransaction,
  doc: IMemorySpaceAttestation,
  path: readonly string[],
  tracker: PointerCycleTracker,
  cfc: ContextualFlowControl,
  schemaTracker: MapSet<string, SchemaPathSelector>,
  selector?: SchemaPathSelector,
  includeSource?: boolean,
): [IMemorySpaceAttestation, SchemaPathSelector | undefined] {
  let curDoc = doc;
  let remaining = [...path];
  while (isPrimitiveCellLink(curDoc.value)) {
    [curDoc, selector] = followPointer(
      tx,
      curDoc,
      remaining,
      tracker,
      cfc,
      schemaTracker,
      selector,
      includeSource,
    );
    remaining = [];
  }
  for (
    let part = remaining.shift();
    part !== undefined;
    part = remaining.shift()
  ) {
    if (Array.isArray(curDoc.value)) {
      curDoc = {
        ...curDoc,
        address: { ...curDoc.address, path: [...curDoc.address.path, part] },
        value: elementAt(curDoc.value, part),
      };
    } else if (
      isObject(curDoc.value) && part in (curDoc.value as Immutable<JSONObject>)
    ) {
      const cursorObj = curDoc.value as Immutable<JSONObject>;
      curDoc = {
        ...curDoc,
        address: { ...curDoc.address, path: [...curDoc.address.path, part] },
        value: cursorObj[part] as Immutable<JSONValue>,
      };
    } else {
      // we can only descend into pointers, objects, and arrays
      return [{
        ...curDoc,
        address: { ...curDoc.address, path: [] },
        value: undefined,
      }, selector];
    }
    // If this next value is a pointer, use the pointer resolution code
    while (isPrimitiveCellLink(curDoc.value)) {
      [curDoc, selector] = followPointer(
        tx,
        curDoc,
        remaining,
        tracker,
        cfc,
        schemaTracker,
        selector,
        includeSource,
      );
      remaining = [];
    }
  }
  return [curDoc, selector];
}

function notFound(
  address: IMemorySpaceAddress,
): { address: IMemorySpaceAddress; value: JSONValue | undefined } {
  return {
    address: { ...address, path: [] },
    value: undefined,
  };
}

/**
 * Get a string to use as a key for the specified address
 *
 * @param address an IMemorySpaceAddress
 */
function getTrackerKey(
  address: IMemorySpaceAddress,
): string {
  return `${address.space}/${address.id}/${address.type}`;
}

/**
 * Resolves a pointer reference to its target value.
 *
 * @param tx - IStorageTransaction that can be used to read data
 * @param doc - IAttestation for the current document
 * @param path - Property/index path to follow
 * @param tracker - Prevents infinite pointer cycles
 * @param cfc: ContextualFlowControl with classification rules
 * @param schemaTracker: Tracks schema to use for loaded docs
 * @param selector: SchemaPathSelector used to query the target doc
 * @param includeSource: if true, we will include linked source as well as
 *   spell and $TYPE recursively
 *
 * @returns an IAttestation object with the target doc, docRoot, path, and value.
 */
function followPointer(
  tx: IExtendedStorageTransaction,
  doc: IMemorySpaceAttestation,
  path: readonly string[],
  tracker: PointerCycleTracker,
  cfc: ContextualFlowControl,
  schemaTracker: MapSet<string, SchemaPathSelector>,
  selector?: SchemaPathSelector,
  includeSource?: boolean,
): [
  IMemorySpaceAttestation,
  SchemaPathSelector | undefined,
] {
  const link = parseLink(doc.value, doc.address)!;
  // We may access portions of the doc outside what we have in our doc
  // attestation, so set the target to the top level doc from the manager.
  const target: IMemorySpaceAddress = (link.id !== undefined)
    ? {
      space: link.space,
      id: link.id,
      type: "application/json",
      path: [],
    }
    : { ...doc.address, path: [] };
  // The link.path doesn't include the initial "value", so prepend it
  const targetPath = ["value", ...link.path as string[]];
  if (selector !== undefined) {
    // We'll need to re-root the selector for the target doc
    // Remove the portions of doc.path from selector.path, limiting schema if
    // needed.
    // Also insert the portions of cellTarget.path, so selector is relative to
    // new target doc. We do this even if the target doc is the same doc, since
    // we want the selector path to match.
    // Link paths are relative to value, so prepend value to our target path
    selector = narrowSchema(
      doc.address.path,
      selector,
      targetPath,
      cfc,
    );
    const linkSchemaContext = link.schema !== undefined
      ? { schema: link.schema, rootSchema: link.rootSchema ?? link.schema }
      : undefined;
    // When traversing links, we combine the schema
    selector.schemaContext = combineSchemaContext(
      selector.schemaContext,
      linkSchemaContext,
    );
  }
  using t = tracker.include(doc.value!, selector?.schemaContext, null, doc);
  if (t === null) {
    // Cycle detected - treat this as notFound to avoid traversal
    return [notFound(doc.address), selector];
  }
  // Load the top level doc from the manager.
  const { ok: valueEntry, error } = tx.read(target);
  if (error) {
    return [notFound(doc.address), selector];
  }
  if (link.id !== undefined) {
    // We have a reference to a different doc, so track the dependency
    // and update our targetDoc
    if (selector !== undefined) {
      schemaTracker.add(getTrackerKey(target), selector);
    }
    // Load the sources/recipes recursively unless we're a retracted fact.
    if (valueEntry.value !== undefined && includeSource) {
      loadSource(
        tx,
        {
          address: target,
          value: valueEntry.value,
        },
        new Set<string>(),
        schemaTracker,
      );
    }
  }
  // If the object we're pointing to is a retracted fact, just return undefined.
  // We can't do a better match, but we do want to include the result so we watch this doc
  if (valueEntry.value === undefined) {
    return [notFound(target), selector];
  }
  // We can continue with the target, but provide the top level target doc
  // to getAtPath.
  // An assertion fact.is will be an object with a value property, and
  // that's what our schema is relative to.
  const targetDoc = {
    address: { ...target, path: [] },
    value: (valueEntry.value as Immutable<JSONObject>),
  };

  // We've loaded the linked doc, so walk the path to get to the right part of that doc (or whatever doc that path leads to),
  // then the provided path from the arguments.
  return getAtPath(
    tx,
    targetDoc,
    [...targetPath, ...path] as string[],
    tracker,
    cfc,
    schemaTracker,
    selector,
    includeSource,
  );
}

// Recursively load the source from the doc ()
// This will also load any recipes linked by the doc.
export function loadSource(
  tx: IExtendedStorageTransaction,
  valueEntry: IMemorySpaceAttestation,
  cycleCheck: Set<string> = new Set<string>(),
  schemaTracker: MapSet<string, SchemaPathSelector>,
  newLinks?: Array<{ docKey: string; schema: SchemaPathSelector }>,
) {
  loadLinkedRecipe(tx, valueEntry, schemaTracker, newLinks);
  if (!isObject(valueEntry.value)) {
    return;
  }
  const targetObj = valueEntry.value as Immutable<JSONObject>;
  if (!(isObject(targetObj) || !("source" in targetObj))) {
    return;
  }
  // We also want to include the source cells
  const source = targetObj["source"];
  if (!isObject(source) || !("/" in source) || !isString(source["/"])) {
    // undefined is strange, but acceptable
    if (source !== undefined) {
      logger.warn(
        "traverse",
        () => ["Invalid source link", source, "in", valueEntry.address],
      );
    }
    return;
  }
  const shortId: string = source["/"];
  if (cycleCheck.has(shortId)) {
    return;
  }
  cycleCheck.add(shortId);
  const address: IMemorySpaceAddress = {
    space: valueEntry.address.space,
    id: `of:${shortId}`,
    type: "application/json",
    path: [],
  };
  const { ok: entry, error } = tx.read(address);
  if (error) {
    return;
  }
  if (error || entry === null || entry.value === undefined) {
    return;
  }
  const docKey = getTrackerKey(address);
  if (!schemaTracker.hasValue(docKey, MinimalSchemaSelector)) {
    schemaTracker.add(docKey, MinimalSchemaSelector);
    if (newLinks !== undefined) {
      newLinks.push({ docKey, schema: MinimalSchemaSelector });
    }
  }

  // We've lost the space from our address in the tx.read, so recreate
  const fullEntry = { address: address, value: entry.value };
  loadSource(tx, fullEntry, cycleCheck, schemaTracker, newLinks);
}

// With unified traversal code, we don't need to worry about the server
// sending a different set of files than the client needs, so we could
// tweak this policy, but we do want to be able to restrict what we have
// to send to the client, and what the client needs to watch.
// We could do this by forking our state, then doing an allOf with each
// schema. That works well for standards, but I'd have to figure out how
// to combine the resulting objects into one.
// NOTE: I forgot about https://github.com/commontoolsinc/labs/pull/1868,
// which is a more sophisticated approach.
function combineSchemaContext(
  parentSchemaContext: SchemaContext | undefined,
  linkSchemaContext: SchemaContext | undefined,
): SchemaContext | undefined {
  if (parentSchemaContext === undefined) {
    return linkSchemaContext;
  } else if (linkSchemaContext === undefined) {
    return parentSchemaContext;
  } else if (ContextualFlowControl.isTrueSchema(parentSchemaContext.schema)) {
    return linkSchemaContext;
  } else if (ContextualFlowControl.isTrueSchema(linkSchemaContext.schema)) {
    return parentSchemaContext;
  }
  const schema = combineSchema(
    parentSchemaContext.schema,
    linkSchemaContext.schema,
  );
  // Collect $defs from each schema for our new root schema
  // There's the possibility of collisions here
  let newRootSchema = {};
  if (isObject(parentSchemaContext.rootSchema)) {
    newRootSchema = mergeDefs(parentSchemaContext.rootSchema, newRootSchema);
  }
  if (isObject(linkSchemaContext.rootSchema)) {
    newRootSchema = mergeDefs(linkSchemaContext.rootSchema, newRootSchema);
  }
  return { schema: schema, rootSchema: newRootSchema };
}

/**
 * Add any $defs or definitions from sourceSchema to destSchema
 * and return the result. The destSchema is not modified.
 *
 * If a definition exists in both sourceSchema and destSchema, the version
 * in destsSchema will be used.
 *
 * @param sourceSchema
 * @param destSchema
 * @returns the result of merging definitions from sourceSchema into
 *   destSchema.
 */
function mergeDefs(sourceSchema: JSONSchemaObj, destSchema: JSONSchemaObj) {
  const rv = { ...destSchema };
  if (sourceSchema.$defs !== undefined && destSchema.$defs !== undefined) {
    rv.$defs = {
      ...sourceSchema.$defs,
      ...destSchema.$defs,
    };
  } else if (sourceSchema.$defs !== undefined) {
    rv.$defs = sourceSchema.$defs;
  }
  if (
    sourceSchema.definitions !== undefined &&
    destSchema.definitions !== undefined
  ) {
    rv.definitions = {
      ...sourceSchema.definitions,
      ...destSchema.definitions,
    };
  } else if (sourceSchema.definitions !== undefined) {
    rv.definitions = sourceSchema.definitions;
  }
  return rv;
}

// Merge any schema flags like asCell or asStream from flagSchema into schema.
export function mergeSchemaFlags(flagSchema: JSONSchema, schema: JSONSchema) {
  if (isObject(flagSchema)) {
    // we want to preserve asCell and asStream -- if true, these will override
    // the value in the schema
    const { asCell, asStream } = flagSchema;
    if (asCell || asStream) {
      const mergedFlags: { asCell?: boolean; asStream?: boolean } = {};
      if (asCell || isObject(schema) && schema.asCell) {
        mergedFlags.asCell = true;
      }
      if (asStream || isObject(schema) && schema.asStream) {
        mergedFlags.asStream = true;
      }
      if (isObject(schema)) {
        return {
          ...schema,
          ...mergedFlags,
        };
      } else if (schema === true) {
        return mergedFlags;
      }
    }
  }
  return schema;
}

/**
 * Generate a schema that represents the pseudo-intersection of two other
 * schemas.
 *
 * This lets us combine the schema that we entered this doc with a schema
 * encountered within a link in the doc.
 *
 * We could handle this with an allOf (implemented with state snapshots),
 * and be JSONSchema compliant, but that leaves an unclear strategy for
 * merging the resulting objects.
 *
 * There's a lot of things you can express with JSONSchema that aren't
 * going to be properly handled here, but make a best effort.
 *
 * We don't handle $refs in the schema, so it's quite possible to end up with
 * $ref links that can't be resolved.
 *
 * @param parentSchema
 * @param linkSchema
 * @returns
 */
export function combineSchema(
  parentSchema: JSONSchema,
  linkSchema: JSONSchema,
): JSONSchema {
  if (ContextualFlowControl.isTrueSchema(parentSchema)) {
    return mergeSchemaFlags(parentSchema, linkSchema);
  } else if (ContextualFlowControl.isTrueSchema(linkSchema)) {
    return mergeSchemaFlags(linkSchema, parentSchema);
  } else if (
    (isObject(linkSchema) && linkSchema.type === "object") &&
    (isObject(parentSchema) && parentSchema.type === "object")
  ) {
    // When combining these object types, if they both have properties,
    // we only want to include any properties that they both have.
    // If only one has properties, we will use that set
    // If neither have properties, since that enables all, we will leave
    // that alone.
    // Our additionalProperties default is based on whether we we have defined
    // properties
    // If one schema has a property defined, and another schema has an
    // additionalProperties that covers that, we use the defined property
    // and don't pick up flags like asCell from additionalProperties.
    const parentAdditionalProperties = parentSchema.additionalProperties ??
      (parentSchema.properties === undefined);
    const linkAdditionalProperties = linkSchema.additionalProperties ??
      (linkSchema.properties === undefined);
    if (
      parentSchema.properties === undefined &&
      ContextualFlowControl.isTrueSchema(parentAdditionalProperties)
    ) {
      if (linkSchema.additionalProperties !== undefined) {
        return {
          ...linkSchema,
          additionalProperties: mergeSchemaFlags(
            parentAdditionalProperties,
            linkSchema.additionalProperties,
          ),
        };
      }
      return linkSchema;
    } else if (
      linkSchema.properties === undefined &&
      ContextualFlowControl.isTrueSchema(linkAdditionalProperties)
    ) {
      if (parentSchema.additionalProperties !== undefined) {
        return {
          ...parentSchema,
          additionalProperties: mergeSchemaFlags(
            linkAdditionalProperties,
            parentSchema.additionalProperties,
          ),
        };
      }
      return parentSchema;
    }
    // Both objects have properties
    const mergedSchemaProperties: Record<string, JSONSchema> = {};
    if (linkSchema.properties !== undefined) {
      for (const [key, value] of Object.entries(linkSchema.properties)) {
        if (
          parentSchema.properties !== undefined &&
          parentSchema.properties[key] !== undefined
        ) {
          mergedSchemaProperties[key] = combineSchema(
            parentSchema.properties[key],
            value,
          );
        } else {
          mergedSchemaProperties[key] = combineSchema(
            parentAdditionalProperties,
            value,
          );
        }
      }
    }
    if (parentSchema.properties !== undefined) {
      for (const [key, value] of Object.entries(parentSchema.properties)) {
        if (
          linkSchema.properties !== undefined &&
          linkSchema.properties[key] !== undefined
        ) {
          continue; // already handled
        } else {
          mergedSchemaProperties[key] = combineSchema(
            value,
            linkAdditionalProperties,
          );
        }
      }
    }
    const { type: _pType, properties: _pProps, ...parentRest } = parentSchema;
    const { type: _lType, properties: _lProps, ...linkRest } = linkSchema;
    return {
      type: "object",
      properties: mergedSchemaProperties,
      ...linkRest,
      ...parentRest,
    };
  } else if (
    (isObject(linkSchema) && linkSchema.type === "array") &&
    (isObject(parentSchema) && parentSchema.type === "array")
  ) {
    if (parentSchema.items === undefined) {
      return linkSchema;
    } else if (linkSchema.items === undefined) {
      return parentSchema;
    }
    const mergedSchemaItems = combineSchema(
      parentSchema.items,
      linkSchema.items,
    );
    // this isn't great, but at least grab the flags from parent schema
    return mergeSchemaFlags(parentSchema, {
      ...linkSchema,
      type: "array",
      items: mergedSchemaItems,
    });
  } else if (isObject(linkSchema) && isObject(parentSchema)) {
    // this isn't great, but at least grab the flags from parent schema
    // Merge $defs from the two schema, with parent taking priority
    const mergedDefs = { ...linkSchema.$defs, ...parentSchema.$defs };
    return mergeSchemaFlags(parentSchema, {
      ...linkSchema,
      ...(Object.keys(mergedDefs).length > 0 ? { $defs: mergedDefs } : {}),
    });
  }
  return linkSchema;
}

// Load the linked recipe from the doc ()
// We don't recurse, since that's not required for recipe links
function loadLinkedRecipe(
  tx: IExtendedStorageTransaction,
  valueEntry: IMemorySpaceAttestation,
  schemaTracker: MapSet<string, SchemaPathSelector>,
  newLinks?: Array<{ docKey: string; schema: SchemaPathSelector }>,
) {
  if (!isObject(valueEntry.value)) {
    return;
  }
  const targetObj = valueEntry.value as Immutable<JSONObject>;
  if (!(isObject(targetObj) || !("value" in targetObj))) {
    return;
  }
  // We also want to include the source cells
  const value = targetObj["value"];
  if (!isObject(value)) {
    return;
  }
  let address: IMemorySpaceAddress | undefined;
  // Check for a spell link first, since this is more efficient
  // Older recipes will only have a $TYPE
<<<<<<< HEAD
  if ("spell" in value && isAnyCellLink(value["spell"])) {
    const link = parseLink(value["spell"], valueEntry.address)!;
    address = {
      space: link.space,
      id: link.id!,
      type: link.type! as MIME,
      path: [],
    };
=======
  if ("spell" in value && isPrimitiveCellLink(value["spell"])) {
    const link = parseLink(value["spell"])!;
    address = manager.toAddress(fromURI(link.id!));
>>>>>>> 1b7fc462
  } else if ("$TYPE" in value && isString(value["$TYPE"])) {
    const recipeId = value["$TYPE"];
    const entityId = refer({ causal: { recipeId, type: "recipe" } });
    const shortId = entityId.toJSON()["/"];
    address = {
      space: valueEntry.address.space,
      id: `of:${shortId}`,
      type: "application/json",
      path: [],
    };
  }
  if (address === undefined) {
    return;
  }
  const { ok: entry, error } = tx.read(address);
  if (error) {
    return;
  }
  if (entry === null || entry.value === undefined) {
    return;
  }
  const docKey = getTrackerKey(address);
  if (!schemaTracker.hasValue(docKey, MinimalSchemaSelector)) {
    schemaTracker.add(docKey, MinimalSchemaSelector);
    if (newLinks !== undefined) {
      newLinks.push({ docKey, schema: MinimalSchemaSelector });
    }
  }
}

// docPath is where we found the pointer and are doing this work. It does not
// include the initial "value" portion.
// Selector path and schema used to be relative to the "value" of the doc, but
// we want them relative to the "value" of the new doc.
// targetPath is the path in the target doc that the pointer points to -- the
// targetPath does not include the initial "value"
function narrowSchema(
  docPath: readonly string[],
  selector: SchemaPathSelector,
  targetPath: readonly string[],
  cfc: ContextualFlowControl,
): SchemaPathSelector {
  let pathIndex = 0;
  while (pathIndex < docPath.length && pathIndex < selector.path.length) {
    if (docPath[pathIndex] !== selector.path[pathIndex]) {
      logger.warn(
        "traverse",
        () => ["Mismatched paths", docPath, selector.path],
      );
      return MinimalSchemaSelector;
    }
    pathIndex++;
  }
  if (pathIndex < docPath.length) {
    // we've reached the end of our selector path, but still have parts in our doc path, so narrow the schema
    // Some of the schema may have been applicable to other parts of the doc, but we only want to use the
    // portion that will apply to the next doc.
    const schema = cfc.schemaAtPath(
      selector.schemaContext!.schema,
      docPath.slice(pathIndex),
      selector.schemaContext!.rootSchema,
    );
    return {
      path: [...targetPath],
      schemaContext: {
        schema: schema,
        rootSchema: selector.schemaContext!.rootSchema,
      },
    };
  } else {
    // We've reached the end of the doc path, but may still have stuff in our
    // selector path, so remove the path parts we've already walked from the
    // selector.
    return {
      path: [...targetPath, ...selector.path.slice(docPath.length)],
      schemaContext: selector.schemaContext,
    };
  }
}

function indexFromPath(
  array: unknown[],
  path: string,
): number | undefined {
  const number = new Number(path).valueOf();
  return (Number.isInteger(number) && number >= 0 && number < array.length)
    ? number
    : undefined;
}

function elementAt<T>(array: T[], path: string): T | undefined {
  const index = indexFromPath(array, path);
  return (index === undefined) ? undefined : array[index];
}

type Primitive = string | number | boolean | null | undefined | symbol | bigint;

export function isPrimitive(val: unknown): val is Primitive {
  const type = typeof val;
  return val === null || (type !== "object" && type !== "function");
}

export class SchemaObjectTraverser<V extends JSONValue>
  extends BaseObjectTraverser<V> {
  constructor(
    tx: IExtendedStorageTransaction,
    private selector: SchemaPathSelector,
    private tracker: PointerCycleTracker = new CompoundCycleTracker<
      Immutable<JSONValue>,
      SchemaContext | undefined
    >(),
    private schemaTracker: MapSet<string, SchemaPathSelector> = new MapSet<
      string,
      SchemaPathSelector
    >(deepEqual),
    objectCreator?: IObjectCreator<V>,
    traverseCells?: boolean,
    private newLinks?: Array<{ docKey: string; schema: SchemaPathSelector }>,
  ) {
    super(tx, undefined, objectCreator, traverseCells);
  }

  override traverse(
    doc: IMemorySpaceAttestation,
    link?: NormalizedFullLink,
  ): V | JSONValue | undefined {
    this.trackNewLink(getTrackerKey(doc.address), this.selector);
    //this.schemaTracker.add(getTrackerKey(doc.address), this.selector);
    return this.traverseWithSelector(doc, this.selector, link);
  }

  /** Add to schemaTracker and record as newly discovered if not already tracked */
  private trackNewLink(docKey: string, schema: SchemaPathSelector): void {
    if (!this.schemaTracker.hasValue(docKey, schema)) {
      this.schemaTracker.add(docKey, schema);
      if (this.newLinks !== undefined) {
        this.newLinks.push({ docKey, schema });
      }
    }
  }

  // Traverse the specified doc with the selector.
  // The selector should have been re-rooted if needed to be relative to the
  // specified doc. This generally means that its path starts with value.
  // The selector must have a valid (defined) schemaContext
  // Once we've gotten the path of our doc to match the path of our selector,
  // we can call traverseWithSchemaContext instead.
  traverseWithSelector(
    doc: IMemorySpaceAttestation,
    selector: SchemaPathSelector,
    link?: NormalizedFullLink,
  ): V | JSONValue | undefined {
    const docPath = doc.address.path;
    if (deepEqual(docPath, selector.path)) {
      return this.traverseWithSchemaContext(doc, selector.schemaContext!, link);
    } else if (docPath.length > selector.path.length) {
      throw new Error("Doc path should never exceed selector path");
    } else if (
      !deepEqual(docPath, selector.path.slice(0, docPath.length))
    ) {
      // There's a mismatch in the initial part, so this will not match
      logger.debug("traverse", () => ["path mismatch", docPath, selector.path]);
      return undefined;
    } else { // valuePath length < selector.path.length
      const [nextDoc, nextSelector] = getAtPath(
        this.tx,
        doc,
        selector.path.slice(docPath.length),
        this.tracker,
        this.cfc,
        this.schemaTracker,
        selector,
        this.traverseCells,
      );
      if (nextDoc.value === undefined) {
        logger.debug("traverse", () => [
          "value is undefined",
          docPath,
          selector.path,
        ]);
        return undefined;
      }
      if (!deepEqual(nextDoc.address.path, nextSelector!.path)) {
        throw new Error("New doc path doesn't match selector path");
      }
      return this.traverseWithSchemaContext(
        nextDoc,
        nextSelector!.schemaContext!,
        link,
      );
    }
  }

  private resolveRefSchema(
    schemaContext: Readonly<SchemaContext>,
  ): Readonly<SchemaContext> | undefined {
    if (isObject(schemaContext.schema) && "$ref" in schemaContext.schema) {
      const schemaRef = schemaContext.schema["$ref"];
      if (!isObject(schemaContext.rootSchema)) {
        logger.warn(
          "traverse",
          () => ["Unsupported $ref without root schema object: ", schemaRef],
        );
        return undefined;
      } else if (typeof schemaRef !== "string") {
        logger.warn(
          "traverse",
          () => ["Invalid non-string $ref", schemaContext.schema, schemaRef],
        );
        return undefined;
      }
      const resolved = ContextualFlowControl.resolveSchemaRefs(
        schemaContext.rootSchema,
        schemaContext.schema,
      );
      if (resolved === undefined) {
        console.log("rEturning undefined");
        return undefined;
      }
      schemaContext = {
        schema: resolved,
        rootSchema: schemaContext.rootSchema,
      };
    }
    return schemaContext;
  }

  // Generally handles anyOf
  // TODO(@ubik2): Need to break this up -- it's too long
  /**
   * Traverse the doc with the specified schema context.
   *
   * @param doc
   * @param schemaContext
   * @param link optional top level link information that we may need to
   *  pass to the object creator later
   * @returns the traversed value, or undefined if the doc does not match
   *  the schema
   */
  traverseWithSchemaContext(
    doc: IMemorySpaceAttestation,
    schemaContext: Readonly<SchemaContext>,
    link?: NormalizedFullLink,
  ): V | JSONValue | undefined {
    // Handle any top-level $ref in the schema
    const resolved = this.resolveRefSchema(schemaContext);
    if (resolved === undefined) {
      logger.warn(
        "traverse",
        () => ["Failed to resolve schema ref", schemaContext],
      );
      return undefined;
    }
    schemaContext = resolved;
    // Do some partial anyOf handling -- this should be improved later
    if (isObject(schemaContext.schema)) {
      // There are a lot of valid logical schema flags, and we only handle
      // a very limited set here, with no support for combinations.
      if (schemaContext.schema.anyOf) {
        const { anyOf, ...restSchema } = schemaContext.schema;
        // Consider items without asCell or asStream first, since if we aren't
        // traversing cells, we consider them a match.
        const sortedAnyOf = [
          ...anyOf.filter((option) =>
            !SchemaObjectTraverser.asCellOrStream(option)
          ),
          ...anyOf.filter(SchemaObjectTraverser.asCellOrStream),
        ];
        for (const optionSchema of sortedAnyOf) {
          if (ContextualFlowControl.isFalseSchema(optionSchema)) {
            continue;
          }
          const mergedSchema = mergeSchemaOption(restSchema, optionSchema);
          // TODO(@ubik2): do i need to merge the link schema?
          const val = this.traverseWithSchemaContext(doc, {
            schema: mergedSchema,
            rootSchema: schemaContext.rootSchema,
          }, link);
          if (val !== undefined) {
            // FIXME(@ubik2): these value objects should be merged. While this
            // isn't JSONSchema spec, when we have an anyOf with branches where
            // name is set in one schema, but the address is ignored, and a
            // second option where address is set, and name is ignored, we want
            // to include both.
            return val;
          }
        }
        // None of the anyOf patterns matched
        logger.debug(
          "traverse",
          () => ["No matching anyOf", doc, sortedAnyOf],
        );
        return undefined;
      } else if (schemaContext.schema.allOf) {
        let lastVal;
        const { allOf, ...restSchema } = schemaContext.schema;
        for (const optionSchema of allOf) {
          if (ContextualFlowControl.isFalseSchema(optionSchema)) {
            logger.debug(
              "traverse",
              () => ["Encountered false in allOf", schemaContext],
            );
            return undefined;
          }
          const mergedSchema = mergeSchemaOption(restSchema, optionSchema);
          // TODO(@ubik2): do i need to merge the link schema?
          const val = this.traverseWithSchemaContext(doc, {
            schema: mergedSchema,
            rootSchema: schemaContext.rootSchema,
          }, link);
          if (val !== undefined) {
            // FIXME(@ubik2): these value objects should be merged. While this
            // isn't JSONSchema spec, when we have an allOf with branches where
            // name is set in one schema, but the address is ignored, and a
            // second option where address is set, and name is ignored, we want
            // to include both.
            lastVal = val;
          } else {
            // One of the allOf patterns failed to match
            logger.debug(
              "traverse",
              () => ["Failed entry in allOf", doc, optionSchema, schemaContext],
            );
            return undefined;
          }
        }
        if (allOf.length > 0) {
          return lastVal;
        }
        // If we have allOf: [], just ignore it and continue
      }
    }
    if (
      ContextualFlowControl.isTrueSchema(schemaContext.schema) &&
      !SchemaObjectTraverser.asCellOrStream(schemaContext.schema)
    ) {
      const defaultValue = isObject(schemaContext.schema)
        ? schemaContext.schema["default"]
        : undefined;
      // A value of true or {} means we match anything
      // Resolve the rest of the doc, and return
      return this.traverseDAG(
        doc,
        this.tracker,
        this.schemaTracker,
        defaultValue,
        link,
      );
    } else if (
      ContextualFlowControl.isFalseSchema(schemaContext.schema) &&
      !SchemaObjectTraverser.asCellOrStream(schemaContext.schema)
    ) {
      // This value rejects all objects - just return
      return undefined;
    } else if (!isObject(schemaContext.schema)) {
      logger.warn(
        "traverse",
        () => ["Invalid schema is not an object", schemaContext.schema],
      );
      return undefined;
    }
    const schemaObj = schemaContext.schema;
    if (doc.value === undefined) {
      // If we have a default, annotate it and return it
      // Otherwise, return undefined
      return this.applyDefault(doc, schemaContext.schema);
    } else if (doc.value === null) {
      return this.isValidType(schemaObj, "null")
        ? this.traversePrimitive(doc, schemaObj, schemaContext.rootSchema)
        : undefined;
    } else if (isString(doc.value)) {
      return this.isValidType(schemaObj, "string")
        ? this.traversePrimitive(doc, schemaObj, schemaContext.rootSchema)
        : undefined;
    } else if (isNumber(doc.value)) {
      return this.isValidType(schemaObj, "number")
        ? this.traversePrimitive(doc, schemaObj, schemaContext.rootSchema)
        : undefined;
    } else if (isBoolean(doc.value)) {
      return this.isValidType(schemaObj, "boolean")
        ? this.traversePrimitive(doc, schemaObj, schemaContext.rootSchema)
        : undefined;
    } else if (Array.isArray(doc.value)) {
      if (this.isValidType(schemaObj, "array")) {
        const newValue: any = [];
        using t = this.tracker.include(doc.value, schemaContext, newValue, doc);
        if (t === null) {
          return this.tracker.getExisting(doc.value, schemaContext);
        }
        const entries = this.traverseArrayWithSchema(doc, {
          schema: schemaObj,
          rootSchema: schemaContext.rootSchema,
        }, link);
        if (entries === undefined) {
          return undefined;
        }
        for (const item of entries) {
          newValue.push(item);
        }
        // Our link is based on the last link in the chain and not the first.
        const newLink = link ?? getNormalizedLink(
          doc.address,
          schemaObj,
          schemaContext.rootSchema,
        );
        return this.objectCreator.createObject(newLink, newValue);
      }
      return undefined;
    } else if (isObject(doc.value)) {
      if (isPrimitiveCellLink(doc.value)) {
        return this.traversePointerWithSchema(doc, {
          schema: schemaObj,
          rootSchema: schemaContext.rootSchema,
        }, link);
      } else if (this.isValidType(schemaObj, "object")) {
        const newValue: any = {};
        using t = this.tracker.include(doc.value, schemaContext, newValue, doc);
        if (t === null) {
          return this.tracker.getExisting(doc.value, schemaContext);
        }
        const entries = this.traverseObjectWithSchema(doc, {
          schema: schemaObj,
          rootSchema: schemaContext.rootSchema,
        }, link);
        if (entries === undefined) {
          return undefined;
        }
        for (const [k, v] of Object.entries(entries)) {
          newValue[k] = v;
        }
        // Our link is based on the last link in the chain and not the first.
        const newLink = link ?? getNormalizedLink(
          doc.address,
          schemaObj,
          schemaContext.rootSchema,
        );
        return this.objectCreator.createObject(newLink, newValue);
      }
    }
  }

  private isValidType(
    schema: JSONSchema,
    valueType: string,
  ): boolean {
    if (ContextualFlowControl.isTrueSchema(schema)) {
      return true;
    } else if (ContextualFlowControl.isFalseSchema(schema)) {
      return false;
    }
    const schemaObj = schema as JSONSchemaObj;
    // Check the top level type flag
    if ("type" in schemaObj) {
      if (Array.isArray(schemaObj["type"])) {
        if (!schemaObj["type"].includes(valueType)) {
          return false;
        }
      } else if (isString(schemaObj["type"])) {
        if (schemaObj["type"] !== valueType) {
          return false;
        }
      } else {
        // invalid schema type
        return false;
      }
    }
    if (schemaObj.allOf) {
      // Special limited allOf handling here
      for (const option of schemaObj.allOf) {
        if (!this.isValidType(option, valueType)) {
          return false;
        }
      }
    }
    if (schemaObj.anyOf) {
      let validOptions = false;
      // Special limited anyOf handling here
      for (const option of schemaObj.anyOf) {
        if (this.isValidType(option, valueType)) {
          validOptions = true;
          break;
        }
      }
      if (!validOptions) {
        return false;
      }
    }
    if (schemaObj.oneOf) {
      let validOptions = 0;
      // Special limited oneOf handling here
      for (const option of schemaObj.oneOf) {
        if (this.isValidType(option, valueType)) {
          validOptions++;
          break;
        }
      }
      if (validOptions !== 1) {
        return false;
      }
    }
    return true;
  }

  /**
   * Traverse an an array according to the specified schema, returning
   * a new array that includes the elements that matched the schema.
   *
   * @param doc doc with address and value to traverse
   * @param schemaContext schema and rootSchema that apply to this object
   * @param link optional link to pass to createObject callback
   * @returns the newly created array with entries or undefined if one of our
   *  elements failed to validate.
   */
  private traverseArrayWithSchema(
    doc: IMemorySpaceAttestation,
    schemaContext: SchemaContext & { schema: JSONSchemaObj },
    _link?: NormalizedFullLink,
  ): (V | JSONValue)[] | undefined {
    const arrayObj: (V | JSONValue)[] = [];
    const schema = schemaContext.schema;
    for (
      const [index, item] of (doc.value as Immutable<JSONValue>[]).entries()
    ) {
      const itemSchema = this.cfc.schemaAtPath(
        schema,
        [index.toString()],
        schemaContext.rootSchema,
      );
      let curDoc: IMemorySpaceAttestation = {
        address: {
          ...doc.address,
          path: [...doc.address.path, index.toString()],
        },
        value: item,
      };
      let curSelector: SchemaPathSelector = {
        path: curDoc.address.path,
        schemaContext: {
          schema: itemSchema,
          rootSchema: schemaContext.rootSchema,
        },
      };
      // TODO(@ubik2): We follow the first link in array elements so we
      // don't have strangeness with setting item at 0 to item at 1
      // If the element on the array is a link, we follow that link so the
      // returned object is the current item at that location (otherwise the
      // link would refer to "Nth element"). This is important when turning
      // returned objects back into cells: We want to then refer to the actual
      // object by default, not the array location.
      //
      // If the element is an object, but not a link, we create an immutable
      // cell to hold the object, except when it is requested as Cell. While
      // this means updates aren't propagated, it seems like the right trade-off
      // for stability of links and the ability to mutate them without creating
      // loops (see below).
      //
      // This makes
      // ```ts
      // const array = [...cell.get()];
      // array.splice(index, 1);
      // cell.set(array);
      // ```
      // work as expected. Handle boolean items values for element schema
      // let createdDataURI = false;
      // const maybeLink = parseLink(item, arrayLink);
      if (isLink(item)) {
        const [next, selector] = getAtPath(
          this.tx,
          curDoc,
          [],
          this.tracker,
          this.cfc,
          this.schemaTracker,
          curSelector,
          this.traverseCells,
        );
        curDoc = next;
        curSelector = selector!;
      } else if (
        isRecord(curDoc.value) &&
        !SchemaObjectTraverser.asCellOrStream(curSelector.schemaContext!.schema)
      ) {
        const elementLink = getNormalizedLink(
          curDoc.address,
          curSelector.schemaContext!.schema,
          curSelector.schemaContext!.rootSchema,
        );
        // Replace doc with a DataCellURI style doc
        // TODO(@ubik2): ideally, we wouldn't use this path in query traversal.
        // Right now, we aren't passing both the link info and doc info, so we
        // will override the doc here.
        // I could switch based off the traverseCells flag (true for queries),
        // but I don't want to have that change behavior here.
        curDoc = {
          ...curDoc,
          address: {
            ...curDoc.address,
            id: createDataCellURI(curDoc.value, elementLink),
            path: ["value"],
          },
        };
        // Our selector's path needs to be updated to match the new doc
        curSelector.path = curDoc.address.path;
      }
      // If we've asked for cells in the array and we don't need to traverse cells,
      // add the created cell instead.
      if (
        !this.traverseCells &&
        SchemaObjectTraverser.asCellOrStream(itemSchema) && isLink(item)
      ) {
        // This is redundant, since the getAtPath that happened earlier
        // already did this work, but I don't have easy access here.
        const itemLink = parseLink(item, doc.address); // should trim path, but it doesn't matter
        // The link may not have the asCell flags, so pull that from itemSchema
        const elementLink = {
          ...itemLink,
          schema: mergeSchemaFlags(itemSchema, itemLink.schema ?? {}),
        };
        const val = this.objectCreator.createObject(elementLink, undefined);
        arrayObj.push(val);
      } else {
        // FIXME: If we have an asCell in our schema,
        // We want those links to point directly at the linked cells, instead of
        // using our path (e.g. ["items", "0"]), so don't pass in a modified link.
        const val = this.traverseWithSelector(curDoc, curSelector);
        if (val === undefined) {
          // this array is invalid, since one or more items do not match the schema
          logger.debug(
            "traverse",
            () => ["Item doesn't match array schema", curDoc, curSelector],
          );
          return undefined;
        }
        arrayObj.push(val);
      }
    }
    return arrayObj;
  }

  /**
   * Traverse an object according to the specified schema, returning
   * a new object that only includes the properties that matched the schema.
   *
   * When properties are specified in the schema, and additionalProperties
   * is not specified, properties not in the schema are not traversed, but
   * the objectCreator can control whether these optional properties are
   * included.
   *
   * When properties are not specified in the schema, and additionalProperties
   * is not specified, we have the standard JSONSchema behavior, where this is
   * equivalent to additionalProperties of true.
   *
   * @param doc doc with address and value to traverse
   * @param schemaContext schema and rootSchema that apply to this object
   * @param link optional link to pass to createObject callback
   * @returns An object with only the properties that matched the schema
   */
  private traverseObjectWithSchema(
    doc: IMemorySpaceAttestation,
    schemaContext: SchemaContext & { schema: JSONSchemaObj },
    _link?: NormalizedFullLink,
  ): Record<string, JSONValue | V> | undefined {
    const filteredObj: Record<string, JSONValue | V> = {};
    const schema = schemaContext.schema;
    for (const [propKey, propValue] of Object.entries(doc.value!)) {
      const schemaProperties = isObject(schema)
        ? schema["properties"]
        : undefined;
      // TODO(@ubik2): It would be nice to consolidate this with the
      // cfc.schemaAtPath code, but they have slightly different behavior
      // with props that have no additionalProperties or properties entry.
      const propSchema =
        (isObject(schemaProperties) && propKey in schemaProperties)
          ? schemaProperties[propKey]
          : (isObject(schema) && schema["additionalProperties"] !== undefined)
          ? schema["additionalProperties"]
          : undefined;
      // Normally, if additionalProperties is not specified, it would
      // default to true. However, if we provided the `properties` field, we
      // treat this specially, and don't invalidate the object, but also don't
      // descend down into that property.
      if (isObject(schemaProperties) && propSchema === undefined) {
        this.objectCreator.addOptionalProperty(filteredObj, propKey, propValue);
        continue;
      }
      const elementDoc = {
        address: {
          ...doc.address,
          path: [...doc.address.path, propKey],
        },
        value: propValue,
      };
      const val = this.traverseWithSchemaContext(elementDoc, {
        schema: propSchema ?? true,
        rootSchema: schemaContext.rootSchema,
      });
      if (val !== undefined) {
        filteredObj[propKey] = val;
      }
    }

    // Apply defaults from our schema
    if (isObject(schema) && schema.properties) {
      for (const propKey of Object.keys(schema.properties)) {
        if (propKey in filteredObj) {
          continue;
        }
        const propSchema = this.cfc.getSchemaAtPath(
          schema,
          [propKey],
          schemaContext.rootSchema,
        );
        if (!isObject(propSchema) || propSchema.default == undefined) {
          continue;
        }
        if (propSchema.asCell || propSchema.asStream) {
          const val = this.traverseWithSchemaContext({
            address: {
              ...doc.address,
              path: [...doc.address.path, propKey],
            },
            value: undefined,
          }, {
            schema: propSchema,
            rootSchema: schemaContext.rootSchema,
          });
          if (val !== undefined) {
            logger.debug(
              "traverse",
              () => ["merging asCell/asStream default", propKey, val],
            );
            filteredObj[propKey] = val;
          }
        } else {
          const propLink = getNormalizedLink(
            {
              ...doc.address,
              path: [...doc.address.path, propKey],
            },
            propSchema,
            schemaContext.rootSchema,
          );
          const val = this.objectCreator.applyDefault(
            propLink,
            propSchema.default,
          );
          if (val !== undefined) {
            logger.debug(
              "traverse",
              () => ["merging schema default", propKey, val],
            );
            filteredObj[propKey] = val;
          }
        }
      }
    }

    // Check that all required fields are present
    if (isObject(schema) && "required" in schema) {
      const required = schema["required"] as string[];
      if (Array.isArray(required)) {
        for (const requiredProperty of required) {
          if (!(requiredProperty in filteredObj)) {
            logger.debug("traverse", () => [
              "Missing required property",
              requiredProperty,
              "in object",
              doc.address,
              doc.value,
              "with schema",
              schemaContext.schema,
            ]);
            return undefined;
          }
        }
      }
    }
    return filteredObj;
  }

  // This just has a schemaContext, since the doc.address.path should match
  // the selector.path.
  private traversePointerWithSchema(
    doc: IMemorySpaceAttestation,
    schemaContext: SchemaContext,
    link?: NormalizedFullLink,
  ): JSONValue | V | undefined {
    // We need to combine the information in the link's value with the
    // information we have from the doc we're traversing.
    const baseLink = getNormalizedLink(
      doc.address,
      schemaContext.schema,
      schemaContext.rootSchema,
    );
    const normalizedLink = parseLink(doc.value, baseLink) ?? baseLink;
    normalizedLink.schema = normalizedLink.schema !== undefined
      ? combineSchema(schemaContext.schema, normalizedLink.schema)
      : schemaContext.schema;
    normalizedLink.rootSchema = normalizedLink.rootSchema !== undefined
      ? combineSchema(schemaContext.rootSchema, normalizedLink.rootSchema)
      : schemaContext.rootSchema;
    // For the runtime, where we don't traverse cells, we just want
    // to create a cell object and don't walk into the object.
    // For the memory system, where we do traverse cells, we will
    // still walk into these objects regardless of the schema flag,
    // since we still need to get the connected objects.
    if (
      !this.traverseCells &&
      SchemaObjectTraverser.asCellOrStream(normalizedLink.schema)
    ) {
      return this.objectCreator.createObject(normalizedLink, undefined);
    }
    const selector = {
      path: doc.address.path,
      schemaContext: {
        schema: normalizedLink.schema,
        rootSchema: normalizedLink.rootSchema,
      },
    };
    const [newDoc, newSelector] = getAtPath(
      this.tx,
      doc,
      [],
      this.tracker,
      this.cfc,
      this.schemaTracker,
      selector,
      this.traverseCells,
    );
    if (newDoc.value === undefined) {
      logger.debug(
        "traversePointerWithSchema",
        () => ["Encountered link to undefined value", doc, normalizedLink],
      );
      return undefined;
    }
    // The call to getAtPath above will track entry into the pointer,
    // but we may have a pointer cycle of docs, and we've finished resolving
    // the pointer now. To avoid descending into a cycle, track entry to the
    // doc we were called with (not the one we resolved, which may be a pointer).
    using t = this.tracker.include(doc.value!, schemaContext, null, doc);
    if (t === null) {
      logger.debug(
        "traversePointerWithSchema",
        () => ["Encountered cycle", doc, normalizedLink],
      );
      return undefined;
    }
    return this.traverseWithSelector(newDoc, newSelector!, link);
  }

  private traversePrimitive(
    doc: IMemorySpaceAttestation,
    schemaObj: JSONSchemaObj,
    rootSchema: JSONSchema,
  ): JSONValue | V | undefined {
    if (SchemaObjectTraverser.asCellOrStream(schemaObj)) {
      return this.objectCreator.createObject(
        getNormalizedLink(
          doc.address,
          schemaObj,
          rootSchema,
        ),
        doc.value,
      );
    } else {
      return doc.value;
    }
  }

  /**
   * Check whether the schema specifies asCell or asStream
   *
   * This handling gets a little blurry with anyOf or oneOf schemas, and
   * in those cases, we base the value on whether every option has the flag.
   *
   * A future improvement is to operate on pre-processed schemas, where the
   * asCell and asStream flags are factored out when possible.
   *
   * We do not resolve references in the anyOf or oneOf options, which means
   * we don't need to worry about cycles, but it also means we may miss some
   * references that should be asCell or asStream.
   *
   * @param schema
   * @returns
   */
  static asCellOrStream(schema: JSONSchema | undefined): boolean {
    if (schema === undefined || typeof schema === "boolean") {
      return false;
    }
    if (
      schema.asCell || schema.asStream ||
      (Array.isArray(schema.anyOf) &&
        schema.anyOf.every((option) =>
          SchemaObjectTraverser.asCellOrStream(option)
        )) ||
      (Array.isArray(schema.oneOf) &&
        schema.oneOf.every((option) =>
          SchemaObjectTraverser.asCellOrStream(option)
        ))
    ) {
      return true;
    }
    return false;
  }

  private applyDefault(
    doc: IMemorySpaceAttestation,
    schema: JSONSchema,
  ): JSONValue | undefined {
    if (isObject(schema) && schema.default !== undefined) {
      const link = getNormalizedLink(
        doc.address,
        schema,
        schema,
      );
      return this.objectCreator.applyDefault(link, schema.default);
    }
    return undefined;
  }
}

/**
 * Is schemaA a superset of schemaB.
 * That is, will every object matched by schema B also be matched by schemaA.
 *
 * @param schemaA
 * @param schemaB
 * @returns true if schemaA is a superset, or false if it cannot be determined.
 */
// TDDO(@ubik2): In cache.ts, we have a SelectorTracker which does more
// sophisticated matching. Break that out into a schema module so we can use
// that logic here.
export function isSchemaSuperset(
  schemaA: JSONSchema,
  schemaB: JSONSchema,
) {
  return (ContextualFlowControl.isTrueSchema(schemaA)) ||
    deepEqual(schemaA, schemaB) || (schemaB === false);
}

/**
 * When we have anyOf/allOf/oneOf schemas, the outer portion may contain some
 * of our shared information, while the inner portion contains other parts.
 *
 * This combines the two while also handling potential boolean innerSchema.
 *
 * @param outerSchema
 * @param innerSchema
 */
function mergeSchemaOption(
  outerSchema: JSONSchemaObj,
  innerSchema: JSONSchema,
) {
  // TODO(@ubik2): There are situations where this merge doesn't do what the
  // JSONSchema rules should.
  // For example, `{type: "object", anyOf: [{type: "string"}]}` schema should
  // never match
  return isObject(innerSchema)
    ? { ...outerSchema, ...innerSchema }
    : innerSchema
    ? outerSchema // innerSchema === true
    : false; // innerSchema === false
}<|MERGE_RESOLUTION|>--- conflicted
+++ resolved
@@ -16,15 +16,16 @@
 import { ContextualFlowControl } from "./cfc.ts";
 import type { JSONObject, JSONSchema, JSONValue } from "./builder/types.ts";
 import type {
+  MemorySpace,
+  Result,
   SchemaContext,
   SchemaPathSelector,
+  Unit,
 } from "@commontools/memory/interface";
 import { deepEqual } from "./path-utils.ts";
-<<<<<<< HEAD
 import {
   createDataCellURI,
-  isAnyCellLink,
-  isLink,
+  isPrimitiveCellLink,
   NormalizedFullLink,
   parseLink,
 } from "./link-utils.ts";
@@ -32,6 +33,7 @@
   Activity,
   CommitError,
   IAttestation,
+  IExtendedStorageTransaction,
   IMemoryAddress,
   IMemorySpaceAddress,
   InactiveTransactionError,
@@ -40,22 +42,13 @@
   ITransactionJournal,
   ITransactionReader,
   ITransactionWriter,
-  MemorySpace,
   ReaderError,
   ReadError,
-  Result,
   StorageTransactionStatus,
-  Unit,
   WriteError,
   WriterError,
 } from "./storage/interface.ts";
 import { resolve } from "./storage/transaction/attestation.ts";
-import { IExtendedStorageTransaction } from "./runtime.ts";
-=======
-import { isPrimitiveCellLink, parseLink } from "./link-utils.ts";
-import { fromURI } from "./uri-utils.ts";
-import type { IAttestation, IMemoryAddress } from "./storage/interface.ts";
->>>>>>> 1b7fc462
 
 const logger = getLogger("traverse", { enabled: true, level: "warn" });
 
@@ -495,7 +488,7 @@
         };
         // TODO(@ubik2): We follow the first link in array elements so we
         // don't have strangeness with setting item at 0 to item at 1
-        if (isLink(item)) {
+        if (isPrimitiveCellLink(item)) {
           const [next, _selector] = getAtPath(
             this.tx,
             docItem,
@@ -523,12 +516,8 @@
       return this.objectCreator.createObject(newLink, newValue);
     } else if (isRecord(doc.value)) {
       // First, see if we need special handling
-<<<<<<< HEAD
-      if (isAnyCellLink(doc.value)) {
+      if (isPrimitiveCellLink(doc.value)) {
         // FIXME(@ubik2): A cell link with a schema should go back into traverseSchema behavior
-=======
-      if (isPrimitiveCellLink(doc.value)) {
->>>>>>> 1b7fc462
         // Check if target doc is already tracked BEFORE calling getAtPath,
         // since getAtPath/followPointer will add it to schemaTracker
         let alreadyTracked = false;
@@ -1185,8 +1174,7 @@
   let address: IMemorySpaceAddress | undefined;
   // Check for a spell link first, since this is more efficient
   // Older recipes will only have a $TYPE
-<<<<<<< HEAD
-  if ("spell" in value && isAnyCellLink(value["spell"])) {
+  if ("spell" in value && isPrimitiveCellLink(value["spell"])) {
     const link = parseLink(value["spell"], valueEntry.address)!;
     address = {
       space: link.space,
@@ -1194,11 +1182,6 @@
       type: link.type! as MIME,
       path: [],
     };
-=======
-  if ("spell" in value && isPrimitiveCellLink(value["spell"])) {
-    const link = parseLink(value["spell"])!;
-    address = manager.toAddress(fromURI(link.id!));
->>>>>>> 1b7fc462
   } else if ("$TYPE" in value && isString(value["$TYPE"])) {
     const recipeId = value["$TYPE"];
     const entityId = refer({ causal: { recipeId, type: "recipe" } });
@@ -1764,7 +1747,7 @@
       // work as expected. Handle boolean items values for element schema
       // let createdDataURI = false;
       // const maybeLink = parseLink(item, arrayLink);
-      if (isLink(item)) {
+      if (isPrimitiveCellLink(item)) {
         const [next, selector] = getAtPath(
           this.tx,
           curDoc,
@@ -1807,7 +1790,8 @@
       // add the created cell instead.
       if (
         !this.traverseCells &&
-        SchemaObjectTraverser.asCellOrStream(itemSchema) && isLink(item)
+        SchemaObjectTraverser.asCellOrStream(itemSchema) &&
+        isPrimitiveCellLink(item)
       ) {
         // This is redundant, since the getAtPath that happened earlier
         // already did this work, but I don't have easy access here.
