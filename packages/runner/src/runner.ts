--- conflicted
+++ resolved
@@ -37,16 +37,8 @@
 import { getCellLinkOrThrow } from "./query-result-proxy.ts";
 import type { IRunner, IRuntime } from "./runtime.ts";
 
-<<<<<<< HEAD
 export { StorageManager } from "./storage/cache.ts";
 
-const moduleWrappers = {
-  handler: (fn: (event: any, ...props: any[]) => any) => (props: any) =>
-    fn.bind(props)(props.$event, props),
-};
-
-=======
->>>>>>> 25a3fe5c
 export class Runner implements IRunner {
   readonly cancels = new WeakMap<DocImpl<any>, Cancel>();
   private allCancels = new Set<Cancel>();
