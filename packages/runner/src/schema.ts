import { AnyCellWrapping } from "@commontools/api";
import { getLogger } from "@commontools/utils/logger";
import { Immutable, isObject, isRecord } from "@commontools/utils/types";
import { JSONSchemaMutable } from "@commontools/runner";
import { ContextualFlowControl } from "./cfc.ts";
import { type JSONSchema, type JSONValue } from "./builder/types.ts";
import { createCell, isCell } from "./cell.ts";
import { resolveLink } from "./link-resolution.ts";
import { type IExtendedStorageTransaction } from "./storage/interface.ts";
import { getTransactionForChildCells } from "./storage/extended-storage-transaction.ts";
<<<<<<< HEAD
import { type IRuntime } from "./runtime.ts";
import { type NormalizedFullLink } from "./link-utils.ts";
=======
import { type Runtime } from "./runtime.ts";
import {
  createDataCellURI,
  type NormalizedFullLink,
  parseLink,
} from "./link-utils.ts";
>>>>>>> 8f3971c3
import {
  createQueryResultProxy,
  isCellResultForDereferencing,
} from "./query-result-proxy.ts";
import { toCell } from "./back-to-cell.ts";
import {
  combineSchema,
  IObjectCreator,
  mergeSchemaFlags,
  OptJSONValue,
  SchemaObjectTraverser,
} from "@commontools/runner/traverse";

const logger = getLogger("validateAndTransform", {
  enabled: false,
  level: "debug",
});

/**
 * Schemas are mostly a subset of JSONSchema.
 *
 * One addition is `asCell`. When true, the `.get()` returns an instance of
 * `Cell`, i.e. a reactive reference to the value underneath. Some implications
 * this has:
 *  - The cell reflects as closely as possible the current value. So it doesn't
 *    change when the underlying reference changes. This is useful to e.g. to
 *    read the current value of "currently selected item" and keep that constant
 *    even if in the future another item is selected. NOTE:
 *    - For this to work, the underlying value should be a reference itself.
 *      Otherwise the closest parent document is used, so that e.g. reading
 *      current.name tracks changes on current.
 *    - If the value is an alias, aliases are followed first and the cell is
 *      based on the first non-alias value. This is because writes will follow
 *      aliases as well.
 *
 *  Calling `effect` on returned cells within a higher-level `effect` works as
 *  expected. Be sure to track the cancels, though. (Tracking cancels isn't
 *  necessary when using the schedueler directly)
 */

export function resolveSchema(
  schema: JSONSchema | undefined,
  rootSchema: JSONSchema | undefined = schema,
  filterAsCell = false,
): JSONSchema | undefined {
  // Treat undefined/null/{} or any other non-object as no schema
  // We don't use ContextualFlowControl.isTrueSchema here, since we want to
  // handle flags like default or ifc
  if (
    typeof schema !== "object" || schema === null ||
    Object.keys(schema).length === 0
  ) {
    return undefined;
  }

  let resolvedSchema = schema;
  if (typeof schema.$ref === "string" && rootSchema !== undefined) {
    const resolved = ContextualFlowControl.resolveSchemaRefs(
      rootSchema,
      schema,
    );
    if (!isObject(resolved)) {
      // For boolean schema or the default `{}` schema, we don't have any
      // meaningful information in the schema, so just return undefined.
      return undefined;
    }
    resolvedSchema = resolved;
  }

  // Remove asCell flag from schema, so it's describing the destination
  // schema. That means we can't describe a schema that points to top-level
  // references, but that's on purpose.
  if (schema.asCell && resolvedSchema?.asCell && filterAsCell) {
    resolvedSchema = { ...resolvedSchema };
    delete (resolvedSchema as any).asCell;
  }

  // Same for asStream
  if (schema.asStream && resolvedSchema?.asStream && filterAsCell) {
    resolvedSchema = { ...resolvedSchema };
    delete (resolvedSchema as any).asStream;
  }

  // Return no schema if all it said is that this was a reference or an
  // object without properties.
  if (
    resolvedSchema === undefined || Object.keys(resolvedSchema).length === 0
  ) {
    return undefined;
  }

  return resolvedSchema;
}

function filterAsCell(schema: JSONSchema | undefined): JSONSchema | undefined {
  if (typeof schema !== "object") {
    return schema;
  }
  const { asCell: _asCell, asStream: _asStream, ...restSchema } = schema;
  if (restSchema === undefined || Object.keys(restSchema).length === 0) {
    return undefined;
  }
  return restSchema;
}

/**
 * Process a default value from a schema, transforming it based on the schema
 * structure to account for asCell/asStream and other schema features.
 *
 * For `required` objects and arrays assume {} and [] as default value.
 */
export function processDefaultValue(
  runtime: Runtime,
  tx: IExtendedStorageTransaction | undefined,
  link: NormalizedFullLink,
  defaultValue: any,
): any {
  const schema = link.schema;
  const rootSchema = link.rootSchema ?? schema;
  if (!schema) return defaultValue;

  const resolvedSchema = resolveSchema(schema, rootSchema, true);

  // If schema indicates this should be a cell
  if (isObject(schema) && schema.asCell) {
    // If the cell itself has a default value, make it its own (immutable)
    // doc, to emulate the behavior of .get() returning a different underlying
    // document when the value is changed. A classic example is
    // `currentlySelected` with a default of `null`.
    if (
      defaultValue === undefined && isObject(resolvedSchema) &&
      resolvedSchema.default !== undefined
    ) {
      return runtime.getImmutableCell(
        link.space,
        resolvedSchema.default,
        resolvedSchema,
        tx,
      );
    } else {
      return createCell(
        runtime,
        {
          ...link,
          schema: mergeDefaults(resolvedSchema, defaultValue),
          rootSchema,
        },
        getTransactionForChildCells(tx),
      );
    }
  }

  if (isObject(schema) && schema.asStream) {
    logger.warn(
      "Created asStream as a default value, but this is likely unintentional",
    );
    // This can receive events, but at first nothing will be bound to it.
    // Normally these get created by a handler call.
    return runtime.getImmutableCell(
      link.space,
      { $stream: true },
      resolvedSchema,
      tx,
    );
  }

  // Handle object type defaults
  if (
    isObject(resolvedSchema) && resolvedSchema?.type === "object" &&
    isObject(defaultValue)
  ) {
    const result: Record<string, any> = {};
    const processedKeys = new Set<string>();

    // Process properties defined in both the schema and default value
    if (resolvedSchema?.properties) {
      for (
        const [key, propSchema] of Object.entries(resolvedSchema.properties)
      ) {
        if (key in defaultValue) {
          result[key] = processDefaultValue(
            runtime,
            tx,
            { ...link, schema: propSchema, path: [...link.path, key] },
            defaultValue[key as keyof typeof defaultValue],
          );
          processedKeys.add(key);
        } else if (isObject(propSchema)) {
          if (propSchema.asCell) {
            // asCell are always created, it's their value that can be `undefined`
            result[key] = processDefaultValue(
              runtime,
              tx,
              { ...link, schema: propSchema, path: [...link.path, key] },
              undefined,
            );
          } else if (propSchema.default !== undefined) {
            result[key] = processDefaultValue(
              runtime,
              tx,
              { ...link, schema: propSchema, path: [...link.path, key] },
              propSchema.default,
            );
          } else if (
            resolvedSchema?.required?.includes(key) &&
            (propSchema.type === "object" || propSchema.type === "array")
          ) {
            result[key] = processDefaultValue(
              runtime,
              tx,
              { ...link, schema: propSchema, path: [...link.path, key] },
              propSchema.type === "object" ? {} : [],
            );
          }
        }
      }
    }

    // Handle additional properties in the default value with additionalProperties schema
    if (resolvedSchema.additionalProperties) {
      const additionalPropertiesSchema =
        typeof resolvedSchema.additionalProperties === "object"
          ? resolvedSchema.additionalProperties
          : undefined;

      for (const key in defaultValue) {
        if (!processedKeys.has(key)) {
          processedKeys.add(key);
          result[key] = processDefaultValue(
            runtime,
            tx,
            {
              ...link,
              schema: additionalPropertiesSchema,
              path: [...link.path, key],
            },
            defaultValue[key as keyof typeof defaultValue],
          );
        }
      }
    }

    return annotateWithBackToCellSymbols(result, runtime, link, tx);
  }

  // Handle array type defaults
  if (
    isObject(resolvedSchema) && resolvedSchema?.type === "array" &&
    Array.isArray(defaultValue) &&
    resolvedSchema.items
  ) {
    // Handle boolean items values
    let itemSchema: JSONSchema;
    if (resolvedSchema.items === true) {
      // items: true means allow any item type
      itemSchema = {};
    } else if ((resolvedSchema.items as any) === false) {
      // items: false means no additional items allowed (empty arrays only)
      // For default value processing, we'll treat this as an error
      throw new Error(
        "Cannot process default values for array with items: false - no items are allowed",
      );
    } else {
      // items is a JSONSchema object
      itemSchema = resolvedSchema.items as JSONSchema;
    }

    const result = defaultValue.map((item, i) =>
      processDefaultValue(
        runtime,
        tx,
        {
          ...link,
          schema: itemSchema,
          path: [...link.path, String(i)],
        },
        item,
      )
    );
    return annotateWithBackToCellSymbols(result, runtime, link, tx);
  }

  // For primitive types, return as is
  return annotateWithBackToCellSymbols(defaultValue, runtime, link, tx);
}

function mergeDefaults(
  schema: JSONSchema | undefined,
  defaultValue: Readonly<JSONValue>,
): JSONSchema {
  const result: JSONSchemaMutable = {
    ...(isObject(schema) ? structuredClone(schema) as JSONSchemaMutable : {}),
  };

  // TODO(seefeld): What's the right thing to do for arrays?
  if (
    result.type === "object" &&
    isRecord(result.default) &&
    isRecord(defaultValue)
  ) {
    result.default = {
      ...result.default,
      ...defaultValue,
    } as Readonly<JSONValue>;
  } else result.default = defaultValue;

  return result;
}

function annotateWithBackToCellSymbols(
  value: any,
  runtime: Runtime,
  link: NormalizedFullLink,
  tx: IExtendedStorageTransaction | undefined,
) {
  if (
    isRecord(value) && !isCell(value) && !isCellResultForDereferencing(value)
  ) {
    // Non-enumerable, so that {...obj} won't copy these symbols
    Object.defineProperty(value, toCell, {
      // Use getTransactionForChildCells so that if this was called from sample(),
      // the resulting cell is still reactive
      value: () => createCell(runtime, link, getTransactionForChildCells(tx)),
      enumerable: false,
    });
    Object.freeze(value);
  }
  return value;
}

export function validateAndTransform(
  runtime: Runtime,
  tx: IExtendedStorageTransaction | undefined,
  link: NormalizedFullLink,
  _seen?: Array<[string, any]>,
): any {
  // If the transaction is no longer open, just treat it as no transaction, i.e.
  // create temporary transactions to read. The main reason we use transactions
  // here is so that this operation can see open reads, that are only accessible
  // from the tx. Once tx.commit() is called, all that data is either available
  // via other transactions or has been rolled back. Either way, we want to
  // reflect that reality.
  if (tx?.status().status !== "ready") tx = undefined;

  // Reconstruct doc, path, schema, rootSchema from link and runtime
  const schema = link.schema;
  let rootSchema = link.rootSchema ?? schema;
  let resolvedSchema = resolveSchema(schema, rootSchema);
  let filteredSchema = filterAsCell(resolvedSchema);

  // Follow aliases, etc. to last element on path + just aliases on that last one
  // When we generate cells below, we want them to be based off this value, as that
  // is what a setter would change when they update a value or reference.
  tx = tx ?? runtime.edit();
  const resolvedLink = resolveLink(tx, link, "writeRedirect");

  // Use schema from alias if provided and no explicit schema was set
  if (filteredSchema === undefined && resolvedLink.schema) {
    resolvedSchema = resolveSchema(
      resolvedLink.schema,
      resolvedLink.rootSchema,
    );
    // Call resolveSchema to strip asCell/asStream here as well. It's still the
    // initial `schema` that says whether this should be a cell, not the
    // resolved schema.
    filteredSchema = filterAsCell(resolvedSchema);
    rootSchema = resolvedLink.rootSchema || resolvedLink.schema;
  }

  // Unlike the original, we have kept the asCell markers in the schema
  link = {
    ...resolvedLink,
    schema: resolvedSchema,
    rootSchema,
  };

  // If we don't have a schema, and we aren't asCell/asStream, use a proxy
  if (
    (schema === undefined || !SchemaObjectTraverser.asCellOrStream(schema)) &&
    filteredSchema === undefined
  ) {
    return createQueryResultProxy(runtime, tx, link);
  }

  // Update our link to match the potentially merged schema
  link.schema = filteredSchema !== undefined
    ? schema != undefined
      ? combineSchema(schema, filteredSchema)
      : filteredSchema
    : schema;

  // Now resolve further links until we get the actual value.
  const ref = resolveLink(tx ?? runtime.edit(), link);
  const objectCreator = new TransformObjectCreator(runtime, tx!);

  // If our link is asCell/asStream, and we don't have any path portions, we
  // can just create the cell and skip reading the value and traversal.
  if (SchemaObjectTraverser.asCellOrStream(schema)) {
    // If our ref has a schema, merge our schema flags into that schema
    // Otherwise, we won't return a cell like we are supposed to.
    const mergedRef = ref.schema !== undefined
      ? {
        ...ref,
        schema: mergeSchemaFlags(schema!, ref.schema),
      }
      : ref;
    return objectCreator.createObject(mergedRef, undefined);
  }

  // Link paths don't include value, but doc address should
  const { space, id, type, path } = ref;
  const address = { space, id, type, path: ["value", ...path] };
  const doc = { address, value: tx!.readValueOrThrow(ref) };
  // If we have a ref with a schema, use that; otherwise, use the link's schema
  const selector = {
    path: doc.address.path,
    schemaContext: {
      schema: ref.schema ?? link.schema!,
      rootSchema: ref.rootSchema ?? link.rootSchema!,
    },
  };
  // TODO(@ubik2): these constructor parameters are complex enough that we should
  // use an options struct
  const traverser = new SchemaObjectTraverser<any>(
    tx!,
    selector,
    undefined,
    undefined,
    objectCreator,
    false,
  );
  return traverser.traverse(doc, link);
}

class TransformObjectCreator
  implements IObjectCreator<AnyCellWrapping<JSONValue>> {
  constructor(
    private runtime: IRuntime,
    private tx: IExtendedStorageTransaction,
  ) {
  }
  // This controls the behavior when properties is specified, but
  // additonalProperties is not.
  addOptionalProperty(
    _obj: Record<string, Immutable<OptJSONValue>>,
    _key: string,
    _value: JSONValue,
  ) {
    //obj[key] = value;
  }
  applyDefault<T>(
    link: NormalizedFullLink,
    value: T | undefined,
  ): T | undefined {
    return processDefaultValue(this.runtime, this.tx, link, value);
  }

  // This is an early pass to see if we should just create a proxy or cell
  // If not, we will actually resolve our links to get to our values.
  createObject(
    link: NormalizedFullLink,
    value: AnyCellWrapping<JSONValue> | undefined,
  ): AnyCellWrapping<JSONValue> {
    // If we have a schema with an asCell or asStream (or if our anyOf values
    // do), we should create a cell here.
    // If we don't have a schema, or a true schema, we should create a query result proxy.
    // If we have a schema without asCell or asStream, we should annotate the
    // object so we can get back to the cell if needed.
    if (link.schema === undefined || link.schema === true) {
      return createQueryResultProxy(this.runtime, this.tx, link);
    } else if (isObject(link.schema)) {
      const { asCell, asStream, ...restSchema } = link.schema;
      if (asCell || asStream) {
        // TODO(@ubik2): deal with anyOf/oneOf with asCell/asStream
        // TODO(@ubik2): Figure out if we should purge asCell/asStream from restSchema children
        return createCell(
          this.runtime,
          { ...link, schema: restSchema },
          getTransactionForChildCells(this.tx),
        ) as AnyCellWrapping<JSONValue>;
      }
      // If it's not a cell/stream, but the schema is true-ish, use a
      // QueryResultProxy
      if (ContextualFlowControl.isTrueSchema(link.schema)) {
        return createQueryResultProxy(this.runtime, this.tx, link);
      }
      // link.schema is not true, and not asCell/asStream
      // If we're undefined, check for a default and apply that
      if (link.schema.default !== undefined && value === undefined) {
        // processDefaultValue already annotates with back to cell
        return processDefaultValue(
          this.runtime,
          this.tx,
          link,
          link.schema.default,
        );
      }
      // If we're an object, we may be missing some properties that have a
      // default.
      if (isObject(value) && link.schema.properties !== undefined) {
        const propertyEntries = Object.entries(link.schema.properties) as [
          string,
          JSONSchema,
        ][];
        for (const [propName, propSchema] of propertyEntries) {
          if (isObject(propSchema) && propSchema.default !== undefined) {
            const valueObj = value as Record<string, any>;
            if (valueObj[propName] === undefined) {
              valueObj[propName] = processDefaultValue(this.runtime, this.tx, {
                ...link,
                path: [...link.path, propName],
                schema: propSchema,
              }, undefined);
            }
          }
        }
      }
      // TODO(@ubik2): What if we're an array? Is it possible to have undefined
      // elements in our array?
    }
    return annotateWithBackToCellSymbols(value, this.runtime, link, this.tx);
  }
}

/**
 * This assumes that there will not be a conflict in definitions between the
 * eventSchema and the stateSchema.
 */
// TODO(@ubik2): We also need to re-write any relative refs
export function generateHandlerSchema(
  eventSchema?: JSONSchema,
  stateSchema?: JSONSchema,
): JSONSchema | undefined {
  if (eventSchema === undefined && stateSchema === undefined) {
    return undefined;
  }
  const mergedDefs: Record<string, JSONSchema> = {};
  const mergedDefinitions: Record<string, JSONSchema> = {};
  if (isObject(eventSchema)) {
    // extract $defs and definitions and remove them from eventSchema
    const { $defs, definitions, ...rest } = eventSchema;
    eventSchema = rest;
    Object.assign(mergedDefs, $defs);
    Object.assign(mergedDefinitions, definitions);
  }
  if (isObject(stateSchema)) {
    // extract $defs and definitions and remove them from stateSchema
    const { $defs, definitions, ...rest } = stateSchema;
    stateSchema = rest;
    Object.assign(mergedDefs, $defs);
    Object.assign(mergedDefinitions, definitions);
  }
  // TODO(@ubik2): Defaults here should be true, but I haven't changed the JSONSchema type
  // to allow that yet
  return {
    type: "object",
    properties: {
      "$event": eventSchema ?? true,
      "$ctx": stateSchema ?? true,
    },
    ...(Object.keys(mergedDefs).length ? { $defs: mergedDefs } : {}),
    ...(Object.keys(mergedDefinitions).length
      ? { definitions: mergedDefinitions }
      : {}),
  };
}<|MERGE_RESOLUTION|>--- conflicted
+++ resolved
@@ -8,17 +8,12 @@
 import { resolveLink } from "./link-resolution.ts";
 import { type IExtendedStorageTransaction } from "./storage/interface.ts";
 import { getTransactionForChildCells } from "./storage/extended-storage-transaction.ts";
-<<<<<<< HEAD
-import { type IRuntime } from "./runtime.ts";
-import { type NormalizedFullLink } from "./link-utils.ts";
-=======
 import { type Runtime } from "./runtime.ts";
 import {
   createDataCellURI,
   type NormalizedFullLink,
   parseLink,
 } from "./link-utils.ts";
->>>>>>> 8f3971c3
 import {
   createQueryResultProxy,
   isCellResultForDereferencing,
@@ -456,7 +451,7 @@
 class TransformObjectCreator
   implements IObjectCreator<AnyCellWrapping<JSONValue>> {
   constructor(
-    private runtime: IRuntime,
+    private runtime: Runtime,
     private tx: IExtendedStorageTransaction,
   ) {
   }
