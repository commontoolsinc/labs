--- conflicted
+++ resolved
@@ -1,21 +1,14 @@
-<<<<<<< HEAD
+import { isObject, isRecord, type Mutable } from "@commontools/utils/types";
 import {
   ContextualFlowControl,
   isAlias,
-  JSONSchema,
+  type JSONSchema,
+  type JSONValue,
 } from "@commontools/builder";
-=======
-import { isAlias, type JSONSchema, type JSONValue } from "@commontools/builder";
->>>>>>> 3287c170
 import { type DocImpl } from "./doc.ts";
 import { type CellLink, createCell, isCell, isCellLink } from "./cell.ts";
 import { type ReactivityLog } from "./scheduler.ts";
 import { resolveLinks, resolveLinkToAlias } from "./utils.ts";
-<<<<<<< HEAD
-=======
-import { ContextualFlowControl } from "./index.ts";
-import { isObject, isRecord, type Mutable } from "@commontools/utils/types";
->>>>>>> 3287c170
 
 /**
  * Schemas are mostly a subset of JSONSchema.
