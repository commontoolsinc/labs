--- conflicted
+++ resolved
@@ -9,11 +9,7 @@
 import { type IExtendedStorageTransaction } from "./storage/interface.ts";
 import { getTransactionForChildCells } from "./storage/extended-storage-transaction.ts";
 import { type Runtime } from "./runtime.ts";
-import {
-  createDataCellURI,
-  type NormalizedFullLink,
-  parseLink,
-} from "./link-utils.ts";
+import { type NormalizedFullLink } from "./link-utils.ts";
 import {
   createQueryResultProxy,
   isCellResultForDereferencing,
@@ -367,17 +363,8 @@
   // Follow aliases, etc. to last element on path + just aliases on that last one
   // When we generate cells below, we want them to be based off this value, as that
   // is what a setter would change when they update a value or reference.
-<<<<<<< HEAD
   tx = tx ?? runtime.edit();
-  const resolvedLink = resolveLink(tx, link, "writeRedirect");
-=======
-  const resolvedLink = resolveLink(
-    runtime,
-    tx ?? runtime.edit(),
-    link,
-    "writeRedirect",
-  );
->>>>>>> 794b0688
+  const resolvedLink = resolveLink(runtime, tx, link, "writeRedirect");
 
   // Use schema from alias if provided and no explicit schema was set
   if (filteredSchema === undefined && resolvedLink.schema) {
@@ -407,7 +394,6 @@
     return createQueryResultProxy(runtime, tx, link);
   }
 
-<<<<<<< HEAD
   // Update our link to match the potentially merged schema
   link.schema = filteredSchema !== undefined
     ? schema != undefined
@@ -416,7 +402,7 @@
     : schema;
 
   // Now resolve further links until we get the actual value.
-  const ref = resolveLink(tx ?? runtime.edit(), link);
+  const ref = resolveLink(runtime, tx, link);
   const objectCreator = new TransformObjectCreator(runtime, tx!);
 
   // If our link is asCell/asStream, and we don't have any path portions, we
@@ -432,14 +418,6 @@
       : ref;
     return objectCreator.createObject(mergedRef, undefined);
   }
-=======
-  // Now resolve further links until we get the actual value. Note that `doc`
-  // and `path` will still point to the parent, as in e.g. the `anyOf` case
-  // below we might still create a new Cell and it should point to the top of
-  // this set of links.
-  const ref = resolveLink(runtime, tx ?? runtime.edit(), link);
-  const value = (tx ?? runtime.edit()).readValueOrThrow(ref);
->>>>>>> 794b0688
 
   // Link paths don't include value, but doc address should
   const { space, id, type, path } = ref;
