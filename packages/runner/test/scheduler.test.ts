--- conflicted
+++ resolved
@@ -37,357 +37,385 @@
     await storageManager?.close();
   });
 
-  it.skip({ useStorageManagerTransactions: true }, "should run actions when cells change", async () => {
-    let runCount = 0;
-    const a = runtime.getCell<number>(
-      space,
-      "should run actions when cells change 1",
-      undefined,
-      tx,
-    );
-    a.set(1);
-    const b = runtime.getCell<number>(
-      space,
-      "should run actions when cells change 2",
-      undefined,
-      tx,
-    );
-    b.set(2);
-    const c = runtime.getCell<number>(
-      space,
-      "should run actions when cells change 3",
-      undefined,
-      tx,
-    );
-    c.set(0);
-    const adder: Action = (tx) => {
-      runCount++;
-      c.withTx(tx).send(
-        a.withTx(tx).get() + b.withTx(tx).get(),
-      );
-    };
-    await runtime.scheduler.run(adder);
-    expect(runCount).toBe(1);
-    expect(c.get()).toBe(3);
-    a.send(2); // No log, simulate external change
-    await runtime.idle();
-    expect(runCount).toBe(2);
-    expect(c.get()).toBe(4);
-  });
-
-  it.skip({ useStorageManagerTransactions: true }, "schedule shouldn't run immediately", async () => {
-    let runCount = 0;
-    const a = runtime.getCell<number>(
-      space,
-      "should schedule shouldn't run immediately 1",
-      undefined,
-      tx,
-    );
-    a.set(1);
-    const b = runtime.getCell<number>(
-      space,
-      "should schedule shouldn't run immediately 2",
-      undefined,
-      tx,
-    );
-    b.set(2);
-    const c = runtime.getCell<number>(
-      space,
-      "should schedule shouldn't run immediately 3",
-      undefined,
-      tx,
-    );
-    c.set(0);
-    const adder: Action = (tx) => {
-      runCount++;
-      c.withTx(tx).send(
-        a.withTx(tx).get() + b.withTx(tx).get(),
-      );
-    };
-    runtime.scheduler.schedule(adder, {
-      reads: [
-        a.getAsNormalizedFullLink(),
-        b.getAsNormalizedFullLink(),
-      ],
-      writes: [c.getAsNormalizedFullLink()],
-    });
-    expect(runCount).toBe(0);
-    expect(c.get()).toBe(0);
-    a.send(2); // No log, simulate external change
-    await runtime.idle();
-    expect(runCount).toBe(1);
-    expect(c.get()).toBe(4);
-  });
-
-  it.skip({ useStorageManagerTransactions: true }, "should remove actions", async () => {
-    let runCount = 0;
-    const a = runtime.getCell<number>(
-      space,
-      "should remove actions 1",
-      undefined,
-      tx,
-    );
-    a.set(1);
-    const b = runtime.getCell<number>(
-      space,
-      "should remove actions 2",
-      undefined,
-      tx,
-    );
-    b.set(2);
-    const c = runtime.getCell<number>(
-      space,
-      "should remove actions 3",
-      undefined,
-      tx,
-    );
-    c.set(0);
-    const adder: Action = (tx) => {
-      runCount++;
-      c.withTx(tx).send(
-        a.withTx(tx).get() + b.withTx(tx).get(),
-      );
-    };
-    await runtime.scheduler.run(adder);
-    expect(runCount).toBe(1);
-    expect(c.get()).toBe(3);
-
-    a.send(2);
-    await runtime.idle();
-    expect(runCount).toBe(2);
-    expect(c.get()).toBe(4);
-
-    runtime.scheduler.unschedule(adder);
-    a.send(3);
-    await runtime.idle();
-    expect(runCount).toBe(2);
-    expect(c.get()).toBe(4);
-  });
-
-  it.skip({ useStorageManagerTransactions: true }, "scheduler should return a cancel function", async () => {
-    let runCount = 0;
-    const a = runtime.getCell<number>(
-      space,
-      "scheduler should return a cancel function 1",
-      undefined,
-      tx,
-    );
-    a.set(1);
-    const b = runtime.getCell<number>(
-      space,
-      "scheduler should return a cancel function 2",
-      undefined,
-      tx,
-    );
-    b.set(2);
-    const c = runtime.getCell<number>(
-      space,
-      "scheduler should return a cancel function 3",
-      undefined,
-      tx,
-    );
-    c.set(0);
-    const adder: Action = (tx) => {
-      runCount++;
-      c.withTx(tx).send(
-        a.withTx(tx).get() + b.withTx(tx).get(),
-      );
-    };
-    const cancel = runtime.scheduler.schedule(adder, {
-      reads: [
-        a.getAsNormalizedFullLink(),
-        b.getAsNormalizedFullLink(),
-      ],
-      writes: [c.getAsNormalizedFullLink()],
-    });
-    expect(runCount).toBe(0);
-    expect(c.get()).toBe(0);
-    a.send(2);
-    await runtime.idle();
-    expect(runCount).toBe(1);
-    expect(c.get()).toBe(4);
-    cancel();
-    a.send(3);
-    await runtime.idle();
-    expect(runCount).toBe(1);
-    expect(c.get()).toBe(4);
-  });
-
-  it.skip({ useStorageManagerTransactions: true }, "should run actions in topological order", async () => {
-    const runs: string[] = [];
-    const a = runtime.getCell<number>(
-      space,
-      "should run actions in topological order 1",
-      undefined,
-      tx,
-    );
-    a.set(1);
-    const b = runtime.getCell<number>(
-      space,
-      "should run actions in topological order 2",
-      undefined,
-      tx,
-    );
-    b.set(2);
-    const c = runtime.getCell<number>(
-      space,
-      "should run actions in topological order 3",
-      undefined,
-      tx,
-    );
-    c.set(0);
-    const d = runtime.getCell<number>(
-      space,
-      "should run actions in topological order 4",
-      undefined,
-      tx,
-    );
-    d.set(1);
-    const e = runtime.getCell<number>(
-      space,
-      "should run actions in topological order 5",
-      undefined,
-      tx,
-    );
-    e.set(0);
-    const adder1: Action = (tx) => {
-      runs.push("adder1");
-      c.withTx(tx).send(
-        a.withTx(tx).get() + b.withTx(tx).get(),
-      );
-    };
-    const adder2: Action = (tx) => {
-      runs.push("adder2");
-      e.withTx(tx).send(
-        c.withTx(tx).get() + d.withTx(tx).get(),
-      );
-    };
-    await runtime.scheduler.run(adder1);
-    await runtime.scheduler.run(adder2);
-    expect(runs.join(",")).toBe("adder1,adder2");
-    expect(c.get()).toBe(3);
-    expect(e.get()).toBe(4);
-
-    d.send(2);
-    await runtime.idle();
-    expect(runs.join(",")).toBe("adder1,adder2,adder2");
-    expect(c.get()).toBe(3);
-    expect(e.get()).toBe(5);
-
-    a.send(2);
-    await runtime.idle();
-    expect(runs.join(",")).toBe("adder1,adder2,adder2,adder1,adder2");
-    expect(c.get()).toBe(4);
-    expect(e.get()).toBe(6);
-  });
-
-  it.skip({ useStorageManagerTransactions: true }, "should stop eventually when encountering infinite loops", async () => {
-    let maxRuns = 120; // More than the limit in scheduler
-    const a = runtime.getCell<number>(
-      space,
-      "should stop eventually when encountering infinite loops 1",
-      undefined,
-      tx,
-    );
-    a.set(1);
-    const b = runtime.getCell<number>(
-      space,
-      "should stop eventually when encountering infinite loops 2",
-      undefined,
-      tx,
-    );
-    b.set(2);
-    const c = runtime.getCell<number>(
-      space,
-      "should stop eventually when encountering infinite loops 3",
-      undefined,
-      tx,
-    );
-    c.set(0);
-    const d = runtime.getCell<number>(
-      space,
-      "should stop eventually when encountering infinite loops 4",
-      undefined,
-      tx,
-    );
-    d.set(1);
-    const e = runtime.getCell<number>(
-      space,
-      "should stop eventually when encountering infinite loops 5",
-      undefined,
-      tx,
-    );
-    e.set(0);
-    const adder1: Action = (tx) => {
-      c.withTx(tx).send(
-        a.withTx(tx).get() + b.withTx(tx).get(),
-      );
-    };
-    const adder2: Action = (tx) => {
-      e.withTx(tx).send(
-        c.withTx(tx).get() + d.withTx(tx).get(),
-      );
-    };
-    const adder3: Action = (tx) => {
-      if (--maxRuns <= 0) return;
-      c.withTx(tx).send(
-        e.withTx(tx).get() + b.withTx(tx).get(),
-      );
-    };
-
-    const stopper = {
-      stop: () => {},
-    };
-    const stopped = spy(stopper, "stop");
-    runtime.scheduler.onError(() => stopper.stop());
-
-    await runtime.scheduler.run(adder1);
-    await runtime.scheduler.run(adder2);
-    await runtime.scheduler.run(adder3);
-
-    await runtime.idle();
-
-    expect(maxRuns).toBeGreaterThan(10);
-    assertSpyCall(stopped, 0, undefined);
-  });
-
-  it.skip({ useStorageManagerTransactions: true }, "should not loop on r/w changes on its own output", async () => {
-    const counter = runtime.getCell<number>(
-      space,
-      "should not loop on r/w changes on its own output 1",
-      undefined,
-      tx,
-    );
-    counter.set(0);
-    const by = runtime.getCell<number>(
-      space,
-      "should not loop on r/w changes on its own output 2",
-      undefined,
-      tx,
-    );
-    by.set(1);
-    const inc: Action = (tx) =>
-      counter
-        .withTx(tx)
-        .send(counter.withTx(tx).get() + by.withTx(tx).get());
-
-    const stopper = {
-      stop: () => {},
-    };
-    const stopped = spy(stopper, "stop");
-    runtime.scheduler.onError(() => stopper.stop());
-
-    await runtime.scheduler.run(inc);
-    expect(counter.get()).toBe(1);
-    await runtime.idle();
-    expect(counter.get()).toBe(1);
-
-    by.send(2);
-    await runtime.idle();
-    expect(counter.get()).toBe(3);
-
-    assertSpyCalls(stopped, 0);
-  });
+  it.skip(
+    { useStorageManagerTransactions: true },
+    "should run actions when cells change",
+    async () => {
+      let runCount = 0;
+      const a = runtime.getCell<number>(
+        space,
+        "should run actions when cells change 1",
+        undefined,
+        tx,
+      );
+      a.set(1);
+      const b = runtime.getCell<number>(
+        space,
+        "should run actions when cells change 2",
+        undefined,
+        tx,
+      );
+      b.set(2);
+      const c = runtime.getCell<number>(
+        space,
+        "should run actions when cells change 3",
+        undefined,
+        tx,
+      );
+      c.set(0);
+      const adder: Action = (tx) => {
+        runCount++;
+        c.withTx(tx).send(
+          a.withTx(tx).get() + b.withTx(tx).get(),
+        );
+      };
+      await runtime.scheduler.run(adder);
+      expect(runCount).toBe(1);
+      expect(c.get()).toBe(3);
+      a.send(2); // No log, simulate external change
+      await runtime.idle();
+      expect(runCount).toBe(2);
+      expect(c.get()).toBe(4);
+    },
+  );
+
+  it.skip(
+    { useStorageManagerTransactions: true },
+    "schedule shouldn't run immediately",
+    async () => {
+      let runCount = 0;
+      const a = runtime.getCell<number>(
+        space,
+        "should schedule shouldn't run immediately 1",
+        undefined,
+        tx,
+      );
+      a.set(1);
+      const b = runtime.getCell<number>(
+        space,
+        "should schedule shouldn't run immediately 2",
+        undefined,
+        tx,
+      );
+      b.set(2);
+      const c = runtime.getCell<number>(
+        space,
+        "should schedule shouldn't run immediately 3",
+        undefined,
+        tx,
+      );
+      c.set(0);
+      const adder: Action = (tx) => {
+        runCount++;
+        c.withTx(tx).send(
+          a.withTx(tx).get() + b.withTx(tx).get(),
+        );
+      };
+      runtime.scheduler.schedule(adder, {
+        reads: [
+          a.getAsNormalizedFullLink(),
+          b.getAsNormalizedFullLink(),
+        ],
+        writes: [c.getAsNormalizedFullLink()],
+      });
+      expect(runCount).toBe(0);
+      expect(c.get()).toBe(0);
+      a.send(2); // No log, simulate external change
+      await runtime.idle();
+      expect(runCount).toBe(1);
+      expect(c.get()).toBe(4);
+    },
+  );
+
+  it.skip(
+    { useStorageManagerTransactions: true },
+    "should remove actions",
+    async () => {
+      let runCount = 0;
+      const a = runtime.getCell<number>(
+        space,
+        "should remove actions 1",
+        undefined,
+        tx,
+      );
+      a.set(1);
+      const b = runtime.getCell<number>(
+        space,
+        "should remove actions 2",
+        undefined,
+        tx,
+      );
+      b.set(2);
+      const c = runtime.getCell<number>(
+        space,
+        "should remove actions 3",
+        undefined,
+        tx,
+      );
+      c.set(0);
+      const adder: Action = (tx) => {
+        runCount++;
+        c.withTx(tx).send(
+          a.withTx(tx).get() + b.withTx(tx).get(),
+        );
+      };
+      await runtime.scheduler.run(adder);
+      expect(runCount).toBe(1);
+      expect(c.get()).toBe(3);
+
+      a.send(2);
+      await runtime.idle();
+      expect(runCount).toBe(2);
+      expect(c.get()).toBe(4);
+
+      runtime.scheduler.unschedule(adder);
+      a.send(3);
+      await runtime.idle();
+      expect(runCount).toBe(2);
+      expect(c.get()).toBe(4);
+    },
+  );
+
+  it.skip(
+    { useStorageManagerTransactions: true },
+    "scheduler should return a cancel function",
+    async () => {
+      let runCount = 0;
+      const a = runtime.getCell<number>(
+        space,
+        "scheduler should return a cancel function 1",
+        undefined,
+        tx,
+      );
+      a.set(1);
+      const b = runtime.getCell<number>(
+        space,
+        "scheduler should return a cancel function 2",
+        undefined,
+        tx,
+      );
+      b.set(2);
+      const c = runtime.getCell<number>(
+        space,
+        "scheduler should return a cancel function 3",
+        undefined,
+        tx,
+      );
+      c.set(0);
+      const adder: Action = (tx) => {
+        runCount++;
+        c.withTx(tx).send(
+          a.withTx(tx).get() + b.withTx(tx).get(),
+        );
+      };
+      const cancel = runtime.scheduler.schedule(adder, {
+        reads: [
+          a.getAsNormalizedFullLink(),
+          b.getAsNormalizedFullLink(),
+        ],
+        writes: [c.getAsNormalizedFullLink()],
+      });
+      expect(runCount).toBe(0);
+      expect(c.get()).toBe(0);
+      a.send(2);
+      await runtime.idle();
+      expect(runCount).toBe(1);
+      expect(c.get()).toBe(4);
+      cancel();
+      a.send(3);
+      await runtime.idle();
+      expect(runCount).toBe(1);
+      expect(c.get()).toBe(4);
+    },
+  );
+
+  it.skip(
+    { useStorageManagerTransactions: true },
+    "should run actions in topological order",
+    async () => {
+      const runs: string[] = [];
+      const a = runtime.getCell<number>(
+        space,
+        "should run actions in topological order 1",
+        undefined,
+        tx,
+      );
+      a.set(1);
+      const b = runtime.getCell<number>(
+        space,
+        "should run actions in topological order 2",
+        undefined,
+        tx,
+      );
+      b.set(2);
+      const c = runtime.getCell<number>(
+        space,
+        "should run actions in topological order 3",
+        undefined,
+        tx,
+      );
+      c.set(0);
+      const d = runtime.getCell<number>(
+        space,
+        "should run actions in topological order 4",
+        undefined,
+        tx,
+      );
+      d.set(1);
+      const e = runtime.getCell<number>(
+        space,
+        "should run actions in topological order 5",
+        undefined,
+        tx,
+      );
+      e.set(0);
+      const adder1: Action = (tx) => {
+        runs.push("adder1");
+        c.withTx(tx).send(
+          a.withTx(tx).get() + b.withTx(tx).get(),
+        );
+      };
+      const adder2: Action = (tx) => {
+        runs.push("adder2");
+        e.withTx(tx).send(
+          c.withTx(tx).get() + d.withTx(tx).get(),
+        );
+      };
+      await runtime.scheduler.run(adder1);
+      await runtime.scheduler.run(adder2);
+      expect(runs.join(",")).toBe("adder1,adder2");
+      expect(c.get()).toBe(3);
+      expect(e.get()).toBe(4);
+
+      d.send(2);
+      await runtime.idle();
+      expect(runs.join(",")).toBe("adder1,adder2,adder2");
+      expect(c.get()).toBe(3);
+      expect(e.get()).toBe(5);
+
+      a.send(2);
+      await runtime.idle();
+      expect(runs.join(",")).toBe("adder1,adder2,adder2,adder1,adder2");
+      expect(c.get()).toBe(4);
+      expect(e.get()).toBe(6);
+    },
+  );
+
+  it.skip(
+    { useStorageManagerTransactions: true },
+    "should stop eventually when encountering infinite loops",
+    async () => {
+      let maxRuns = 120; // More than the limit in scheduler
+      const a = runtime.getCell<number>(
+        space,
+        "should stop eventually when encountering infinite loops 1",
+        undefined,
+        tx,
+      );
+      a.set(1);
+      const b = runtime.getCell<number>(
+        space,
+        "should stop eventually when encountering infinite loops 2",
+        undefined,
+        tx,
+      );
+      b.set(2);
+      const c = runtime.getCell<number>(
+        space,
+        "should stop eventually when encountering infinite loops 3",
+        undefined,
+        tx,
+      );
+      c.set(0);
+      const d = runtime.getCell<number>(
+        space,
+        "should stop eventually when encountering infinite loops 4",
+        undefined,
+        tx,
+      );
+      d.set(1);
+      const e = runtime.getCell<number>(
+        space,
+        "should stop eventually when encountering infinite loops 5",
+        undefined,
+        tx,
+      );
+      e.set(0);
+      const adder1: Action = (tx) => {
+        c.withTx(tx).send(
+          a.withTx(tx).get() + b.withTx(tx).get(),
+        );
+      };
+      const adder2: Action = (tx) => {
+        e.withTx(tx).send(
+          c.withTx(tx).get() + d.withTx(tx).get(),
+        );
+      };
+      const adder3: Action = (tx) => {
+        if (--maxRuns <= 0) return;
+        c.withTx(tx).send(
+          e.withTx(tx).get() + b.withTx(tx).get(),
+        );
+      };
+
+      const stopper = {
+        stop: () => {},
+      };
+      const stopped = spy(stopper, "stop");
+      runtime.scheduler.onError(() => stopper.stop());
+
+      await runtime.scheduler.run(adder1);
+      await runtime.scheduler.run(adder2);
+      await runtime.scheduler.run(adder3);
+
+      await runtime.idle();
+
+      expect(maxRuns).toBeGreaterThan(10);
+      assertSpyCall(stopped, 0, undefined);
+    },
+  );
+
+  it.skip(
+    { useStorageManagerTransactions: true },
+    "should not loop on r/w changes on its own output",
+    async () => {
+      const counter = runtime.getCell<number>(
+        space,
+        "should not loop on r/w changes on its own output 1",
+        undefined,
+        tx,
+      );
+      counter.set(0);
+      const by = runtime.getCell<number>(
+        space,
+        "should not loop on r/w changes on its own output 2",
+        undefined,
+        tx,
+      );
+      by.set(1);
+      const inc: Action = (tx) =>
+        counter
+          .withTx(tx)
+          .send(counter.withTx(tx).get() + by.withTx(tx).get());
+
+      const stopper = {
+        stop: () => {},
+      };
+      const stopped = spy(stopper, "stop");
+      runtime.scheduler.onError(() => stopper.stop());
+
+      await runtime.scheduler.run(inc);
+      expect(counter.get()).toBe(1);
+      await runtime.idle();
+      expect(counter.get()).toBe(1);
+
+      by.send(2);
+      await runtime.idle();
+      expect(counter.get()).toBe(3);
+
+      assertSpyCalls(stopped, 0);
+    },
+  );
 
   it("should immediately run actions that have no dependencies", async () => {
     let runs = 0;
@@ -397,66 +425,70 @@
     expect(runs).toBe(1);
   });
 
-  it.skip({ useStorageManagerTransactions: true }, "should not create dependencies when using getRaw with ignoreReadForScheduling", async () => {
-    // Create a source cell that will be read with ignored metadata
-    const sourceCell = runtime.getCell<{ value: number }>(
-      space,
-      "source-cell-for-ignore-test",
-      undefined,
-      tx,
-    );
-    sourceCell.set({ value: 1 });
-
-    // Create a result cell to track action runs (avoiding self-dependencies)
-    const resultCell = runtime.getCell<{ count: number; lastValue: any }>(
-      space,
-      "result-cell-for-ignore-test",
-      undefined,
-      tx,
-    );
-    resultCell.set({ count: 0, lastValue: null });
-
-    let actionRunCount = 0;
-    let lastReadValue: any;
-
-    // Action that ONLY uses ignored reads
-    const ignoredReadAction: Action = (actionTx) => {
-      actionRunCount++;
-
-      // Read with ignoreReadForScheduling - should NOT create dependency
-      lastReadValue = sourceCell.withTx(actionTx).getRaw({
-        meta: ignoreReadForScheduling,
-      });
-
-      // Write to result cell to track that the action ran
-      resultCell.withTx(actionTx).set({
-        count: actionRunCount,
-        lastValue: lastReadValue,
-      });
-    };
-
-    // Run the action initially
-    await runtime.scheduler.run(ignoredReadAction);
-    expect(actionRunCount).toBe(1);
-    expect(lastReadValue).toEqual({ value: 1 });
-    expect(resultCell.get()).toEqual({ count: 1, lastValue: { value: 1 } });
-
-    // Change the source cell
-    sourceCell.set({ value: 5 });
-    await runtime.idle();
-
-    // Action should NOT run again because the read was ignored
-    expect(actionRunCount).toBe(1); // Still 1!
-    expect(resultCell.get()).toEqual({ count: 1, lastValue: { value: 1 } }); // Unchanged
-
-    // Change the source cell again to be extra sure
-    sourceCell.set({ value: 10 });
-    await runtime.idle();
-
-    // Still should not have run
-    expect(actionRunCount).toBe(1);
-    expect(resultCell.get()).toEqual({ count: 1, lastValue: { value: 1 } });
-  });
+  it.skip(
+    { useStorageManagerTransactions: true },
+    "should not create dependencies when using getRaw with ignoreReadForScheduling",
+    async () => {
+      // Create a source cell that will be read with ignored metadata
+      const sourceCell = runtime.getCell<{ value: number }>(
+        space,
+        "source-cell-for-ignore-test",
+        undefined,
+        tx,
+      );
+      sourceCell.set({ value: 1 });
+
+      // Create a result cell to track action runs (avoiding self-dependencies)
+      const resultCell = runtime.getCell<{ count: number; lastValue: any }>(
+        space,
+        "result-cell-for-ignore-test",
+        undefined,
+        tx,
+      );
+      resultCell.set({ count: 0, lastValue: null });
+
+      let actionRunCount = 0;
+      let lastReadValue: any;
+
+      // Action that ONLY uses ignored reads
+      const ignoredReadAction: Action = (actionTx) => {
+        actionRunCount++;
+
+        // Read with ignoreReadForScheduling - should NOT create dependency
+        lastReadValue = sourceCell.withTx(actionTx).getRaw({
+          meta: ignoreReadForScheduling,
+        });
+
+        // Write to result cell to track that the action ran
+        resultCell.withTx(actionTx).set({
+          count: actionRunCount,
+          lastValue: lastReadValue,
+        });
+      };
+
+      // Run the action initially
+      await runtime.scheduler.run(ignoredReadAction);
+      expect(actionRunCount).toBe(1);
+      expect(lastReadValue).toEqual({ value: 1 });
+      expect(resultCell.get()).toEqual({ count: 1, lastValue: { value: 1 } });
+
+      // Change the source cell
+      sourceCell.set({ value: 5 });
+      await runtime.idle();
+
+      // Action should NOT run again because the read was ignored
+      expect(actionRunCount).toBe(1); // Still 1!
+      expect(resultCell.get()).toEqual({ count: 1, lastValue: { value: 1 } }); // Unchanged
+
+      // Change the source cell again to be extra sure
+      sourceCell.set({ value: 10 });
+      await runtime.idle();
+
+      // Still should not have run
+      expect(actionRunCount).toBe(1);
+      expect(resultCell.get()).toEqual({ count: 1, lastValue: { value: 1 } });
+    },
+  );
 });
 
 describe("event handling", (config) => {
@@ -482,294 +514,205 @@
     await storageManager?.close();
   });
 
-  it.skip({ useStorageManagerTransactions: true }, "should queue and process events", async () => {
-    const eventCell = runtime.getCell<number>(
-      space,
-      "should queue and process events 1",
-      undefined,
-      tx,
-    );
-    eventCell.set(0);
-    const eventResultCell = runtime.getCell<number>(
-      space,
-      "should queue and process events 2",
-      undefined,
-      tx,
-    );
-    eventResultCell.set(0);
-    let eventCount = 0;
-
-    const eventHandler: EventHandler = (event) => {
-      eventCount++;
-      eventResultCell.send(event);
-    };
-
-    runtime.scheduler.addEventHandler(
-      eventHandler,
-      eventCell.getAsNormalizedFullLink(),
-    );
-
-    runtime.scheduler.queueEvent(eventCell.getAsNormalizedFullLink(), 1);
-    runtime.scheduler.queueEvent(eventCell.getAsNormalizedFullLink(), 2);
-
-    await runtime.idle();
-
-    expect(eventCount).toBe(2);
-    expect(eventCell.get()).toBe(0); // Events are _not_ written to cell
-    expect(eventResultCell.get()).toBe(2);
-  });
-
-  it.skip({ useStorageManagerTransactions: true }, "should remove event handlers", async () => {
-    const eventCell = runtime.getCell<number>(
-      space,
-      "should remove event handlers 1",
-      undefined,
-      tx,
-    );
-    eventCell.set(0);
-    let eventCount = 0;
-
-    const eventHandler: EventHandler = (event) => {
-      eventCount++;
-      eventCell.send(event);
-    };
-
-    const removeHandler = runtime.scheduler.addEventHandler(
-      eventHandler,
-      eventCell.getAsNormalizedFullLink(),
-    );
-
-    runtime.scheduler.queueEvent(eventCell.getAsNormalizedFullLink(), 1);
-    await runtime.idle();
-
-    expect(eventCount).toBe(1);
-    expect(eventCell.get()).toBe(1);
-
-    removeHandler();
-
-    runtime.scheduler.queueEvent(eventCell.getAsNormalizedFullLink(), 2);
-    await runtime.idle();
-
-    expect(eventCount).toBe(1);
-    expect(eventCell.get()).toBe(1);
-  });
-
-  it.skip({ useStorageManagerTransactions: true }, "should handle events with nested paths", async () => {
-    const parentCell = runtime.getCell<{ child: { value: number } }>(
-      space,
-      "should handle events with nested paths 1",
-      undefined,
-      tx,
-    );
-    parentCell.set({ child: { value: 0 } });
-    let eventCount = 0;
-
-    const eventHandler: EventHandler = () => {
-      eventCount++;
-    };
-
-    runtime.scheduler.addEventHandler(
-      eventHandler,
-      parentCell.key("child").key("value").getAsNormalizedFullLink(),
-    );
-
-    runtime.scheduler.queueEvent(
-      parentCell.key("child").key("value").getAsNormalizedFullLink(),
-      42,
-    );
-    await runtime.idle();
-
-    expect(eventCount).toBe(1);
-  });
-
-  it.skip({ useStorageManagerTransactions: true }, "should process events in order", async () => {
-    const eventCell = runtime.getCell<number>(
-      space,
-      "should process events in order 1",
-      undefined,
-      tx,
-    );
-    eventCell.set(0);
-    const events: number[] = [];
-
-    const eventHandler: EventHandler = (event) => {
-      events.push(event);
-    };
-
-    runtime.scheduler.addEventHandler(
-      eventHandler,
-      eventCell.getAsNormalizedFullLink(),
-    );
-
-    runtime.scheduler.queueEvent(eventCell.getAsNormalizedFullLink(), 1);
-    runtime.scheduler.queueEvent(eventCell.getAsNormalizedFullLink(), 2);
-    runtime.scheduler.queueEvent(eventCell.getAsNormalizedFullLink(), 3);
-
-    await runtime.idle();
-
-    expect(events).toEqual([1, 2, 3]);
-  });
-
-  it.skip({ useStorageManagerTransactions: true }, "should trigger recomputation of dependent cells", async () => {
-    const eventCell = runtime.getCell<number>(
-      space,
-      "should trigger recomputation of dependent cells 1",
-      undefined,
-      tx,
-    );
-    eventCell.set(0);
-    const eventResultCell = runtime.getCell<number>(
-      space,
-      "should trigger recomputation of dependent cells 2",
-      undefined,
-      tx,
-    );
-    eventResultCell.set(0);
-    let eventCount = 0;
-    let actionCount = 0;
-    let lastEventSeen = 0;
-
-    const eventHandler: EventHandler = (event) => {
-      eventCount++;
-      eventResultCell.send(event);
-    };
-
-    const action = (tx: IExtendedStorageTransaction) => {
-      actionCount++;
-      lastEventSeen = eventResultCell.withTx(tx).get();
-    };
-    await runtime.scheduler.run(action);
-
-    runtime.scheduler.addEventHandler(
-      eventHandler,
-      eventCell.getAsNormalizedFullLink(),
-    );
-
-    expect(actionCount).toBe(1);
-
-    runtime.scheduler.queueEvent(eventCell.getAsNormalizedFullLink(), 1);
-    await runtime.idle();
-
-    expect(eventCount).toBe(1);
-    expect(eventResultCell.get()).toBe(1);
-
-    expect(actionCount).toBe(2);
-
-    runtime.scheduler.queueEvent(eventCell.getAsNormalizedFullLink(), 2);
-    await runtime.idle();
-
-    expect(eventCount).toBe(2);
-    expect(eventResultCell.get()).toBe(2);
-    expect(actionCount).toBe(3);
-    expect(lastEventSeen).toBe(2);
-  });
-<<<<<<< HEAD
-});
-
-describe("compactifyPaths", (config) => {
-  let storageManager: ReturnType<typeof StorageManager.emulate>;
-  let runtime: Runtime;
-  let tx: IExtendedStorageTransaction;
-
-  beforeEach(() => {
-    storageManager = StorageManager.emulate({ as: signer });
-    // Create runtime with the shared storage provider
-    // We need to bypass the URL-based configuration for this test
-    runtime = new Runtime({
-      blobbyServerUrl: import.meta.url,
-      storageManager,
-      useStorageManagerTransactions: config.useStorageManagerTransactions,
-    });
-    tx = runtime.edit();
-  });
-
-  afterEach(async () => {
-    await tx.commit();
-    await runtime?.dispose();
-    await storageManager?.close();
-  });
-
-  it.skip({ useStorageManagerTransactions: true }, "should compactify paths", () => {
-    const testCell = runtime.getCell<Record<string, any>>(
-      space,
-      "should compactify paths 1",
-      undefined,
-      tx,
-    );
-    testCell.set({});
-    const paths = [
-      testCell.key("a").key("b").getAsNormalizedFullLink(),
-      testCell.key("a").getAsNormalizedFullLink(),
-      testCell.key("c").getAsNormalizedFullLink(),
-    ];
-    const result = compactifyPaths(paths);
-    const expected = [
-      testCell.key("a").getAsNormalizedFullLink(),
-      testCell.key("c").getAsNormalizedFullLink(),
-    ];
-    expect(result).toEqual(expected);
-  });
-
-  it.skip({ useStorageManagerTransactions: true }, "should remove duplicate paths", () => {
-    const testCell = runtime.getCell<Record<string, any>>(
-      space,
-      "should remove duplicate paths 1",
-      undefined,
-      tx,
-    );
-    testCell.set({});
-    const paths = [
-      testCell.key("a").key("b").getAsNormalizedFullLink(),
-      testCell.key("a").key("b").getAsNormalizedFullLink(),
-    ];
-    const result = compactifyPaths(paths);
-    const expected = [testCell.key("a").key("b").getAsNormalizedFullLink()];
-    expect(result).toEqual(expected);
-  });
-
-  it.skip({ useStorageManagerTransactions: true }, "should not compactify across cells", () => {
-    const cellA = runtime.getCell<Record<string, any>>(
-      space,
-      "should not compactify across cells 1",
-      undefined,
-      tx,
-    );
-    cellA.set({});
-    const cellB = runtime.getCell<Record<string, any>>(
-      space,
-      "should not compactify across cells 2",
-      undefined,
-      tx,
-    );
-    cellB.set({});
-    const paths = [
-      cellA.key("a").key("b").getAsNormalizedFullLink(),
-      cellB.key("a").key("b").getAsNormalizedFullLink(),
-    ];
-    const result = compactifyPaths(paths);
-    expect(result).toEqual(paths);
-  });
-
-  it.skip({ useStorageManagerTransactions: true }, "empty paths should trump all other ones", () => {
-    const cellA = runtime.getCell<Record<string, any>>(
-      space,
-      "should remove duplicate paths 1",
-      undefined,
-      tx,
-    );
-    cellA.set({});
-
-    const expectedResult = cellA.getAsNormalizedFullLink();
-    const paths = [
-      cellA.key("a").key("b").getAsNormalizedFullLink(),
-      cellA.key("c").getAsNormalizedFullLink(),
-      cellA.key("d").getAsNormalizedFullLink(),
-      expectedResult,
-    ];
-    const result = compactifyPaths(paths);
-
-    expect(result).toEqual([expectedResult]);
-  });
-=======
->>>>>>> 58023d73
+  it.skip(
+    { useStorageManagerTransactions: true },
+    "should queue and process events",
+    async () => {
+      const eventCell = runtime.getCell<number>(
+        space,
+        "should queue and process events 1",
+        undefined,
+        tx,
+      );
+      eventCell.set(0);
+      const eventResultCell = runtime.getCell<number>(
+        space,
+        "should queue and process events 2",
+        undefined,
+        tx,
+      );
+      eventResultCell.set(0);
+      let eventCount = 0;
+
+      const eventHandler: EventHandler = (event) => {
+        eventCount++;
+        eventResultCell.send(event);
+      };
+
+      runtime.scheduler.addEventHandler(
+        eventHandler,
+        eventCell.getAsNormalizedFullLink(),
+      );
+
+      runtime.scheduler.queueEvent(eventCell.getAsNormalizedFullLink(), 1);
+      runtime.scheduler.queueEvent(eventCell.getAsNormalizedFullLink(), 2);
+
+      await runtime.idle();
+
+      expect(eventCount).toBe(2);
+      expect(eventCell.get()).toBe(0); // Events are _not_ written to cell
+      expect(eventResultCell.get()).toBe(2);
+    },
+  );
+
+  it.skip(
+    { useStorageManagerTransactions: true },
+    "should remove event handlers",
+    async () => {
+      const eventCell = runtime.getCell<number>(
+        space,
+        "should remove event handlers 1",
+        undefined,
+        tx,
+      );
+      eventCell.set(0);
+      let eventCount = 0;
+
+      const eventHandler: EventHandler = (event) => {
+        eventCount++;
+        eventCell.send(event);
+      };
+
+      const removeHandler = runtime.scheduler.addEventHandler(
+        eventHandler,
+        eventCell.getAsNormalizedFullLink(),
+      );
+
+      runtime.scheduler.queueEvent(eventCell.getAsNormalizedFullLink(), 1);
+      await runtime.idle();
+
+      expect(eventCount).toBe(1);
+      expect(eventCell.get()).toBe(1);
+
+      removeHandler();
+
+      runtime.scheduler.queueEvent(eventCell.getAsNormalizedFullLink(), 2);
+      await runtime.idle();
+
+      expect(eventCount).toBe(1);
+      expect(eventCell.get()).toBe(1);
+    },
+  );
+
+  it.skip(
+    { useStorageManagerTransactions: true },
+    "should handle events with nested paths",
+    async () => {
+      const parentCell = runtime.getCell<{ child: { value: number } }>(
+        space,
+        "should handle events with nested paths 1",
+        undefined,
+        tx,
+      );
+      parentCell.set({ child: { value: 0 } });
+      let eventCount = 0;
+
+      const eventHandler: EventHandler = () => {
+        eventCount++;
+      };
+
+      runtime.scheduler.addEventHandler(
+        eventHandler,
+        parentCell.key("child").key("value").getAsNormalizedFullLink(),
+      );
+
+      runtime.scheduler.queueEvent(
+        parentCell.key("child").key("value").getAsNormalizedFullLink(),
+        42,
+      );
+      await runtime.idle();
+
+      expect(eventCount).toBe(1);
+    },
+  );
+
+  it.skip(
+    { useStorageManagerTransactions: true },
+    "should process events in order",
+    async () => {
+      const eventCell = runtime.getCell<number>(
+        space,
+        "should process events in order 1",
+        undefined,
+        tx,
+      );
+      eventCell.set(0);
+      const events: number[] = [];
+
+      const eventHandler: EventHandler = (event) => {
+        events.push(event);
+      };
+
+      runtime.scheduler.addEventHandler(
+        eventHandler,
+        eventCell.getAsNormalizedFullLink(),
+      );
+
+      runtime.scheduler.queueEvent(eventCell.getAsNormalizedFullLink(), 1);
+      runtime.scheduler.queueEvent(eventCell.getAsNormalizedFullLink(), 2);
+      runtime.scheduler.queueEvent(eventCell.getAsNormalizedFullLink(), 3);
+
+      await runtime.idle();
+
+      expect(events).toEqual([1, 2, 3]);
+    },
+  );
+
+  it.skip(
+    { useStorageManagerTransactions: true },
+    "should trigger recomputation of dependent cells",
+    async () => {
+      const eventCell = runtime.getCell<number>(
+        space,
+        "should trigger recomputation of dependent cells 1",
+        undefined,
+        tx,
+      );
+      eventCell.set(0);
+      const eventResultCell = runtime.getCell<number>(
+        space,
+        "should trigger recomputation of dependent cells 2",
+        undefined,
+        tx,
+      );
+      eventResultCell.set(0);
+      let eventCount = 0;
+      let actionCount = 0;
+      let lastEventSeen = 0;
+
+      const eventHandler: EventHandler = (event) => {
+        eventCount++;
+        eventResultCell.send(event);
+      };
+
+      const action = (tx: IExtendedStorageTransaction) => {
+        actionCount++;
+        lastEventSeen = eventResultCell.withTx(tx).get();
+      };
+      await runtime.scheduler.run(action);
+
+      runtime.scheduler.addEventHandler(
+        eventHandler,
+        eventCell.getAsNormalizedFullLink(),
+      );
+
+      expect(actionCount).toBe(1);
+
+      runtime.scheduler.queueEvent(eventCell.getAsNormalizedFullLink(), 1);
+      await runtime.idle();
+
+      expect(eventCount).toBe(1);
+      expect(eventResultCell.get()).toBe(1);
+
+      expect(actionCount).toBe(2);
+
+      runtime.scheduler.queueEvent(eventCell.getAsNormalizedFullLink(), 2);
+      await runtime.idle();
+
+      expect(eventCount).toBe(2);
+      expect(eventResultCell.get()).toBe(2);
+      expect(actionCount).toBe(3);
+      expect(lastEventSeen).toBe(2);
+    },
+  );
 });