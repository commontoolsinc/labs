import { afterEach, beforeEach, describe, it } from "@std/testing/bdd";
import { expect } from "@std/expect";
import "@commontools/utils/equal-ignoring-symbols";

import { handler, lift } from "../src/builder/module.ts";
import { str } from "../src/builder/built-in.ts";
import {
  type Frame,
  type JSONSchema,
  type OpaqueRef,
  Schema,
} from "../src/builder/types.ts";
import { popFrame, pushFrame, recipe } from "../src/builder/recipe.ts";
import { Cell, Runtime } from "@commontools/runner";
import { Identity } from "@commontools/identity";
import { StorageManager } from "@commontools/runner/storage/cache.deno";
import { type IExtendedStorageTransaction } from "../src/storage/interface.ts";

// This file primarily tests Schema<> & co from commontools/api/index.ts, which
// gets transitively loaded by the above

const signer = await Identity.fromPassphrase("test operator");
const space = signer.did();

// Helper function to check type compatibility at compile time
// This doesn't run any actual tests, but ensures types are correct
function expectType<T, _U extends T>() {}
// Helper types so we can generate compile time errors if a type is any
type ExpectNotAny<T> = 0 extends (1 & T) ? ["Expected non-any type"] : true;
type ArrayElementType<ArrayType extends readonly unknown[]> = ArrayType extends
  readonly (infer ElementType)[] ? ElementType : never;

describe("Schema-to-TS Type Conversion", () => {
  let frame: Frame;
  let storageManager: ReturnType<typeof StorageManager.emulate>;
  let runtime: Runtime;
  let tx: IExtendedStorageTransaction;

  beforeEach(() => {
    storageManager = StorageManager.emulate({ as: signer });
    // Create runtime with the shared storage provider
    // We need to bypass the URL-based configuration for this test
    runtime = new Runtime({
      apiUrl: new URL(import.meta.url),
      storageManager,
    });
    tx = runtime.edit();
    frame = pushFrame();
  });

  afterEach(async () => {
    await tx.commit();
    await runtime?.dispose();
    await storageManager?.close();
  });

  afterEach(() => {
    popFrame(frame);
  });

  // These tests verify the type conversion at compile time
  // They don't have runtime assertions but help ensure the Schema type works correctly

  it("should convert primitive types", () => {
    type StringSchema = Schema<{ type: "string" }>;
    type NumberSchema = Schema<{ type: "number" }>;
    type BooleanSchema = Schema<{ type: "boolean" }>;
    type NullSchema = Schema<{ type: "null" }>;

    // Verify type compatibility
    expectType<string, StringSchema>();
    expectType<number, NumberSchema>();
    expectType<boolean, BooleanSchema>();
    expectType<null, NullSchema>();
  });

  it("should convert object types", () => {
    type ObjectSchema = Schema<{
      type: "object";
      properties: {
        name: { type: "string" };
        age: { type: "number" };
        isActive: { type: "boolean" };
      };
      required: ["name", "age"];
    }>;

    // Expected type: { name: string; age: number; isActive?: boolean }
    type ExpectedType = {
      name: string;
      age: number;
      isActive?: boolean;
    };

    expectType<ExpectedType, ObjectSchema>();
  });

  it("should convert array types", () => {
    type StringArraySchema = Schema<{
      type: "array";
      items: { type: "string" };
    }>;

    type ObjectArraySchema = Schema<{
      type: "array";
      items: {
        type: "object";
        properties: {
          id: { type: "number" };
          name: { type: "string" };
        };
        required: ["id"];
      };
    }>;

    // Expected types
    type ExpectedStringArray = string[];
    type ExpectedObjectArray = Array<{ id: number; name?: string }>;

    expectType<ExpectedStringArray, StringArraySchema>();
    expectType<ExpectedObjectArray, ObjectArraySchema>();
  });

  /*  it("should handle enum values", () => {
    type ColorSchema = Schema<{
      enum: ["red", "green", "blue"];
    }>;

    type NumberEnumSchema = Schema<{
      enum: [1, 2, 3];
    }>;

    // Expected types
    type ExpectedColorEnum = "red" | "green" | "blue";
    type ExpectedNumberEnum = 1 | 2 | 3;

    expectType<ExpectedColorEnum, ColorSchema>();
    expectType<ExpectedNumberEnum, NumberEnumSchema>();
  });*/

  it("should handle oneOf and anyOf", () => {
    type AnyOfSchema1 = Schema<{
      anyOf: [{ type: "string" }, { type: "number" }];
    }>;

    type AnyOfSchema2 = Schema<{
      anyOf: [
        { type: "object"; properties: { name: { type: "string" } } },
        { type: "object"; properties: { id: { type: "number" } } },
      ];
    }>;

    type AnyOfSchema3 = Schema<{
      anyOf: [
        { type: "object"; properties: { name: { type: "string" } } },
        { type: "object"; properties: { id: { type: "number" } } },
        { type: "string" },
        { type: "number" },
      ];
    }>;

    // Expected types
    type ExpectedAnyOf1 = string | number;
    type ExpectedAnyOf2 = { name?: string } | { id?: number };
    type ExpectedAnyOf3 = { name?: string } | { id?: number } | string | number;

    expectType<ExpectedAnyOf1, AnyOfSchema1>();
    expectType<ExpectedAnyOf2, AnyOfSchema2>();
    expectType<ExpectedAnyOf3, AnyOfSchema3>();
  });

  /*  it("should handle allOf (type intersection)", () => {
    type AllOfSchema = Schema<{
      allOf: [
        { type: "object"; properties: { name: { type: "string" } } },
        { type: "object"; properties: { age: { type: "number" } } },
      ];
    }>;

    // Expected type: { name?: string; age?: number }
    type ExpectedAllOf = { name?: string } & { age?: number };

    expectType<ExpectedAllOf, AllOfSchema>();
  });*/

  it("should handle asCell attribute", () => {
    type CellSchema = Schema<{
      type: "object";
      properties: {
        value: { type: "number" };
      };
      asCell: true;
    }>;

    // Expected type: Cell<{ value?: number }>
    type ExpectedCell = Cell<{ value?: number }>;

    expectType<ExpectedCell, CellSchema>();
  });

  it("should handle nested asCell attributes", () => {
    type NestedCellSchema = Schema<{
      type: "object";
      properties: {
        user: {
          type: "object";
          properties: {
            name: { type: "string" };
            settings: {
              type: "object";
              properties: {
                theme: { type: "string" };
              };
              asCell: true;
            };
          };
        };
      };
    }>;

    // Expected type: { user?: { name?: string; settings: Cell<{ theme?: string }> } }
    type ExpectedNestedCell = {
      user?: {
        name?: string;
        settings?: Cell<{ theme?: string }>;
      };
    };

    expectType<ExpectedNestedCell, NestedCellSchema>();
  });

  it("should handle $ref to root", () => {
    type RecursiveSchema = Schema<{
      type: "object";
      properties: {
        name: { type: "string" };
        children: {
          type: "array";
          items: { $ref: "#" };
        };
      };
    }>;

    // This is a recursive type, so we can't easily define the expected type
    // But we can verify it has the expected structure
    type ExpectedRecursive = {
      name?: string;
      children?: ExpectedRecursive[];
    };

    expectType<ExpectedRecursive, RecursiveSchema>();
  });

<<<<<<< HEAD
  it("should handle $ref to root in $defs", () => {
    type RecursiveSchema = Schema<{
      $defs: {
        Root: {
          type: "object";
          properties: {
            name: { type: "string" };
            children: {
              type: "array";
              items: { $ref: "#/$defs/Root" };
            };
          };
        };
      };
      $ref: "#/$defs/Root";
    }>;

    // This is a recursive type, so we can't easily define the expected type
    // But we can verify it has the expected structure
    type ExpectedRecursive = {
      name?: string;
      children?: ExpectedRecursive[];
    };

    expectType<ExpectedRecursive, RecursiveSchema>();
    // deno-lint-ignore ban-types
    type ChildType = ArrayElementType<RecursiveSchema["children"] & {}>;
    // This will generate a compile time error if the ChildType is any
    expectType<true, ExpectNotAny<ChildType>>();
=======
  describe("$ref with JSON Pointers and $defs", () => {
    it("should resolve $ref to $defs path", () => {
      type SchemaWithDefs = Schema<{
        $defs: {
          Address: {
            type: "object";
            properties: {
              street: { type: "string" };
              city: { type: "string" };
            };
          };
        };
        type: "object";
        properties: {
          home: { $ref: "#/$defs/Address" };
        };
      }>;

      type Expected = {
        home?: {
          street?: string;
          city?: string;
        };
      };

      expectType<Expected, SchemaWithDefs>();
    });

    it("should handle default at ref site", () => {
      type SchemaWithRefDefault = Schema<{
        $defs: {
          Status: {
            type: "string";
          };
        };
        type: "object";
        properties: {
          currentStatus: {
            $ref: "#/$defs/Status";
            default: "active";
          };
        };
      }>;

      type Expected = {
        currentStatus?: string; // Optional, but has default at runtime
      };

      expectType<Expected, SchemaWithRefDefault>();
    });

    it("should override target default with ref site default", () => {
      type SchemaWithBothDefaults = Schema<{
        $defs: {
          Counter: {
            type: "number";
            default: 0;
          };
        };
        type: "object";
        properties: {
          score: {
            $ref: "#/$defs/Counter";
            default: 100; // Should override target default of 0
          };
        };
      }>;

      type Expected = {
        score?: number; // Optional, default is 100 not 0
      };

      expectType<Expected, SchemaWithBothDefaults>();
    });

    it("should handle nested refs", () => {
      type NestedRefs = Schema<{
        $defs: {
          City: { type: "string" };
          Address: {
            type: "object";
            properties: {
              city: { $ref: "#/$defs/City" };
            };
          };
        };
        type: "object";
        properties: {
          location: { $ref: "#/$defs/Address" };
        };
      }>;

      type Expected = {
        location?: {
          city?: string;
        };
      };

      expectType<Expected, NestedRefs>();
    });

    it("should handle $ref in array items", () => {
      type ArrayOfRefs = Schema<{
        $defs: {
          Tag: { type: "string" };
        };
        type: "object";
        properties: {
          tags: {
            type: "array";
            items: { $ref: "#/$defs/Tag" };
          };
        };
      }>;

      type Expected = {
        tags?: string[];
      };

      expectType<Expected, ArrayOfRefs>();
    });

    it("should handle chained refs", () => {
      type ChainedRefs = Schema<{
        $defs: {
          Level3: { type: "string" };
          Level2: { $ref: "#/$defs/Level3" };
          Level1: { $ref: "#/$defs/Level2" };
        };
        type: "object";
        properties: {
          value: { $ref: "#/$defs/Level1" };
        };
      }>;

      type Expected = {
        value?: string;
      };

      expectType<Expected, ChainedRefs>();
    });

    it("should handle asCell with $ref", () => {
      type CellRef = Schema<{
        $defs: {
          Config: {
            type: "object";
            properties: {
              theme: { type: "string" };
            };
          };
        };
        type: "object";
        properties: {
          settings: {
            $ref: "#/$defs/Config";
            asCell: true;
          };
        };
      }>;

      type Expected = {
        settings?: Cell<{
          theme?: string;
        }>;
      };

      expectType<Expected, CellRef>();
    });

    it("should handle $ref to properties path", () => {
      type RefToProperty = Schema<{
        type: "object";
        properties: {
          name: { type: "string" };
          alias: { $ref: "#/properties/name" };
        };
      }>;

      type Expected = {
        name?: string;
        alias?: string;
      };

      expectType<Expected, RefToProperty>();
    });

    it("should handle multiple refs to same definition", () => {
      type MultipleRefs = Schema<{
        $defs: {
          Email: { type: "string"; format: "email" };
        };
        type: "object";
        properties: {
          primary: { $ref: "#/$defs/Email" };
          secondary: { $ref: "#/$defs/Email" };
        };
      }>;

      type Expected = {
        primary?: string;
        secondary?: string;
      };

      expectType<Expected, MultipleRefs>();
    });

    it("should handle $ref with default in anyOf", () => {
      type RefInAnyOf = Schema<{
        $defs: {
          String: { type: "string" };
          Number: { type: "number" };
        };
        type: "object";
        properties: {
          value: {
            anyOf: [
              { $ref: "#/$defs/String"; default: "text" },
              { $ref: "#/$defs/Number"; default: 42 },
            ];
          };
        };
      }>;

      // Note: anyOf branches with defaults don't make the property required
      // at the type level (TypeScript limitation). The runtime handles this correctly.
      type Expected = {
        value?: string | number;
      };

      expectType<Expected, RefInAnyOf>();
    });

    it("should handle complex nested structure with refs", () => {
      type ComplexNested = Schema<{
        $defs: {
          User: {
            type: "object";
            properties: {
              name: { type: "string" };
              email: { type: "string" };
            };
            required: ["name"];
          };
          Comment: {
            type: "object";
            properties: {
              text: { type: "string" };
              author: { $ref: "#/$defs/User" };
            };
            required: ["text"];
          };
        };
        type: "object";
        properties: {
          post: {
            type: "object";
            properties: {
              title: { type: "string" };
              comments: {
                type: "array";
                items: { $ref: "#/$defs/Comment" };
              };
            };
          };
        };
      }>;

      type Expected = {
        post?: {
          title?: string;
          comments?: Array<{
            text: string;
            author?: {
              name: string;
              email?: string;
            };
          }>;
        };
      };

      expectType<Expected, ComplexNested>();
    });
>>>>>>> 6ee4bf44
  });

  it("should handle additionalProperties", () => {
    type StrictObjectSchema = Schema<{
      type: "object";
      properties: {
        id: { type: "number" };
      };
      additionalProperties: false;
    }>;

    type DynamicObjectSchema = Schema<{
      type: "object";
      properties: {
        id: { type: "number" };
      };
      additionalProperties: { type: "string" };
    }>;

    // Expected types
    type ExpectedStrictObject = { id?: number };
    type ExpectedDynamicObject = {
      id?: number;
      [key: string]: string | number | undefined;
    };

    expectType<ExpectedStrictObject, StrictObjectSchema>();
    expectType<ExpectedDynamicObject, DynamicObjectSchema>();
  });

  it("should correctly infer types when using lift with JSON schema", () => {
    // Define input and output schemas
    const inputSchema = {
      type: "object",
      properties: {
        name: { type: "string" },
        count: { type: "number" },
        tags: {
          type: "array",
          items: { type: "string" },
        },
      },
      required: ["name"],
    } as const satisfies JSONSchema;

    const outputSchema = {
      type: "object",
      properties: {
        processed: { type: "boolean" },
        nameLength: { type: "number" },
        firstTag: { type: "string" },
      },
      //required: ["processed", "nameLength"],
    } as const satisfies JSONSchema;

    // Create a module using lift with JSON schemas
    // This tests type inference - TypeScript should infer the correct input and output types
    const processModule = lift(
      inputSchema,
      outputSchema,
      (input) => {
        // This will only compile if input is correctly typed according to inputSchema
        const nameLength = input.name.length;
        const firstTag = input.tags?.[0] || "";
        const _count = input.count || 0;

        // This will only compile if the return type matches outputSchema
        return {
          processed: true,
          nameLength,
          firstTag,
        };
      },
    );

    // Test with actual data
    processModule({
      name: "Test",
      count: 5,
      tags: ["important", "test"],
    });

    // Check that optional property works
    processModule({
      name: "NoTags",
    });
  });

  it("should correctly infer types when using handler with JSON schema", () => {
    // Define event and state schemas
    const eventSchema = {
      type: "object",
      properties: {
        type: { type: "string" },
        payload: { type: "string" },
      },
      required: ["type"],
    } as const;

    const stateSchema = {
      type: "object",
      properties: {
        count: { type: "number" },
        history: {
          type: "array",
          items: { type: "string" },
        },
        preferences: {
          type: "object",
          properties: {
            notifyOnChange: { type: "boolean" },
          },
          asCell: true,
        },
      },
      required: ["count", "preferences"],
    } as const;

    // Create a handler using JSON schemas
    const eventHandler = handler(
      eventSchema,
      stateSchema,
      (event, state) => {
        // Type checking - this should compile only if types are correctly inferred
        const payload = event.payload || "default";

        // Access state properties, including the cell
        const currentCount = state.count;
        const _notifyOnChange = state.preferences.get().notifyOnChange;

        // Add to history if it exists
        const history = state.history || [];
        history.push(payload);

        return {
          type: "EVENT_PROCESSED",
          count: currentCount + 1,
          timestamp: Date.now(),
        };
      },
    );

    // Note that preferences here isn't a cell, since inputs don't have to match
    // the cell/not-cell structure, just the types!
    eventHandler({
      count: 5,
      history: ["previous_event"],
      preferences: { notifyOnChange: true },
    });

    // We're not testing actual handler execution here since that would require a runner setup,
    // but the types should be correctly inferred
  });

  it("should correctly infer types when using recipe with JSON schema", () => {
    // Define input and output schemas
    const inputSchema = {
      type: "object",
      properties: {
        name: { type: "string" },
        count: { type: "number" },
        options: {
          type: "object",
          properties: {
            enabled: { type: "boolean" },
            tags: {
              type: "array",
              items: { type: "string" },
            },
          },
          required: ["enabled"],
        },
      },
      required: ["name"],
    } as const;

    const outputSchema = {
      type: "object",
      properties: {
        result: { type: "string" },
        processedCount: { type: "number" },
        status: {
          type: "object",
          properties: {
            success: { type: "boolean" },
            timestamp: { type: "number" },
          },
          required: ["success"],
        },
      },
      required: ["result", "status"],
    } as const;

    // Type aliases to verify the schema inference
    type ExpectedInput = {
      name: string;
      count?: number;
      options?: {
        enabled: boolean;
        tags?: string[];
      };
    };

    type ExpectedOutput = {
      result: string;
      processedCount?: number;
      status: {
        success: boolean;
      };
    };

    // Create a recipe using JSON schemas
    const processRecipe = recipe(
      inputSchema,
      outputSchema,
      (input) => {
        // These lines verify that input has the correct type according to inputSchema
        const name = input.name;
        const count = input.count;
        const enabled = input.options.enabled;

        // Return a value that should match the output schema type
        return {
          result: str`Processed ${name}`,
          processedCount: count,
          status: {
            success: enabled,
          },
        };
      },
    );

    // Verify types statically
    type InferredInput = Parameters<typeof processRecipe>[0];
    type InferredOutput = ReturnType<typeof processRecipe>;

    expectType<ExpectedInput, Schema<typeof inputSchema>>();
    expectType<ExpectedOutput, Schema<typeof outputSchema>>();

    // Verify that the recipe function parameter matches our expected input type
    expectType<ExpectedInput, InferredInput>();

    // The expected output is the output schema wrapped in a single OpaqueRef.
    type DeepOpaqueOutput = OpaqueRef<Schema<typeof outputSchema>>;
    expectType<DeepOpaqueOutput, InferredOutput>();

    // Uncomment for debugging - shows what the actual structure is
    // This should help us see what the real type looks like
    // type Debug = ReturnType<typeof processRecipe>;
  });

  // Runtime tests to verify the Schema type works with actual data
  it("should work with real data at runtime", () => {
    // Define a schema that uses various features
    const schema = {
      type: "object",
      properties: {
        name: { type: "string" },
        age: { type: "number" },
        tags: {
          type: "array",
          items: { type: "string" },
        },
        settings: {
          type: "object",
          properties: {
            theme: { type: "string" },
            notifications: { type: "boolean" },
          },
          asCell: true,
        },
      },
      required: ["name", "settings"],
    } as const;

    // Create a type from the schema
    type User = Schema<typeof schema>;

    // Create a cell with data matching the schema
    const settingsCell = runtime.getCell(
      space,
      "settings-cell",
      undefined,
      tx,
    );
    settingsCell.set({ theme: "dark", notifications: true });
    tx.commit();
    tx = runtime.edit();

    // This is just to verify the type works at runtime
    // We're not actually testing the Schema type itself, just that it's compatible
    const userData: User = {
      name: "John",
      age: 30,
      tags: ["developer", "typescript"],
      settings: settingsCell.getAsLink() as unknown as Cell<
        Schema<typeof schema.properties.settings>
      >,
    };

    const userCell = runtime.getImmutableCell(
      space,
      userData,
      schema,
      tx,
    );
    const user = userCell.get();

    expect(user.name).toBe("John");
    expect(user.age).toBe(30);
    (expect(user.tags) as any).toEqualIgnoringSymbols([
      "developer",
      "typescript",
    ]);
    (expect(user.settings.get()) as any).toEqualIgnoringSymbols({
      theme: "dark",
      notifications: true,
    });
  });
});<|MERGE_RESOLUTION|>--- conflicted
+++ resolved
@@ -251,7 +251,6 @@
     expectType<ExpectedRecursive, RecursiveSchema>();
   });
 
-<<<<<<< HEAD
   it("should handle $ref to root in $defs", () => {
     type RecursiveSchema = Schema<{
       $defs: {
@@ -281,7 +280,8 @@
     type ChildType = ArrayElementType<RecursiveSchema["children"] & {}>;
     // This will generate a compile time error if the ChildType is any
     expectType<true, ExpectNotAny<ChildType>>();
-=======
+  });
+
   describe("$ref with JSON Pointers and $defs", () => {
     it("should resolve $ref to $defs path", () => {
       type SchemaWithDefs = Schema<{
@@ -565,7 +565,6 @@
 
       expectType<Expected, ComplexNested>();
     });
->>>>>>> 6ee4bf44
   });
 
   it("should handle additionalProperties", () => {
