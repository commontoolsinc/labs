import { afterEach, beforeEach, describe, it } from "@std/testing/bdd";
import { expect } from "@std/expect";
import { Runtime } from "../src/runtime.ts";
import { type Cell } from "../src/cell.ts";
import type { IExtendedStorageTransaction } from "../src/storage/interface.ts";
import { Identity } from "@commontools/identity";
import { StorageManager } from "@commontools/runner/storage/cache.deno";

const signer = await Identity.fromPassphrase("test operator");
const space = signer.did();

describe("Storage", () => {
  let storageManager: ReturnType<typeof StorageManager.emulate>;
  let runtime: Runtime;
  let tx: IExtendedStorageTransaction;
  let testCell: Cell<any>;
  let n = 0;

  beforeEach(() => {
    storageManager = StorageManager.emulate({ as: signer });
    // Create runtime with the shared storage provider
    // We need to bypass the URL-based configuration for this test
    runtime = new Runtime({
      blobbyServerUrl: import.meta.url,
      storageManager,
    });

    tx = runtime.edit();

    testCell = runtime.getCell<string>(
      space,
      `storage test cell ${n++}`,
      undefined,
      tx,
    );
  });

  afterEach(async () => {
    await tx.commit();
    await runtime?.storage.cancelAll();
    await storageManager?.close();
    // _processCurrentBatch leaves sleep behind that makes deno error
    await new Promise((wake) => setTimeout(wake, 1));
  });

  describe("persistDoc", () => {
    it("should persist a doc", async () => {
      const testValue = { data: "test" };
      testCell.send(testValue);

      await testCell.sync();

      const query = storageManager
        .mount(space)
        .query({
          select: { _: { "application/json": {} } },
        });

      await query;

      const [fact] = query.facts;

      expect(fact.is).toEqual({ value: testValue });
    });

    it("should persist a cells and referenced cell references within it", async () => {
      const refCell = runtime.getCell<string>(
        space,
        "should persist a cells and referenced cell references within it",
        undefined,
        tx,
      );
      refCell.set("hello");

      const testValue = {
        data: "test",
        ref: refCell.getAsLink(),
      };
      testCell.send(testValue);

      await testCell.sync();

      const entry = storageManager.open(space).get(
        refCell.getAsNormalizedFullLink().id,
      );
      expect(entry?.value).toEqual("hello");
    });

    it("should persist a cells and referenced cells within it", async () => {
      const refCell = runtime.getCell<string>(
        space,
        "should persist a cells and referenced cells 1",
        undefined,
        tx,
      );
      refCell.set("hello");

      const testValue = {
        data: "test",
        otherDoc: refCell,
      };
      testCell.send(testValue);

      await testCell.sync();

      const refCellURI = refCell.getAsNormalizedFullLink().id;
      const entry = storageManager.open(space).get(refCellURI);
      expect(entry?.value).toEqual("hello");
    });
  });

  describe("doc updates", () => {
    it("should persist doc updates", async () => {
      await testCell.sync();

      testCell.send("value 1");
      testCell.send("value 2");

      await runtime.storage.synced();

      const query = storageManager
        .mount(space)
        .query({
          select: { _: { "application/json": {} } },
        });

      await query;

      const [fact] = query.facts;

      expect(fact?.is).toEqual({ value: "value 2" });
    });
  });

  describe("syncDoc", () => {
    it("should wait for a doc to appear", async () => {
      let synced = false;

      const testCellURI = testCell.getAsNormalizedFullLink().id;
      storageManager.open(space).sync(testCellURI, true).then(
        () => (synced = true),
      );
      expect(synced).toBe(false);

      testCell.send("test");
      await testCell.sync();
      expect(synced).toBe(true);
    });

    it("should wait for a undefined doc to appear", async () => {
      let synced = false;
      const testCellURI = testCell.getAsNormalizedFullLink().id;
      storageManager.open(space).sync(testCellURI, true).then(
        () => (synced = true),
      );
      expect(synced).toBe(false);

      await testCell.sync();
      expect(synced).toBe(true);
    });

    it("should wait for a undefined doc to appear with schema and double sync", async () => {
      let synced = false;
      const schemaContext = { schema: true, rootSchema: true };
<<<<<<< HEAD
      storageManager.open(space).sync(testCell.entityId!, true, schemaContext)
        .then(
          () => (synced = true),
        );
      storageManager.open(space).sync(testCell.entityId!, true, schemaContext)
=======
      const testCellURI = testCell.getAsNormalizedFullLink().id;
      storageManager.open(space).sync(testCellURI, true, schemaContext)
        .then(
          () => (synced = true),
        );
      storageManager.open(space).sync(testCellURI, true, schemaContext)
>>>>>>> ef4b0ef0
        .then(
          () => (synced = true),
        );
      // yield, so that if the second sync returns immediately,
      // we'll get our callback
      await Promise.resolve(true);

      expect(synced).toBe(false);

      await testCell.sync();
      expect(synced).toBe(true);
    });
  });

  describe("ephemeral docs", () => {
    it("should not be loaded from storage", async () => {
      const ephemeralCell = runtime.getCell<string>(
        space,
        "ephemeral",
        undefined,
        tx,
      );
      ephemeralCell.set("transient");
      ephemeralCell.getDoc().ephemeral = true;
      await ephemeralCell.sync();
      const provider = storageManager.open(space);

      const ephemeralCellURI = ephemeralCell.getAsNormalizedFullLink().id;
      await provider.sync(ephemeralCellURI);
      const record = provider.get(ephemeralCellURI);
      expect(record).toBeUndefined();
    });
  });

  describe("doc updates", () => {
    it("should persist doc updates with schema", async () => {
      await testCell.sync();

      testCell.send("value 1");
      testCell.send("value 2");

      await runtime.storage.synced();

      const query = storageManager
        .mount(space)
        .query({
          select: { _: { "application/json": {} } },
        });

      await query;

      const [fact] = query.facts;

      expect(fact?.is).toEqual({ value: "value 2" });
    });
  });
});<|MERGE_RESOLUTION|>--- conflicted
+++ resolved
@@ -162,20 +162,12 @@
     it("should wait for a undefined doc to appear with schema and double sync", async () => {
       let synced = false;
       const schemaContext = { schema: true, rootSchema: true };
-<<<<<<< HEAD
-      storageManager.open(space).sync(testCell.entityId!, true, schemaContext)
-        .then(
-          () => (synced = true),
-        );
-      storageManager.open(space).sync(testCell.entityId!, true, schemaContext)
-=======
       const testCellURI = testCell.getAsNormalizedFullLink().id;
       storageManager.open(space).sync(testCellURI, true, schemaContext)
         .then(
           () => (synced = true),
         );
       storageManager.open(space).sync(testCellURI, true, schemaContext)
->>>>>>> ef4b0ef0
         .then(
           () => (synced = true),
         );
