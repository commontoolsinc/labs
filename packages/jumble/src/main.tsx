--- conflicted
+++ resolved
@@ -1,10 +1,6 @@
 import { StrictMode, useEffect } from "react";
 import { createRoot } from "react-dom/client";
-<<<<<<< HEAD
-
-=======
 import { Runtime } from "@commontools/runner";
->>>>>>> 25a3fe5c
 import {
   BrowserRouter as Router,
   createRoutesFromChildren,
