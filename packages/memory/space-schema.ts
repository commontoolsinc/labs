import {
  ContextualFlowControl,
  deepEqual,
  type JSONObject,
  type JSONValue,
  type SchemaContext,
} from "@commontools/runner";
import {
  type BaseMemoryAddress,
  CompoundCycleTracker,
  DefaultSchemaSelector,
  getAtPath,
  type IAttestation,
  loadSource,
  ManagedStorageTransaction,
  MapSet,
  type ObjectStorageManager,
  type PointerCycleTracker,
  SchemaObjectTraverser,
} from "@commontools/runner/traverse";
import { type Immutable, isObject } from "@commontools/utils/types";
import { getLogger } from "@commontools/utils/logger";
import { COMMIT_LOG_TYPE } from "./commit.ts";
import type { CommitData, SchemaPathSelector } from "./consumer.ts";
import { TheAuthorizationError } from "./error.ts";
import type {
  CauseString,
  Entity,
  FactSelection,
  MemorySpace,
  MIME,
  SchemaQuery,
} from "./interface.ts";
import { SchemaNone, SelectAllString } from "./schema.ts";
import {
  getChange,
  getRevision,
  iterate,
  iterateSelector,
  setEmptyObj,
  setRevision,
} from "./selection.ts";
import {
  collectClassifications,
  type FactSelectionValue,
  type FactSelector,
  getClassifications,
  getLabel,
  getLabels,
  redactCommitData,
  type SelectedFact,
  selectFact,
  selectFacts,
  type Session as SpaceStoreSession,
  toSelection,
} from "./space.ts";
import { ExtendedStorageTransaction } from "../runner/src/storage/extended-storage-transaction.ts";
import { IMemorySpaceAddress } from "../runner/src/storage/interface.ts";

export type * from "./interface.ts";

const logger = getLogger("space-schema", {
  enabled: false,
  level: "info",
});

// This class is used to manage the underlying objects in storage, so the
// class that traverses the docs doesn't need to know the implementation.
// It also lets us use one system on the server (where we have the sqlite db)
// and another system on the client.
export class ServerObjectManager implements ObjectStorageManager {
  private readValues = new Map<string, IAttestation>();
  // Cache our read labels, and any docs we can't read
  private readLabels = new Map<Entity, SelectedFact | undefined>();
  // Mapping from factKey to object with cause and since
  private factDetails = new Map<
    string,
    { cause: CauseString; since: number }
  >();
  private restrictedValues = new Set<string>();

  constructor(
    private session: SpaceStoreSession<MemorySpace>,
    private providedClassifications: Set<string>,
  ) {
  }

  /**
   * Load the facts for the provided address
   *
   * @param address the address of the fact to load
   * @returns an IAttestation with the value for the specified doc,
   * null if there is no matching fact, or undefined if there is a retraction.
   */
  load(address: BaseMemoryAddress): IAttestation | null {
    const key = `${address.id}/${address.type}`;
    if (this.readValues.has(key)) {
      return this.readValues.get(key)!;
    } else if (this.restrictedValues.has(key)) {
      return null;
    }
    const fact = selectFact(this.session, {
      of: address.id,
      the: address.type,
    });
    if (fact !== undefined) {
      const address = { id: fact.of, type: fact.the, path: [] };
      const valueEntry = {
        address: address,
        value: fact.is ? (fact.is as JSONObject) : undefined,
      };
      if (!this.readLabels.has(address.id)) {
        const label = getLabel(this.session, address.id);
        this.readLabels.set(address.id, label);
      }
      const labelEntry = this.readLabels.get(address.id);
      if (labelEntry?.is) {
        const requiredClassifications = getClassifications({
          is: labelEntry.is,
          since: labelEntry.since,
        });
        if (!requiredClassifications.isSubsetOf(this.providedClassifications)) {
          logger.info(
            "classification-skip",
            () => ["Skipping inclusion of", fact.of, "due to classification"],
          );
          this.restrictedValues.add(key);
          return null;
        }
      }
      // Any entry in readValues should also have an entry in factDetails
      this.factDetails.set(key, { cause: fact.cause, since: fact.since });
      this.readValues.set(key, valueEntry);
      return valueEntry;
    }
    return null;
  }

  getReadDocs(): Iterable<IAttestation> {
    return this.readValues.values();
  }

  getDetails(address: BaseMemoryAddress) {
    const key = `${address.id}/${address.type}`;
    return this.factDetails.get(key);
  }
}

export interface SelectSchemaResult {
  facts: FactSelection;
  schemaTracker: MapSet<string, SchemaPathSelector>;
}

export const selectSchema = <Space extends MemorySpace>(
  session: SpaceStoreSession<Space>,
  { selectSchema, since, classification }: SchemaQuery["args"],
  existingSchemaTracker?: MapSet<string, SchemaPathSelector>,
): SelectSchemaResult => {
  const startTime = performance.timeOrigin + performance.now();

  const providedClassifications = new Set<string>(classification);
  // Track any docs loaded while traversing the factSelection
  const manager = new ServerObjectManager(session, providedClassifications);
  // while loading dependent docs, we want to avoid cycles
  const tracker = new CompoundCycleTracker<
    Immutable<JSONValue>,
    SchemaContext | undefined
  >();
  const cfc = new ContextualFlowControl();
  // Use existing tracker if provided, otherwise create new one
  const schemaTracker = existingSchemaTracker ??
    new MapSet<string, SchemaPathSelector>(deepEqual);

  const includedFacts: FactSelection = {}; // we'll store all the raw facts we accesed here
  // First, collect all the potentially relevant facts (without dereferencing pointers)
  // The value in these selectorEntry objects doesn't have the "value" in path yet.
  for (
    const selectorEntry of iterateSelector(selectSchema, DefaultSchemaSelector)
  ) {
    const factSelector = {
      of: selectorEntry.of,
      the: selectorEntry.the,
      cause: selectorEntry.cause,
      since,
    };
    const matchingFacts = getMatchingFacts(session, factSelector);
    for (const entry of matchingFacts) {
      // The top level facts we accessed should be included
      addToSelection(includedFacts, entry, entry.cause, entry.since);
      // These selectorEntry objects in SchemaQuery have their path relative
      // to the value, but our traversal wants them to be relative to the
      // fact.is, so adjust the paths.
      const selector = {
        ...selectorEntry.value,
        path: ["value", ...selectorEntry.value.path],
      };
      // Then filter the facts by the associated schemas, which will dereference
      // pointers as we walk through the structure.
      loadFactsForDoc(
        manager,
        entry,
        selector,
        tracker,
        cfc,
        session.subject,
        schemaTracker,
      );

      // Add any facts that we accessed while traversing the object with its schema
      // We'll need the same set of objects on the client to traverse it there.
      for (const included of manager.getReadDocs()) {
        const details = manager.getDetails(included.address)!;
        addToSelection(includedFacts, included, details.cause, details.since);
      }
    }
  }

  // We want to collect the classification tags on our included facts
  const labelFacts = getLabels(session, includedFacts);
  const requiredClassifications = collectClassifications(labelFacts);
  if (!requiredClassifications.isSubsetOf(providedClassifications)) {
    throw new TheAuthorizationError("Insufficient access");
  }

  // We want to include all the labels for the selected entities as well,
  // since the client may want to change the label, and they'll want the
  // original with a cause for that to be valid.
  // We sort them first, so the client will just see the latest included label
  const sortedLabelFacts = [...iterate(labelFacts)].sort((a, b) =>
    a.value.since - b.value.since
  );
  for (const entry of sortedLabelFacts) {
    setRevision(includedFacts, entry.of, entry.the, entry.cause, entry.value);
  }

  // We may have included the application/commit+json of the space in the query
  // If so, we should redact that based on available classifications.
  // Our result will contain at most one revision of that doc.
  redactCommits(includedFacts, session);

  // Any entities referenced in our selectSchema must be returned in the response
  // I'm not sure this is the best behavior, but it matches the schema-free query code.
  // Our returned stub objects will not have a cause.
  // TODO(@ubik2) See if I can remove this
  for (
    const factSelector of iterateSelector(selectSchema, DefaultSchemaSelector)
  ) {
    if (
      factSelector.of !== SelectAllString &&
      factSelector.the !== SelectAllString
    ) {
      // Track all specifically-queried entities in schemaTracker so incremental
      // updates can detect changes to them, even if they don't have data yet
      const docKey =
        `${session.subject}/${factSelector.of}/${factSelector.the}`;
      // These selectorEntry objects in SchemaQuery have their path relative
      // to the value, but our traversal wants them to be relative to the
      // fact.is, so adjust the paths.
      const selector = {
        ...factSelector.value,
        path: ["value", ...factSelector.value.path],
      };
      schemaTracker.add(docKey, selector);

      if (!getRevision(includedFacts, factSelector.of, factSelector.the)) {
        setEmptyObj(includedFacts, factSelector.of, factSelector.the);
      }
    }
  }
  const endTime = performance.timeOrigin + performance.now();
  if ((endTime - startTime) > 100) {
    logger.info("slow-select", () => ["Slow selectSchema:", selectSchema]);
  }

  return { facts: includedFacts, schemaTracker };
};

export interface EvaluateLinksResult {
  schemaTracker: MapSet<string, SchemaPathSelector>;
  /** Newly discovered doc+schema pairs that weren't already in the tracker */
  newLinks: Array<{ docKey: string; schema: SchemaPathSelector }>;
}

/**
 * Evaluates a single document with a schema and returns the links it contains.
 * Used for incremental subscription updates - when a document changes, we re-evaluate
 * just that document to find what links it now has.
 *
 * @param session - The space store session
 * @param docAddress - The document to evaluate (id and type)
 * @param schemaSelector - The schema to apply
 * @param classification - Classification claims for access control
 * @returns An object with the schemaTracker and newly discovered links, or null if doc not found
 */
export function evaluateDocumentLinks<Space extends MemorySpace>(
  session: SpaceStoreSession<Space>,
  docAddress: { id: string; type: string },
  schemaSelector: SchemaPathSelector,
  classification?: string[],
  existingSchemaTracker?: MapSet<string, SchemaPathSelector>,
): EvaluateLinksResult | null {
  const providedClassifications = new Set<string>(classification);
  const manager = new ServerObjectManager(session, providedClassifications);
  const tracker = new CompoundCycleTracker<
    Immutable<JSONValue>,
    SchemaContext | undefined
  >();
  const cfc = new ContextualFlowControl();
  // Use existing tracker if provided - enables early termination for already-tracked docs
  const schemaTracker = existingSchemaTracker ??
    new MapSet<string, SchemaPathSelector>(deepEqual);

  // Collect newly discovered links during traversal
  const newLinks: Array<{ docKey: string; schema: SchemaPathSelector }> = [];

  // Load the document
  const address = {
    id: docAddress.id as Entity,
    type: docAddress.type as MIME,
  };
  const fact = manager.load(address);
  if (fact === null || fact.value === undefined) {
    return null;
  }

  // Create the IAttestation with cause/since (we don't need these for link evaluation)
  const attestation: IAttestation & { cause: CauseString; since: number } = {
    ...fact,
    cause: "" as CauseString, // Not needed for link evaluation
    since: 0,
  };

  // These selectorEntry objects in SchemaQuery have their path relative
  // to the value, but our traversal wants them to be relative to the
  // fact.is, so adjust the paths.
  const selector = {
    ...schemaSelector,
    path: ["value", ...schemaSelector.path],
  };

  // Run the schema traversal to populate schemaTracker with links
  loadFactsForDoc(
    manager,
    attestation,
<<<<<<< HEAD
    selector,
    tracker,
    cfc,
    session.subject,
    schemaTracker,
=======
    schema,
    tracker,
    cfc,
    schemaTracker,
    newLinks,
>>>>>>> 8f3971c3
  );

  return { schemaTracker, newLinks };
}

// The fact passed in is the IAttestation for the top level 'is', so path
// is empty.
// The selector should typically have a path starting with value
function loadFactsForDoc(
  manager: ServerObjectManager,
  fact: IAttestation,
  selector: SchemaPathSelector,
  tracker: PointerCycleTracker,
  cfc: ContextualFlowControl,
  space: MemorySpace,
  schemaTracker: MapSet<string, SchemaPathSelector>,
  newLinks?: Array<{ docKey: string; schema: SchemaPathSelector }>,
) {
  // A query without a schema context is the same as a query with the minimal schema
  // This will match the specified document, but no linked documents
  if (selector.schemaContext === undefined) {
    selector = { ...selector, schemaContext: SchemaNone };
  }

  // If this doc+schema pair is already tracked, we've already traversed its links
  // so we can skip the entire traversal (early termination optimization)
  const factKey = `${space}/${fact.address.id}/${fact.address.type}`;
  if (schemaTracker.hasValue(factKey, selector)) {
    return;
  }

  // Track this doc+schema pair and record it as newly discovered
  schemaTracker.add(factKey, selector);
  if (newLinks !== undefined) {
    newLinks.push({ docKey: factKey, schema: selector });
  }

  if (isObject(fact.value)) {
    const managedTx = new ManagedStorageTransaction(manager);
    const tx = new ExtendedStorageTransaction(managedTx);
    if (!deepEqual(selector.schemaContext, SchemaNone)) {
      const factValue: { address: IMemorySpaceAddress; value: JSONValue } = {
        address: { ...fact.address, space: space },
        value: (fact.value as Immutable<JSONObject>),
      };
      if (fact.address.path.length > 0) {
        throw new Error("Invalid fact.address.path (must be empty)");
      }
      const [newDoc, newSelector] = getAtPath(
        tx,
        factValue,
        selector.path,
        tracker,
        cfc,
        schemaTracker,
        selector,
      );
      if (newDoc.value === undefined) {
        return;
      }
      // We've provided a schema context for this, so traverse it
      // Pass newLinks to collect any newly discovered docs during traversal
      const traverser = new SchemaObjectTraverser(
        tx,
        newSelector!,
        tracker,
        schemaTracker,
        newLinks,
      );
      // We don't actually use the return value here, but we've built up
      // a list of all the documents we need to watch.
      traverser.traverse(newDoc);
    } else {
      // If we didn't provide a schema context, we still want the selected
      // object in our manager, so load it directly.
      manager.load(fact.address);
    }
    // Also load any source links and recipes
<<<<<<< HEAD
    const fullAddress = { ...fact.address, space: space };
    loadSource(
      tx,
      { address: fullAddress, value: fact.value },
      new Set<string>(),
      schemaTracker,
    );
=======
    loadSource(manager, fact, new Set<string>(), schemaTracker, newLinks);
>>>>>>> 8f3971c3
  }
}

const redactCommits = <Space extends MemorySpace>(
  includedFacts: FactSelection,
  session: SpaceStoreSession<Space>,
) => {
  const change = getChange(includedFacts, session.subject, COMMIT_LOG_TYPE);
  if (change !== undefined) {
    const [cause, value] = change;
    const commitData = value.is as CommitData;
    // attach labels to the commit, so the provider can remove any classified entries from the commit before we send it to subscribers
    // For this, we need since fields on our objects to determine labels
    const changedFacts = toSelection(
      commitData.since,
      commitData.transaction.args.changes,
    );
    const labels = getLabels(session, changedFacts);
    if (Object.keys(labels).length > 0) {
      commitData.labels = labels;
    }
    // we don't need the since field anymore for these facts
    const redactedData = redactCommitData(commitData);
    const redactedValue = (redactedData !== undefined)
      ? { is: redactedData, since: commitData.since }
      : { since: commitData.since };
    setRevision<FactSelectionValue>(
      includedFacts,
      session.subject,
      COMMIT_LOG_TYPE,
      cause,
      redactedValue,
    );
  }
};

// Adds the ValueEntry's object to the selection, merging the since
// into the `is` field.
function addToSelection(
  includedFacts: FactSelection,
  entry: IAttestation,
  cause: CauseString,
  since: number,
) {
  setRevision(
    includedFacts,
    entry.address.id,
    entry.address.type,
    cause,
    (entry.value !== undefined) ? { is: entry.value, since } : { since },
  );
}

// Get the ValueEntry objects for the facts that match our selector
function* getMatchingFacts<Space extends MemorySpace>(
  session: SpaceStoreSession<Space>,
  factSelector: FactSelector,
): Iterable<IAttestation & { cause: CauseString; since: number }> {
  for (const fact of selectFacts(session, factSelector)) {
    yield {
      value: fact.is,
      address: { id: fact.of, type: fact.the, path: [] },
      cause: fact.cause,
      since: fact.since,
    };
  }
}<|MERGE_RESOLUTION|>--- conflicted
+++ resolved
@@ -342,19 +342,12 @@
   loadFactsForDoc(
     manager,
     attestation,
-<<<<<<< HEAD
     selector,
     tracker,
     cfc,
     session.subject,
     schemaTracker,
-=======
-    schema,
-    tracker,
-    cfc,
-    schemaTracker,
     newLinks,
->>>>>>> 8f3971c3
   );
 
   return { schemaTracker, newLinks };
@@ -422,6 +415,8 @@
         newSelector!,
         tracker,
         schemaTracker,
+        undefined,
+        undefined,
         newLinks,
       );
       // We don't actually use the return value here, but we've built up
@@ -433,17 +428,14 @@
       manager.load(fact.address);
     }
     // Also load any source links and recipes
-<<<<<<< HEAD
     const fullAddress = { ...fact.address, space: space };
     loadSource(
       tx,
       { address: fullAddress, value: fact.value },
       new Set<string>(),
       schemaTracker,
+      newLinks,
     );
-=======
-    loadSource(manager, fact, new Set<string>(), schemaTracker, newLinks);
->>>>>>> 8f3971c3
   }
 }
 
