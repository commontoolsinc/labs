import {
  Database,
  SqliteError,
  Transaction as DBTransaction,
} from "@db/sqlite";

import { COMMIT_LOG_TYPE, create as createCommit } from "./commit.ts";
import { unclaimed } from "./fact.ts";
import { fromString, refer } from "./reference.ts";
import { addMemoryAttributes, traceAsync, traceSync } from "./telemetry.ts";
import type {
  Assert,
  Assertion,
  AsyncResult,
  AuthorizationError,
  CauseString,
  Changes,
  Claim,
  Commit,
  CommitData,
  ConflictError,
  ConnectionError,
  DIDKey,
  Fact,
  FactAddress,
  FactSelection,
  MemorySpace,
  MIME,
  OfTheCause,
  Query,
  QueryError,
  Reference,
  Result,
  Retract,
  Revision,
  SchemaQuery,
  SelectAll,
  Selection,
  SpaceSession,
  SystemError,
  ToJSON,
  Transaction,
  TransactionError,
  Unit,
  URI,
} from "./interface.ts";
import {
  getRevision,
  iterate,
  iterateSelector,
  set,
  setEmptyObj,
  setRevision,
} from "./selection.ts";
import { SelectAllString } from "./schema.ts";
import * as Error from "./error.ts";
import { selectSchema } from "./space-schema.ts";
import { JSONValue } from "@commontools/runner";
import { isObject } from "../utils/src/types.ts";
export type * from "./interface.ts";

export const PREPARE = `
BEGIN TRANSACTION;

-- Create table for storing JSON data.
-- ⚠️ We need make this NOT NULL because SQLite does not uphold uniqueness on NULL
CREATE TABLE IF NOT EXISTS datum (
  this TEXT NOT NULL PRIMARY KEY,     -- Merkle reference for this JSON
  source JSON                         -- Source for this JSON
);

-- We create special record to represent "undefined" which does not a valid
-- JSON data type. We need this record to join fact.is on datum.this
INSERT OR IGNORE INTO datum (this, source) VALUES ('undefined', NULL);

-- Fact table holds complete history of assertions and retractions. It has
-- n:1 mapping with datum table implying that we could have multiple entity
-- assertions with a same JSON value. Claimed n:1 mapping is guaranteed through
-- a foreign key constraint.
CREATE TABLE IF NOT EXISTS fact (
  this    TEXT NOT NULL PRIMARY KEY,  -- Merkle reference for { the, of, is, cause }
  the     TEXT NOT NULL,              -- Kind of a fact e.g. "application/json"
  of      TEXT NOT NULL,              -- Entity identifier fact is about
  'is'    TEXT NOT NULL,              -- Merkle reference of asserted value or "undefined" if retraction
  cause   TEXT,                       -- Causal reference to prior fact (It is NULL for a first assertion)
  since   INTEGER NOT NULL,           -- Lamport clock since when this fact was in effect
  FOREIGN KEY('is') REFERENCES datum(this)
);
-- Index via "since" field to allow for efficient time queries
CREATE INDEX IF NOT EXISTS fact_since ON fact (since); -- Index to query by "since" field

-- Memory table holds latest assertion / retraction for each entity. In theory
-- it has n:1 mapping with fact table, but in practice it is 1:1 mapping because
-- initial cause is derived from {the, of} seed and there for it is practically
-- guaranteed to be unique if we disregard astronomically tiny chance of hash
-- collision. Claimed n:1 mapping is guaranteed through a foreign key constraint.
CREATE TABLE IF NOT EXISTS memory (
  the     TEXT NOT NULL,        -- Kind of a fact e.g. "application/json"
  of      TEXT NOT NULL,        -- Entity identifier fact is about
  fact    TEXT NOT NULL,        -- Reference to the fact
  FOREIGN KEY(fact) REFERENCES fact(this),
  PRIMARY KEY (the, of)         -- Ensure that we have only one fact per entity
);

-- Index so we can efficiently search by "the" field.
CREATE INDEX IF NOT EXISTS memory_the ON memory (the);
-- Index so we can efficiently search by "of" field.
CREATE INDEX IF NOT EXISTS memory_of ON memory (of);

-- State view is effectively a memory table with all the foreign keys resolved
-- Note we use a view because we have 1:n:m relation among memory:fact:datum
-- in order to deduplicate data.
CREATE VIEW IF NOT EXISTS state AS
SELECT
  memory.the AS the,
  memory.of AS of,
  datum.source AS 'is',
  fact.cause AS cause,
  memory.fact AS fact,
  datum.this AS proof,
  fact.since AS since
FROM
  memory
JOIN
  -- We use inner join because we have 1:n mapping between memory:fact tables
  -- guaranteed through foreign key constraint.
  fact ON memory.fact = fact.this
  -- We use inner join here because we have 1:n mapping between fact:datum
  -- tables guaranteed through a foreign key constraint. We also prefer inner
  -- join because it's generally more efficient that outer join.
JOIN
  datum ON datum.this = fact.'is';

COMMIT;
`;

const IMPORT_DATUM =
  `INSERT OR IGNORE INTO datum (this, source) VALUES (:this, :source);`;

const IMPORT_FACT =
  `INSERT OR IGNORE INTO fact (this, the, of, 'is', cause, since) VALUES (:this, :the, :of, :is, :cause, :since);`;

const IMPORT_MEMORY =
  `INSERT OR IGNORE INTO memory (the, of, fact) VALUES (:the, :of, :fact);`;

const SWAP = `UPDATE memory
  SET fact = :fact
WHERE
  the = :the
  AND of = :of
  AND fact = :cause;
`;

const EXPORT = `SELECT
  state.the as the,
  state.of as of,
  state.'is' as 'is',
  state.cause as cause,
  state.since as since,
  state.fact as fact
FROM
  state
WHERE
  (:the IS NULL OR state.the = :the)
  AND (:of IS NULL OR state.of = :of)
  AND (:is IS NULL OR state.'is' IS NOT NULL)
  AND (:cause is NULL OR state.cause = :cause)
  AND (:since is NULL or state.since > :since)
ORDER BY
  since ASC
`;

// Needs `of` and `the`
const CAUSE_CHAIN = `WITH RECURSIVE cause_of(c, f) AS (
    SELECT cause, this FROM fact WHERE fact.of = :of AND fact.the = :the
    UNION
    SELECT cause, this FROM fact, cause_of WHERE fact.this = cause_of.c
  )
  SELECT c as cause, f as fact FROM cause_of
`;

// Needs `fact`
const GET_FACT = `SELECT
  fact.the AS the,
  fact.of AS of,
  datum.source AS 'is',
  fact.cause AS cause,
  fact.this AS fact,
  datum.this AS proof,
  fact.since AS since
FROM
  fact
JOIN
  datum ON datum.this = fact.'is'
WHERE
  fact.this = :fact;
`;

export type Options = {
  url: URL;
};

export interface SpaceStoreSession<Space extends MemorySpace = MemorySpace>
  extends SpaceSession<Space> {
  store: Database;
}
class Space<Subject extends MemorySpace = MemorySpace>
  implements SpaceStoreSession<Subject> {
  constructor(
    public subject: Subject,
    public store: Database,
  ) {}

  transact(
    transaction: Transaction<Subject>,
  ): Result<Commit<Subject>, ConflictError | TransactionError> {
    return traceSync("space.instance.transact", (span) => {
      addMemoryAttributes(span, {
        operation: "transact",
        space: this.subject,
      });

      return transact(this, transaction);
    });
  }

  query(source: Query<Subject>): Result<Selection<MemorySpace>, QueryError> {
    return traceSync("space.instance.query", (span) => {
      addMemoryAttributes(span, {
        operation: "query",
        space: this.subject,
      });

      return query(this, source);
    });
  }

  querySchema(
    source: SchemaQuery<Subject>,
  ): Result<Selection<MemorySpace>, AuthorizationError | QueryError> {
    return traceSync("space.instance.querySchema", (span) => {
      addMemoryAttributes(span, {
        operation: "querySchema",
        space: this.subject,
      });

      return querySchema(this, source);
    });
  }

  close() {
    return traceSync("space.instance.close", (span) => {
      addMemoryAttributes(span, {
        operation: "close",
        space: this.subject,
      });

      return close(this);
    });
  }
}

export type { Space as View };

/**
 * Takes store URL which is expected to be either `file:` or `memory:` protocol
 * and extracts store name and location (expected by the {@link Database}).
 *
 * Store URL may have following forms
 * @example
 *
 * ```js
 * new URL('file:///Users/ct/.store/did:key:z6Mkk89bC3JrVqKie71YEcc5M1SMVxuCgNx6zLZ8SYJsxALi.sqlite')
 * new URL('memory:did:key:z6Mkk89bC3JrVqKie71YEcc5M1SMVxuCgNx6zLZ8SYJsxALi')
 * ```
 *
 * In both cases `id` of the store is `did:key:z6Mkk89bC3JrVqKie71YEcc5M1SMVxuCgNx6zLZ8SYJsxALi` while
 * location in first instance is URL itself but `:memory:` in the second, which
 * is what {@link Database} expects.
 */
const readAddress = (
  url: URL,
): Result<{ subject: MemorySpace; address: URL | null }, SyntaxError> => {
  return traceSync("space.readAddress", (span) => {
    span.setAttribute("space.url", url.toString());

    const { pathname } = url;
    const base = pathname.split("/").pop() as string;
    const did = base.endsWith(".sqlite")
      ? base.slice(0, -".sqlite".length)
      : base;
    span.setAttribute("space.did_candidate", did);

    if (!did.startsWith("did:key:")) {
      // ℹ️ We suppress error for now as we don't want to break clients that
      // use non did identifiers. We will make things stricter in the next
      // iteration
      console.error("Invalid DID key.");
      span.setAttribute("space.did_parse_error", true);
      return {
        ok: {
          address: url.protocol === "file:" ? url : null,
          subject: did as DIDKey,
        },
      };
    }

    span.setAttribute("space.did_parsed", true);
    return {
      ok: {
        address: url.protocol === "file:" ? url : null,
        subject: did as DIDKey,
      },
    };
  });
};

/**
 * Creates a connection to the existing replica. Errors if replica does not
 * exist.
 */
export const connect = async <Subject extends MemorySpace>({
  url,
}: Options): AsyncResult<Space<Subject>, ToJSON<ConnectionError>> => {
  return await traceAsync("space.connect", async (span) => {
    addMemoryAttributes(span, { operation: "connect" });
    span.setAttribute("space.url", url.toString());

    let database = null;
    try {
      const result = readAddress(url);
      if (result.error) {
        throw result.error;
      }
      const { address, subject } = result.ok;
      span.setAttribute("space.subject", subject);

      database = await new Database(address ?? ":memory:", {
        create: false,
      });
      database.exec(PREPARE);
      const session = new Space(subject as Subject, database);
      return { ok: session };
    } catch (cause) {
      if (database) {
        try {
          database.close();
        } catch (closeError) {
          console.error("Failed to close database after error:", closeError);
        }
      }
      return { error: Error.connection(url, cause as SqliteError) };
    }
  });
};

export const open = async <Subject extends MemorySpace>({
  url,
}: Options): AsyncResult<Space<Subject>, ConnectionError> => {
  return await traceAsync("space.open", async (span) => {
    addMemoryAttributes(span, { operation: "open" });
    span.setAttribute("space.url", url.toString());

    let database = null;
    try {
      const result = readAddress(url);
      if (result.error) {
        throw result.error;
      }
      const { address, subject } = result.ok;
      span.setAttribute("space.subject", subject);

      database = await new Database(address ?? ":memory:", {
        create: true,
      });
      database.exec(PREPARE);
      const session = new Space(subject as Subject, database);
      return { ok: session };
    } catch (cause) {
      // Ensure we close the database if it was opened but failed later
      if (database) {
        try {
          database.close();
        } catch (closeError) {
          // Just log the close error, but return the original error
          console.error("Failed to close database after error:", closeError);
          span.setAttribute("space.close_error", true);
        }
      }
      return { error: Error.connection(url, cause as SqliteError) };
    }
  });
};

export const close = <Space extends MemorySpace>({
  store,
}: SpaceStoreSession<Space>): Result<Unit, SystemError> => {
  return traceSync("space.close", (span) => {
    addMemoryAttributes(span, { operation: "close" });

    try {
      store.close();
      return { ok: {} };
    } catch (cause) {
      return { error: cause as SqliteError };
    }
  });
};

type StateRow = {
  fact: string;
  the: string;
  of: string;
  is: string | null;
  cause: string | null;
  since: number;
};

const recall = <Space extends MemorySpace>(
<<<<<<< HEAD
  { store }: SpaceStoreSession<Space>,
  { the, of }: { the: The; of: Entity },
=======
  { store }: Session<Space>,
  { the, of }: { the: MIME; of: URI },
>>>>>>> 0df5fa84
): Revision<Fact> | null => {
  const row = store.prepare(EXPORT).get({ the, of }) as StateRow | undefined;
  if (row) {
    const revision: Revision<Fact> = {
      the,
      of,
      cause: row.cause
        ? (fromString(row.cause) as Reference<Assertion>)
        : refer(unclaimed({ the, of })),
      since: row.since,
    };

    if (row.is) {
      revision.is = JSON.parse(row.is);
    }

    return revision;
  } else {
    return null;
  }
};

type CauseRow = {
  cause: string;
  fact: string;
};

/**
 * Get the chain of facts leading to the current state
 *
 * This may take an `excludeFact` to prevent including a fact that was just
 * inserted, but will be rolled back when the transaction fails.
 *
 * @param session
 * @param match an object with `the` and `of` properties used to filter
 * @param excludeFact fact to exclude from the chain
 * @returns an array of Revisions constructed from the associated facts
 */
const _causeChain = <Space extends MemorySpace>(
<<<<<<< HEAD
  session: SpaceStoreSession<Space>,
  { the, of }: { the: The; of: Entity },
=======
  session: Session<Space>,
  { the, of }: { the: MIME; of: URI },
>>>>>>> 0df5fa84
  excludeFact: string | undefined,
): Revision<Fact>[] => {
  const { store } = session;
  const rows = store.prepare(CAUSE_CHAIN).all({ of, the }) as CauseRow[];
  const revisions = [];
  if (rows && rows.length) {
    for (const result of rows) {
      if (result.fact === excludeFact) {
        continue;
      }
      const revision = getFact(session, { fact: result.fact });
      if (revision) {
        revisions.push(revision);
      }
    }
  }
  return revisions;
};

/**
 * Gets a matching fact from the store.
 *
 * @param session
 * @param match an object with a `fact` property that is the reference string.
 * @returns a Revision constructed from the fact's details or undefined if
 *     there was no match.
 */
const getFact = <Space extends MemorySpace>(
  { store }: SpaceStoreSession<Space>,
  { fact }: { fact: string },
): Revision<Fact> | undefined => {
  const row = store.prepare(GET_FACT).get({ fact }) as StateRow | undefined;
  if (row === undefined) {
    return undefined;
  }
  // It's possible to have more than one matching fact, but since the fact's id
  // incorporates its cause chain, we would have to have issued a retraction,
  // followed by the same chain of facts. At that point, it really is the same.
  // Since `the` and `of` are part of the fact reference, they are also unique.
  const revision: Revision<Fact> = {
    the: row.the as MIME,
    of: row.of as URI,
    cause: row.cause
      ? (fromString(row.cause) as Reference<Assertion>)
      : refer(unclaimed(row as FactAddress)),
    since: row.since,
  };
  if (row.is) {
    revision.is = JSON.parse(row.is);
  }
  return revision;
};

const select = <Space extends MemorySpace>(
  session: SpaceStoreSession<Space>,
  { since, select }: Query["args"],
): Selection<Space>[Space] => {
  const factSelection: FactSelection = {}; // we'll store our facts here
  // First, collect all the potentially relevant facts (without dereferencing pointers)
  for (const entry of iterateSelector(select, {})) {
    const factSelector = {
      of: entry.of,
      the: entry.the,
      cause: entry.cause,
      since,
      ...entry.value.is ? { is: entry.value.is } : {},
    };
    loadFacts(factSelection, session, factSelector);
    if (entry.of !== SelectAllString) {
      const existing = getRevision(factSelection, entry.of, entry.the);
      if (existing === undefined) {
        // We return a result for each object queried, even if we didn't find it in the database
        if (entry.the === SelectAllString) {
          setEmptyObj(factSelection, entry.of);
        } else {
          setEmptyObj(factSelection, entry.of, entry.the);
        }
      }
    }
  }
  return factSelection;
};

export type FactSelector = {
  the: MIME | SelectAll;
  of: URI | SelectAll;
  cause: CauseString | SelectAll;
  is?: undefined | Record<string | number | symbol, never>;
  since?: number;
};

export type SelectedFact = {
  the: MIME;
  of: URI;
  cause: CauseString;
  is?: JSONValue;
  since: number;
};

const toFact = function (row: StateRow): SelectedFact {
  return {
    the: row.the as MIME,
    of: row.of as URI,
    cause: row.cause
      ? row.cause as CauseString
      : refer(unclaimed(row as FactAddress)).toString() as CauseString,
    is: row.is ? JSON.parse(row.is) as JSONValue : undefined,
    since: row.since,
  };
};

// Select facts matching the selector. Facts are ordered by since.
export const selectFacts = function* <Space extends MemorySpace>(
  { store }: SpaceStoreSession<Space>,
  { the, of, cause, is, since }: FactSelector,
): Iterable<SelectedFact> {
  const rows = store.prepare(EXPORT).all({
    the: the === SelectAllString ? null : the,
    of: of === SelectAllString ? null : of,
    cause: cause === SelectAllString ? null : cause,
    is: is === undefined ? null : {},
    since: since ?? null,
  }) as StateRow[];

  for (const row of rows) {
    yield toFact(row);
  }
};

export const selectFact = function <Space extends MemorySpace>(
<<<<<<< HEAD
  { store }: SpaceStoreSession<Space>,
  { the, of, since }: { the: The; of: Entity; since?: number },
=======
  { store }: Session<Space>,
  { the, of, since }: { the: MIME; of: URI; since?: number },
>>>>>>> 0df5fa84
): SelectedFact | undefined {
  const rows = store.prepare(EXPORT).all({
    the: the,
    of: of,
    cause: null,
    is: null,
    since: since ?? null,
  }) as StateRow[];
  return (rows.length > 0) ? toFact(rows[0]) : undefined;
};

/**
 * Imports datum into the `datum` table. If `datum` is undefined we return
 * special `"undefined"` for which `datum` table will have row with `NULL`
 * source. If `datum` already contains row for matching `datum` insert is
 * ignored because existing record will parse to same `datum` since primary
 * key is merkle-reference for it or an "undefined" for the `undefined`.
 */
const importDatum = <Space extends MemorySpace>(
  session: SpaceStoreSession<Space>,
  datum: JSONValue | undefined,
): string => {
  if (datum === undefined) {
    return "undefined";
  } else {
    const is = refer(datum).toString();
    session.store.run(IMPORT_DATUM, {
      this: is,
      source: JSON.stringify(datum),
    });

    return is;
  }
};

const iterateTransaction = function* (
  transaction: Transaction,
): Iterable<Retract | Assert | Claim> {
  for (const [of, attributes] of Object.entries(transaction.args.changes)) {
    for (const [the, revisions] of Object.entries(attributes)) {
      for (const [cause, change] of Object.entries(revisions)) {
        if (change == true) {
          yield { claim: { the, of, fact: fromString(cause) } } as Claim;
        } else if (change.is === undefined) {
          yield { retract: { the, of, cause: fromString(cause) } } as Retract;
        } else {
          yield {
            assert: { the, of, is: change.is, cause: fromString(cause) },
          } as Assert;
        }
      }
    }
  }
};

/**
 * Performs memory update with compare and swap (CAS) semantics. It will import
 * new data into `datum`, `fact` tables and update `memory` table to point to
 * new fact. All the updates occur in a single transaction to guarantee that
 * either all changes are made or no changes are. Function can also be passed
 * `Claim` in which case provided invariant is upheld, meaning no updates will
 * take place but error will be raised if claimed memory state is not current.
 */
const swap = <Space extends MemorySpace>(
  session: SpaceStoreSession<Space>,
  source: Retract | Assert | Claim,
  { since, transaction }: { since: number; transaction: Transaction<Space> },
) => {
  const [{ the, of, is }, expect] = source.assert
    ? [source.assert, source.assert.cause]
    : source.retract
    ? [source.retract, source.retract.cause]
    : [source.claim, source.claim.fact];
  const cause = expect.toString();
  const base = refer(unclaimed({ the, of })).toString();
  const expected = cause === base ? null : (expect as Reference<Fact>);

  // Derive the merkle reference to the fact that memory will have after
  // successful update. If we have an assertion or retraction we derive fact
  // from it, but if it is a confirmation `cause` is the fact itself.
  const fact = source.assert
    ? refer(source.assert).toString()
    : source.retract
    ? refer(source.retract).toString()
    : source.claim.fact.toString();

  // If this is an assertion we need to import asserted datum and then insert
  // fact referencing it.
  let imported = 0;
  if (source.assert || source.retract) {
    // First we import datum and and then use its primary key as `is` field
    // in the `fact` table upholding foreign key constraint.
    imported = session.store.run(IMPORT_FACT, {
      this: fact,
      the,
      of,
      is: importDatum(session, is),
      cause,
      since,
    });
  }

  // First assertion has a causal reference to the `type Unclaimed = { the, of }`
  // implicit fact for which no record in the memory table exists which is why
  // we simply insert into the memory table. However such memory record may
  // already exist in which case insert will be ignored. This can happen if
  // say we had assertions `a, b, c, a` last `a` will not not create any new
  // records and will be ignored. You may be wondering why do insert with an
  // ignore as opposed to do insert in if clause and update in the else block,
  // that is because we may also have assertions in this order `a, b, c, c`
  // where second `c` insert is redundant yet we do not want to fail transaction,
  // therefore we insert or ignore here to ensure fact record exists and then
  // use update afterwards to update to desired state from expected `cause` state.
  if (expected == null) {
    session.store.run(IMPORT_MEMORY, { the, of, fact });
  }

  // Finally we perform a memory swap, using conditional update so it only
  // updates memory if the `cause` references expected state. We use return
  // value to figure out whether update took place, if it is `0` no records
  // were updated indicating potential conflict which we handle below.
  const updated = session.store.run(SWAP, { fact, cause, the, of });

  // If no records were updated it implies that there was no record with
  // matching `cause`. It may be because `cause` referenced implicit fact
  // in which case which case `IMPORT_MEMORY` provisioned desired record and
  // update would not have applied. Or it could be that `cause` in the database
  // is different from the one being asserted. We will assess this by pulling
  // the record and comparing it to desired state.
  if (updated === 0) {
    const revision = recall(session, { the, of });
    const { since: _, ...actual } = revision ? revision : { actual: null };

    // If actual state matches desired state it either was inserted by the
    // `IMPORT_MEMORY` or this was a duplicate call. Either way we do not treat
    // it as a conflict as current state is the asserted one.
    if (refer(actual).toString() !== fact) {
      // Disable including history tracking for performance.
      // Re-enable this if you need to debug cause chains.
      const revisions: Revision<Fact>[] = [];
      // const revisions = causeChain(
      //   session,
      //   { the, of },
      //   (imported !== 0) ? fact : undefined,
      // );
      throw Error.conflict(transaction, {
        space: transaction.sub,
        the,
        of,
        expected,
        actual: revision as Revision<Fact>,
        existsInHistory: imported === 0,
        history: revisions,
      });
    }
  }
};

const commit = <Space extends MemorySpace>(
  session: SpaceStoreSession<Space>,
  transaction: Transaction<Space>,
): Commit<Space> => {
  const the = COMMIT_LOG_TYPE;
  const of = transaction.sub;
  const row = session.store.prepare(EXPORT).get({ the, of }) as
    | StateRow
    | undefined;

  const [since, cause] = row
    ? [
      (JSON.parse(row.is as string) as CommitData).since + 1,
      fromString(row.fact) as Reference<Assertion>,
    ]
    : [0, refer(unclaimed({ the, of }))];

  const commit = createCommit({ space: of, since, transaction, cause });

  for (const fact of iterateTransaction(transaction)) {
    swap(session, fact, commit.is);
  }

  swap(session, { assert: commit }, commit.is);

  // attach labels to the commit, so the provider can remove any classified entries from the commit before we send it to subscribers
  // For this, we need since fields on our objects
  const changedFacts = toSelection(
    commit.is.since,
    commit.is.transaction.args.changes,
  );
  const labels = getLabels(session, changedFacts);
  if (Object.keys(labels).length > 0) {
    commit.is.labels = labels;
  }
  const changes: Commit<Space> = {} as Commit<Space>;
  set(changes, commit.of, commit.the, commit.cause.toString() as CauseString, {
    is: commit.is,
  });
  return changes;
};

const execute = <
  Subject extends MemorySpace,
  Tr extends DBTransaction<
    (
      session: SpaceStoreSession<Subject>,
      transaction: Transaction<Subject>,
    ) => Commit<Subject>
  >,
>(
  update: Tr,
  session: SpaceStoreSession<Subject>,
  transaction: Transaction<Subject>,
): Result<Commit<Subject>, ConflictError | TransactionError> => {
  try {
    return {
      ok: update(session, transaction),
    };
  } catch (error) {
    return (error as Error).name === "ConflictError"
      ? { error: error as ToJSON<ConflictError> }
      // SQLite transactions may produce various errors when DB is busy, locked
      // or file is corrupt. We wrap those in a generic store error.
      // @see https://www.sqlite.org/rescode.html
      : {
        error: Error.transaction(transaction, error as SqliteError),
      };
  }
};

export const transact = <Space extends MemorySpace>(
  session: SpaceStoreSession<Space>,
  transaction: Transaction<Space>,
) => {
  return traceSync("space.transact", (span) => {
    addMemoryAttributes(span, {
      operation: "transact",
      space: session.subject,
    });
    if (transaction.args?.changes) {
      span.setAttribute("memory.has_changes", true);
    }

    return execute(session.store.transaction(commit), session, transaction);
  });
};

export const query = <Space extends MemorySpace>(
  session: SpaceStoreSession<Space>,
  command: Query<Space>,
): Result<Selection<Space>, QueryError> => {
  return traceSync("space.query", (span) => {
    addMemoryAttributes(span, {
      operation: "query",
      space: session.subject,
    });

    if (command.args?.select) {
      span.setAttribute("query.has_selector", true);
    }
    if (command.args?.since !== undefined) {
      span.setAttribute("query.since", command.args.since);
    }

    try {
      const result = session.store.transaction(select)(session, command.args);

      const entities = Object.keys(result || {}).length;
      span.setAttribute("query.result_entity_count", entities);

      return {
        ok: {
          [command.sub]: result,
        } as Selection<Space>,
      };
    } catch (error) {
      return {
        error: Error.query(
          command.sub,
          command.args.select,
          error as SqliteError,
        ),
      };
    }
  });
};

export const querySchema = <Space extends MemorySpace>(
  session: SpaceStoreSession<Space>,
  command: SchemaQuery<Space>,
): Result<Selection<Space>, AuthorizationError | QueryError> => {
  return traceSync("space.querySchema", (span) => {
    addMemoryAttributes(span, {
      operation: "querySchema",
      space: session.subject,
    });

    if (command.args?.selectSchema) {
      span.setAttribute("querySchema.has_selector", true);
      span.setAttribute(
        "querySchema.selectSchema",
        JSON.stringify(command.args.selectSchema),
      );
    }
    if (command.args?.since !== undefined) {
      span.setAttribute("querySchema.since", command.args.since);
    }

    try {
      const result = session.store.transaction(selectSchema)(
        session,
        command.args,
      );

      const entities = Object.keys(result || {}).length;
      span.setAttribute("querySchema.result_entity_count", entities);

      return {
        ok: {
          [command.sub]: result,
        } as Selection<Space>,
      };
    } catch (error) {
      if ((error as Error)?.name === "AuthorizationError") {
        return { error: error as AuthorizationError };
      }
      return {
        error: Error.query(
          command.sub,
          command.args.selectSchema,
          error as SqliteError,
        ),
      };
    }
  });
};

export const LABEL_TYPE = "application/label+json" as const;
export type FactSelectionValue = { is?: JSONValue; since: number };
// Get the labels associated with a set of commits.
// It's possible to get more than one label for a single doc because our
// includedFacts may include more than one cause for a single doc.
export function getLabels<
  Space extends MemorySpace,
  T,
>(
  session: SpaceStoreSession<Space>,
  includedFacts: OfTheCause<Revision<T>>,
): OfTheCause<FactSelectionValue> {
  const labels: OfTheCause<FactSelectionValue> = {};
  for (const fact of iterate(includedFacts)) {
    // We don't restrict acccess to labels
    if (fact.the === LABEL_TYPE) {
      continue;
    }
    const labelFact = getLabel(session, fact.of);
    if (labelFact !== undefined) {
      set<FactSelectionValue, OfTheCause<FactSelectionValue>>(
        labels,
        labelFact.of,
        labelFact.the,
        labelFact.cause,
        {
          since: labelFact.since,
          ...(labelFact.is ? { is: labelFact.is } : {}),
        },
      );
    }
  }
  return labels;
}

// Get the label that applies to the entity.
export function getLabel<Space extends MemorySpace>(
<<<<<<< HEAD
  session: SpaceStoreSession<Space>,
  of: Entity,
=======
  session: Session<Space>,
  of: URI,
>>>>>>> 0df5fa84
) {
  return selectFact(session, { of, the: LABEL_TYPE });
}

// Get the various classification tags required based on the collection of labels.
export function collectClassifications(
  labels: OfTheCause<FactSelectionValue>,
) {
  const classifications = new Set<string>();
  for (const fact of iterate(labels)) {
    getClassifications(fact.value, classifications);
  }
  return classifications;
}

export function getClassifications(
  fact: FactSelectionValue,
  classifications = new Set<string>(),
) {
  if (
    fact === undefined || !isObject(fact.is) ||
    !("classification" in fact.is) || !Array.isArray(fact.is["classification"])
  ) {
    return classifications;
  }
  const labels = fact.is["classification"] as string[];
  for (const label of labels) {
    classifications.add(label);
  }
  return classifications;
}

// Return the item with any classified results and the labels removed.
export function redactCommitData(commitData: CommitData): CommitData {
  if (commitData.labels === undefined) {
    return commitData;
  }
  // Make a copy of the transaction with no changes
  const newChanges: Changes = {};
  // Add any non-redacted changes to the newCommitData
  for (const fact of iterate(commitData.transaction.args.changes)) {
    if (fact.value === true) {
      continue;
    }
    // We treat all labels as unclassified
    if (fact.the === LABEL_TYPE) {
      set(newChanges, fact.of, fact.the, fact.cause, fact.value);
      continue;
    }
    // FIXME(@ubik2): Re-enable this once we've tracked down other issues
    // const labelFact = getRevision(commitData.labels, fact.of, LABEL_TYPE);
    // if (labelFact !== undefined && getClassifications(labelFact).size > 0) {
    //   setEmptyObj(newChanges, fact.of, fact.the);
    // } else {
    //   set(newChanges, fact.of, fact.the, fact.cause, fact.value);
    // }
    set(newChanges, fact.of, fact.the, fact.cause, fact.value);
  }
  const newCommitData = {
    since: commitData.since,
    transaction: {
      ...commitData.transaction,
      args: { ...commitData.transaction.args, changes: newChanges },
    },
  };
  return newCommitData;
}

function loadFacts<Space extends MemorySpace>(
  selection: FactSelection,
  session: SpaceStoreSession<Space>,
  factSelector: FactSelector,
): FactSelection {
  for (
    const fact of selectFacts(session, factSelector)
  ) {
    const value = (fact.is !== undefined)
      ? { is: fact.is, since: fact.since }
      : { since: fact.since };
    setRevision(selection, fact.of, fact.the, fact.cause, value);
  }
  return selection;
}

// Converts a Changes object to a FactSelection
export function toSelection(
  since: number,
  commitChanges: Changes,
) {
  const result = {};
  for (const change of iterate(commitChanges)) {
    if (change.value === true) {
      continue;
    }
    setRevision(
      result,
      change.of,
      change.the,
      change.cause,
      change.value.is
        ? { is: change.value.is, since: since }
        : { since: since },
    );
  }
  return result;
}<|MERGE_RESOLUTION|>--- conflicted
+++ resolved
@@ -417,13 +417,8 @@
 };
 
 const recall = <Space extends MemorySpace>(
-<<<<<<< HEAD
   { store }: SpaceStoreSession<Space>,
-  { the, of }: { the: The; of: Entity },
-=======
-  { store }: Session<Space>,
   { the, of }: { the: MIME; of: URI },
->>>>>>> 0df5fa84
 ): Revision<Fact> | null => {
   const row = store.prepare(EXPORT).get({ the, of }) as StateRow | undefined;
   if (row) {
@@ -463,13 +458,8 @@
  * @returns an array of Revisions constructed from the associated facts
  */
 const _causeChain = <Space extends MemorySpace>(
-<<<<<<< HEAD
   session: SpaceStoreSession<Space>,
-  { the, of }: { the: The; of: Entity },
-=======
-  session: Session<Space>,
   { the, of }: { the: MIME; of: URI },
->>>>>>> 0df5fa84
   excludeFact: string | undefined,
 ): Revision<Fact>[] => {
   const { store } = session;
@@ -600,13 +590,8 @@
 };
 
 export const selectFact = function <Space extends MemorySpace>(
-<<<<<<< HEAD
   { store }: SpaceStoreSession<Space>,
-  { the, of, since }: { the: The; of: Entity; since?: number },
-=======
-  { store }: Session<Space>,
   { the, of, since }: { the: MIME; of: URI; since?: number },
->>>>>>> 0df5fa84
 ): SelectedFact | undefined {
   const rows = store.prepare(EXPORT).all({
     the: the,
@@ -980,13 +965,8 @@
 
 // Get the label that applies to the entity.
 export function getLabel<Space extends MemorySpace>(
-<<<<<<< HEAD
   session: SpaceStoreSession<Space>,
-  of: Entity,
-=======
-  session: Session<Space>,
   of: URI,
->>>>>>> 0df5fa84
 ) {
   return selectFact(session, { of, the: LABEL_TYPE });
 }
