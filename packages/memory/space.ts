--- conflicted
+++ resolved
@@ -906,7 +906,11 @@
     if (fact.value === true) {
       continue;
     }
-<<<<<<< HEAD
+    // We treat all labels as unclassified
+    if (fact.the === LABEL_THE) {
+      set(newChanges, fact.of, fact.the, fact.cause, fact.value);
+      continue;
+    }
     // FIXME(@ubik2): Re-enable this once we've tracked down other issues
     // const labelFact = getRevision(commitData.labels, fact.of, LABEL_THE);
     // if (labelFact !== undefined && getClassifications(labelFact).size > 0) {
@@ -915,19 +919,6 @@
     //   set(newChanges, fact.of, fact.the, fact.cause, fact.value);
     // }
     set(newChanges, fact.of, fact.the, fact.cause, fact.value);
-=======
-    // We treat all labels as unclassified
-    if (fact.the === LABEL_THE) {
-      set(newChanges, fact.of, fact.the, fact.cause, fact.value);
-      continue;
-    }
-    const labelFact = getRevision(commitData.labels, fact.of, LABEL_THE);
-    if (labelFact !== undefined && getClassifications(labelFact).size > 0) {
-      setEmptyObj(newChanges, fact.of, fact.the);
-    } else {
-      set(newChanges, fact.of, fact.the, fact.cause, fact.value);
-    }
->>>>>>> b3b0d58c
   }
   const newCommitData = {
     since: commitData.since,
