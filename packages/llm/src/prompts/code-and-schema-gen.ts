--- conflicted
+++ resolved
@@ -5,13 +5,9 @@
 import { systemMdConcise } from "../../../charm/src/iframe/static.ts";
 import { formatForm } from "./spec-and-schema-gen.ts";
 import { llmPrompt } from "../index.ts";
-<<<<<<< HEAD
-import { DEFAULT_MODEL_NAME } from "../types.ts";
+import { DEFAULT_MODEL_NAME, extractTextFromLLMResponse } from "../types.ts";
 import { JSONSchemaObj } from "@commontools/api";
 import { isObject } from "@commontools/utils/types";
-=======
-import { DEFAULT_MODEL_NAME, extractTextFromLLMResponse } from "../types.ts";
->>>>>>> 05d6b76b
 
 // This is for the 'imagine-single-phase' workflow
 
