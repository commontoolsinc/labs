--- conflicted
+++ resolved
@@ -53,14 +53,11 @@
 
 export type UISchema = Schema<typeof uiSchema>;
 
+// We specify not true for the items, since we don't want to recursively load them
 export const charmListSchema = {
   type: "array",
-<<<<<<< HEAD
-  items: { asCell: true },
+  items: { not: true, asCell: true },
   default: [],
-=======
-  items: { not: true, asCell: true },
->>>>>>> 898f1b3c
 } as const satisfies JSONSchema;
 
 export const charmLineageSchema = {
