/**
 * Public interface for the builder package. This module exports only the types
 * and functions that are part of the public recipe API.
 *
 * Workspace code should import these types via `@commontools/builder`.
 */

export const ID: unique symbol = Symbol("ID, unique to the context");
export const ID_FIELD: unique symbol = Symbol(
  "ID_FIELD, name of sibling that contains id",
);

// Should be Symbol("UI") or so, but this makes repeat() use these when
// iterating over recipes.
export const TYPE = "$TYPE";
export const NAME = "$NAME";
export const UI = "$UI";

// Cell type with only public methods
export interface Cell<T = any> {
  // Public methods available in spell code and system
  get(): Readonly<T>;
  set(value: T): void;
  send(value: T): void; // alias for set
  update(values: Partial<T>): void;
  push(...value: T extends (infer U)[] ? U[] : never): void;
  equals(other: Cell<any>): boolean;
  key<K extends keyof T>(valueKey: K): Cell<T[K]>;
  resolveAsCell(): Cell<T>;
}

// Cell type with only public methods
export interface Stream<T> {
  send(event: T): void;
}

export type OpaqueRef<T> =
  & OpaqueRefMethods<T>
  & (T extends Array<infer U> ? Array<OpaqueRef<U>>
    : T extends object ? { [K in keyof T]: OpaqueRef<T[K]> }
    : T);

// Any OpaqueRef is also an Opaque, but can also have static values.
// Use Opaque<T> in APIs that get inputs from the developer and use OpaqueRef
// when data gets passed into what developers see (either recipe inputs or
// module outputs).
export type Opaque<T> =
  | OpaqueRef<T>
  | (T extends Array<infer U> ? Array<Opaque<U>>
    : T extends object ? { [K in keyof T]: Opaque<T[K]> }
    : T);

// OpaqueRefMethods type with only public methods
export interface OpaqueRefMethods<T> {
  get(): T;
  set(value: Opaque<T> | T): void;
  key<K extends keyof T>(key: K): OpaqueRef<T[K]>;
  setDefault(value: Opaque<T> | T): void;
  setName(name: string): void;
  setSchema(schema: JSONSchema): void;
  map<S>(
    fn: (
      element: T extends Array<infer U> ? OpaqueRef<U> : OpaqueRef<T>,
      index: OpaqueRef<number>,
      array: OpaqueRef<T>,
    ) => Opaque<S>,
  ): OpaqueRef<S[]>;
  mapWithPattern<S>(
    op: Recipe,
    params: Record<string, any>,
  ): OpaqueRef<S[]>;
}

// Factory types

// TODO(seefeld): Subset of internal type, just enough to make it
// differentiated. But this isn't part of the public API, so we need to find a
// different way to handle this.
export interface Recipe {
  argumentSchema: JSONSchema;
  resultSchema: JSONSchema;
}
export interface Module {
  type: "ref" | "javascript" | "recipe" | "raw" | "isolated" | "passthrough";
}

export type toJSON = {
  toJSON(): unknown;
};

export type Handler<T = any, R = any> = Module & {
  with: (inputs: Opaque<StripCell<T>>) => OpaqueRef<R>;
};

export type NodeFactory<T, R> =
  & ((inputs: Opaque<T>) => OpaqueRef<R>)
  & (Module | Handler | Recipe)
  & toJSON;

export type RecipeFactory<T, R> =
  & ((inputs: Opaque<T>) => OpaqueRef<R>)
  & Recipe
  & toJSON;

export type ModuleFactory<T, R> =
  & ((inputs: Opaque<T>) => OpaqueRef<R>)
  & Module
  & toJSON;

export type HandlerFactory<T, R> =
  & ((inputs: Opaque<StripCell<T>>) => OpaqueRef<R>)
  & Handler<T, R>
  & toJSON;

// JSON types

export type JSONValue =
  | null
  | boolean
  | number
  | string
  | JSONArray
  | JSONObject & IDFields;

export interface JSONArray extends ArrayLike<JSONValue> {}

export interface JSONObject extends Record<string, JSONValue> {}

// Annotations when writing data that help determine the entity id. They are
// removed before sending to storage.
export interface IDFields {
  [ID]?: unknown;
  [ID_FIELD]?: unknown;
}

// Valid values for the "type" property of a JSONSchema
export type JSONSchemaTypes =
  | "object"
  | "array"
  | "string"
  | "integer"
  | "number"
  | "boolean"
  | "null";

// See https://json-schema.org/draft/2020-12/json-schema-core
// See https://json-schema.org/draft/2020-12/json-schema-validation
// There is a lot of potential validation that is not handled, but this object
// is defined to support them, so that generated schemas will still be usable.
// TODO(@ubik2) When specifying a JSONSchema, you can often use a boolean
// This is particularly useful for specifying the schema of a property.
// That will require reworking some things, so for now, I'm not doing it
export type JSONSchema = JSONSchemaObj | boolean;

export type JSONSchemaObj = {
  readonly $ref?: string;
  readonly $defs?: Readonly<Record<string, JSONSchema>>;
  /** @deprecated Use `$defs` for 2019-09/Draft 8 or later */
  readonly definitions?: Readonly<Record<string, JSONSchema>>;

  // Subschema logic
  readonly allOf?: readonly (JSONSchema)[]; // not validated
  readonly anyOf?: readonly (JSONSchema)[]; // not always validated
  readonly oneOf?: readonly (JSONSchema)[]; // not always validated
  readonly not?: JSONSchema;
  // Subschema conditionally - none applied
  readonly if?: JSONSchema;
  readonly then?: JSONSchema;
  readonly else?: JSONSchema;
  readonly dependentSchemas?: Readonly<Record<string, JSONSchema>>;
  // Subschema for array
  readonly prefixItems?: readonly (JSONSchema)[]; // not always validated
  readonly items?: Readonly<JSONSchema>;
  readonly contains?: JSONSchema; // not validated
  // Subschema for object
  readonly properties?: Readonly<Record<string, JSONSchema>>;
  readonly patternProperties?: Readonly<Record<string, JSONSchema>>; // not validated
  readonly additionalProperties?: JSONSchema;
  readonly propertyNames?: JSONSchema; // not validated

  // Validation for any
  readonly type?: JSONSchemaTypes | readonly JSONSchemaTypes[];
  readonly enum?: readonly Readonly<JSONValue>[]; // not validated
  readonly const?: Readonly<JSONValue>; // not validated
  // Validation for numeric - none applied
  readonly multipleOf?: number;
  readonly maximum?: number;
  readonly exclusiveMaximum?: number;
  readonly minimum?: number;
  readonly exclusiveMinimum?: number;
  // Validation for string - none applied
  readonly maxLength?: number;
  readonly minLength?: number;
  readonly pattern?: string;
  // Validation for array  - none applied
  readonly maxItems?: number;
  readonly minItems?: number;
  readonly uniqueItems?: boolean;
  readonly maxContains?: number;
  readonly minContains?: number;
  // Validation for object
  readonly maxProperties?: number; // not validated
  readonly minProperties?: number; // not validated
  readonly required?: readonly string[];
  readonly dependentRequired?: Readonly<Record<string, readonly string[]>>; // not validated

  // Format annotations
  readonly format?: string; // not validated

  // Contents - none applied
  readonly contentEncoding?: string;
  readonly contentMediaType?: string;
  readonly contentSchema?: JSONSchema;

  // Meta-Data
  readonly title?: string;
  readonly description?: string;
  readonly default?: Readonly<JSONValue>;
  readonly readOnly?: boolean;
  readonly writeOnly?: boolean;
  readonly examples?: readonly Readonly<JSONValue>[];
  readonly $schema?: string;
  readonly $comment?: string;

  // Common Tools extensions
  readonly [ID]?: unknown;
  readonly [ID_FIELD]?: unknown;
  // makes it so that your handler gets a Cell object for that property. So you can call .set()/.update()/.push()/etc on it.
  readonly asCell?: boolean;
  // streams are what handler returns. if you pass that to another handler/lift and declare it as asSteam, you can call .send on it
  readonly asStream?: boolean;
  // temporarily used to assign labels like "confidential"
  readonly ifc?: { classification?: string[]; integrity?: string[] };
};

// LLM types matching Vercel AI SDK structure
export type BuiltInLLMTextPart = {
  type: "text";
  text: string;
};

export type BuiltInLLMImagePart = {
  type: "image";
  image: string | Uint8Array | ArrayBuffer | URL;
};

export type BuiltInLLMToolCallPart = {
  type: "tool-call";
  toolCallId: string;
  toolName: string;
  input: Record<string, any>;
};

export type BuiltInLLMToolResultPart = {
  type: "tool-result";
  toolCallId: string;
  toolName: string;
  output: { type: "text"; value: string } | { type: "json"; value: any };
};

export type BuiltInLLMContentPart =
  | BuiltInLLMTextPart
  | BuiltInLLMImagePart
  | BuiltInLLMToolCallPart
  | BuiltInLLMToolResultPart;

export type BuiltInLLMContent = string | BuiltInLLMContentPart[];

export type BuiltInLLMMessage = {
  role: "user" | "assistant" | "system" | "tool";
  content: BuiltInLLMContent;
};

export type BuiltInLLMTool =
  & { description?: string }
  & (
    | { pattern: Recipe; handler?: never }
    | { handler: Stream<any> | OpaqueRef<any>; pattern?: never }
  );

// Built-in types
export interface BuiltInLLMParams {
  messages?: BuiltInLLMMessage[];
  model?: string;
  system?: string;
  stop?: string;
  maxTokens?: number;
  /**
   * Specifies the mode of operation for the LLM.
   * - `"json"`: Indicates that the LLM should process and return data in JSON format.
   * This parameter is optional and defaults to undefined, which may result in standard behavior.
   */
  mode?: "json";
  /**
   * Tools that can be called by the LLM during generation.
   * Each tool has a description, input schema, and handler function that runs client-side.
   */
  tools?: Record<string, BuiltInLLMTool>;
}

export interface BuiltInLLMState {
  pending: boolean;
  result?: BuiltInLLMContent;
  partial?: string;
  error: unknown;
  cancelGeneration: Stream<void>;
}

export interface BuiltInLLMGenerateObjectState<T> {
  pending: boolean;
  result?: T;
  partial?: string;
  error: unknown;
  cancelGeneration: Stream<void>;
}

export interface BuiltInLLMDialogState {
  pending: boolean;
  error: unknown;
  cancelGeneration: Stream<void>;
  addMessage: Stream<BuiltInLLMMessage>;
  flattenedTools: Record<string, any>;
}

export interface BuiltInGenerateObjectParams {
  model?: string;
  prompt?: string;
  schema?: JSONSchema;
  system?: string;
  cache?: boolean;
  maxTokens?: number;
  metadata?: Record<string, string | undefined | object>;
}

export interface BuiltInCompileAndRunParams<T> {
  files: Array<{ name: string; contents: string }>;
  main: string;
  input?: T;
}

export interface BuiltInCompileAndRunState<T> {
  pending: boolean;
  result?: T;
  error?: any;
  errors?: Array<{
    line: number;
    column: number;
    message: string;
    type: string;
    file?: string;
  }>;
}

// Function type definitions
export type RecipeFunction = {
  <S extends JSONSchema>(
    argumentSchema: S,
    fn: (input: OpaqueRef<Required<SchemaWithoutCell<S>>>) => any,
  ): RecipeFactory<SchemaWithoutCell<S>, ReturnType<typeof fn>>;

  <S extends JSONSchema, R>(
    argumentSchema: S,
    fn: (input: OpaqueRef<Required<SchemaWithoutCell<S>>>) => Opaque<R>,
  ): RecipeFactory<SchemaWithoutCell<S>, R>;

  <S extends JSONSchema, RS extends JSONSchema>(
    argumentSchema: S,
    resultSchema: RS,
    fn: (
      input: OpaqueRef<Required<SchemaWithoutCell<S>>>,
    ) => Opaque<SchemaWithoutCell<RS>>,
  ): RecipeFactory<SchemaWithoutCell<S>, SchemaWithoutCell<RS>>;

  <T>(
    argumentSchema: string | JSONSchema,
    fn: (input: OpaqueRef<Required<T>>) => any,
  ): RecipeFactory<T, ReturnType<typeof fn>>;

  <T, R>(
    argumentSchema: string | JSONSchema,
    fn: (input: OpaqueRef<Required<T>>) => Opaque<R>,
  ): RecipeFactory<T, R>;

  <T, R>(
    argumentSchema: string | JSONSchema,
    resultSchema: JSONSchema,
    fn: (input: OpaqueRef<Required<T>>) => Opaque<R>,
  ): RecipeFactory<T, R>;
};

export type PatternToolFunction = <
  T,
  E extends Partial<T> = Record<PropertyKey, never>,
>(
  fnOrRecipe: ((input: OpaqueRef<Required<T>>) => any) | RecipeFactory<T, any>,
  extraParams?: Opaque<E>,
) => OpaqueRef<Omit<T, keyof E>>;

export type LiftFunction = {
  <T extends JSONSchema = JSONSchema, R extends JSONSchema = JSONSchema>(
    argumentSchema: T,
    resultSchema: R,
    implementation: (input: Schema<T>) => Schema<R>,
  ): ModuleFactory<SchemaWithoutCell<T>, SchemaWithoutCell<R>>;

  <T, R>(
    implementation: (input: T) => R,
  ): ModuleFactory<T, R>;

  <T>(
    implementation: (input: T) => any,
  ): ModuleFactory<T, ReturnType<typeof implementation>>;

  <T extends (...args: any[]) => any>(
    implementation: T,
  ): ModuleFactory<Parameters<T>[0], ReturnType<T>>;

  <T, R>(
    argumentSchema?: JSONSchema,
    resultSchema?: JSONSchema,
    implementation?: (input: T) => R,
  ): ModuleFactory<T, R>;
};

// Helper type to make non-Cell and non-Stream properties readonly in handler state
export type HandlerState<T> = T extends Cell<any> ? T
  : T extends Stream<any> ? T
  : T extends Array<infer U> ? ReadonlyArray<HandlerState<U>>
  : T extends object ? { readonly [K in keyof T]: HandlerState<T[K]> }
  : T;

export type HandlerFunction = {
  // With schemas

  <E extends JSONSchema = JSONSchema, T extends JSONSchema = JSONSchema>(
    eventSchema: E,
    stateSchema: T,
    handler: (event: Schema<E>, props: Schema<T>) => any,
  ): ModuleFactory<StripCell<SchemaWithoutCell<T>>, SchemaWithoutCell<E>>;

  // With inferred types
  <E, T>(
    eventSchema: JSONSchema,
    stateSchema: JSONSchema,
    handler: (event: E, props: HandlerState<T>) => any,
  ): ModuleFactory<StripCell<T>, E>;

  // Without schemas
  <E, T>(
    handler: (event: E, props: T) => any,
    options: { proxy: true },
  ): ModuleFactory<StripCell<T>, E>;

  <E, T>(
    handler: (event: E, props: HandlerState<T>) => any,
  ): ModuleFactory<StripCell<T>, E>;
};

export type DeriveFunction = {
  <
    InputSchema extends JSONSchema = JSONSchema,
    ResultSchema extends JSONSchema = JSONSchema,
  >(
    argumentSchema: InputSchema,
    resultSchema: ResultSchema,
    input: Opaque<SchemaWithoutCell<InputSchema>>,
    f: (
      input: Schema<InputSchema>,
    ) => Schema<ResultSchema>,
  ): OpaqueRef<SchemaWithoutCell<ResultSchema>>;

  <In, Out>(
    input: Opaque<In>,
    f: (input: In) => Out,
  ): OpaqueRef<Out>;
};

export type ComputeFunction = <T>(fn: () => T) => OpaqueRef<T>;

export type RenderFunction = <T>(fn: () => T) => OpaqueRef<T>;

export type StrFunction = (
  strings: TemplateStringsArray,
  ...values: any[]
) => OpaqueRef<string>;

export type IfElseFunction = <T = any, U = any, V = any>(
  condition: Opaque<T>,
  ifTrue: Opaque<U>,
  ifFalse: Opaque<V>,
) => OpaqueRef<U | V>;

export type LLMFunction = (
  params: Opaque<BuiltInLLMParams>,
) => OpaqueRef<BuiltInLLMState>;

export type LLMDialogFunction = (
  params: Opaque<BuiltInLLMParams>,
) => OpaqueRef<BuiltInLLMDialogState>;

export type GenerateObjectFunction = <T = any>(
  params: Opaque<BuiltInGenerateObjectParams>,
) => OpaqueRef<BuiltInLLMGenerateObjectState<T>>;

export type FetchOptions = {
  body?: JSONValue;
  headers?: Record<string, string>;
  cache?:
    | "default"
    | "no-store"
    | "reload"
    | "no-cache"
    | "force-cache"
    | "only-if-cached";
  method?: "GET" | "POST" | "PUT" | "DELETE" | "PATCH" | "OPTIONS" | "HEAD";
  redirect?: "follow" | "error" | "manual";
};
export type FetchDataFunction = <T>(
  params: Opaque<{
    url: string;
    mode?: "json" | "text";
    options?: FetchOptions;
    result?: T;
  }>,
) => Opaque<{ pending: boolean; result: T; error: any }>;

export type StreamDataFunction = <T>(
  params: Opaque<{
    url: string;
    options?: FetchOptions;
    result?: T;
  }>,
) => Opaque<{ pending: boolean; result: T; error: any }>;

export type CompileAndRunFunction = <T = any, S = any>(
  params: Opaque<BuiltInCompileAndRunParams<T>>,
) => OpaqueRef<BuiltInCompileAndRunState<S>>;

export type NavigateToFunction = (cell: OpaqueRef<any>) => OpaqueRef<string>;
export type WishFunction = {
  <T = unknown>(target: Opaque<string>): OpaqueRef<T | undefined>;
  <T = unknown>(
    target: Opaque<string>,
    defaultValue: Opaque<T>,
  ): OpaqueRef<T>;
};

export type CreateNodeFactoryFunction = <T = any, R = any>(
  moduleSpec: Module,
) => ModuleFactory<T, R>;

export type CreateCellFunction = {
  <T>(
    schema?: JSONSchema,
    name?: string,
    value?: T,
  ): Cell<T>;

  <S extends JSONSchema = JSONSchema>(
    schema: S,
    name?: string,
    value?: Schema<S>,
  ): Cell<Schema<S>>;
};

// Default type for specifying default values in type definitions
export type Default<T, V extends T = T> = T;

// Re-export opaque ref creators
export type CellFunction = <T>(value?: T, schema?: JSONSchema) => OpaqueRef<T>;
export type StreamFunction = <T>(initial?: T) => OpaqueRef<T>;
export type ByRefFunction = <T, R>(ref: string) => ModuleFactory<T, R>;

// Recipe environment types
export interface RecipeEnvironment {
  readonly apiUrl: URL;
}

export type GetRecipeEnvironmentFunction = () => RecipeEnvironment;

// Re-export all function types as values for destructuring imports
// These will be implemented by the factory
export declare const recipe: RecipeFunction;
export declare const patternTool: PatternToolFunction;
export declare const lift: LiftFunction;
export declare const handler: HandlerFunction;
export declare const derive: DeriveFunction;
export declare const compute: ComputeFunction;
export declare const render: RenderFunction;
export declare const str: StrFunction;
export declare const ifElse: IfElseFunction;
export declare const llm: LLMFunction;
export declare const llmDialog: LLMDialogFunction;
export declare const generateObject: GenerateObjectFunction;
export declare const fetchData: FetchDataFunction;
export declare const streamData: StreamDataFunction;
export declare const compileAndRun: CompileAndRunFunction;
export declare const navigateTo: NavigateToFunction;
export declare const wish: WishFunction;
export declare const createNodeFactory: CreateNodeFactoryFunction;
export declare const createCell: CreateCellFunction;
export declare const cell: CellFunction;
export declare const stream: StreamFunction;
export declare const byRef: ByRefFunction;
export declare const getRecipeEnvironment: GetRecipeEnvironmentFunction;

/**
 * Helper type to recursively remove `readonly` properties from type `T`.
 *
 * (Duplicated from @commontools/utils/types.ts, but we want to keep this
 * independent for now)
 */
export type Mutable<T> = T extends ReadonlyArray<infer U> ? Mutable<U>[]
  : T extends object ? ({ -readonly [P in keyof T]: Mutable<T[P]> })
  : T;

export const schema = <T extends JSONSchema>(schema: T) => schema;

// toSchema is a compile-time transformer that converts TypeScript types to JSONSchema
// The actual implementation is done by the TypeScript transformer
export const toSchema = <T>(_options?: Partial<JSONSchema>): JSONSchema => {
  return {} as JSONSchema;
};

// Helper type to transform Cell<T> to Opaque<T> in handler inputs
export type StripCell<T> = T extends Cell<infer U> ? StripCell<U>
  : T extends Array<infer U> ? StripCell<U>[]
  : T extends object ? { [K in keyof T]: StripCell<T[K]> }
  : T;

<<<<<<< HEAD
export type WishKey = `/${string}` | `#${string}`;

=======
// ===== JSON Pointer Path Resolution Utilities =====

/**
 * Split a JSON Pointer reference into path segments.
 *
 * Examples:
 * - "#" -> []
 * - "#/$defs/Address" -> ["$defs", "Address"]
 * - "#/properties/name" -> ["properties", "name"]
 *
 * Note: Does not handle JSON Pointer escaping (~0, ~1) at type level.
 * Refs with ~ in keys will not work correctly in TypeScript types.
 */
type SplitPath<S extends string> = S extends "#" ? []
  : S extends `#/${infer Rest}` ? SplitPathSegments<Rest>
  : never;

type SplitPathSegments<S extends string> = S extends
  `${infer First}/${infer Rest}` ? [First, ...SplitPathSegments<Rest>]
  : [S];

/**
 * Navigate through a schema following a path of keys.
 * Returns never if the path doesn't exist.
 */
type NavigatePath<
  Schema extends JSONSchema,
  Path extends readonly string[],
  Depth extends DepthLevel = 9,
> = Depth extends 0 ? unknown
  : Path extends readonly [
    infer First extends string,
    ...infer Rest extends string[],
  ]
    ? Schema extends Record<string, any>
      ? First extends keyof Schema
        ? NavigatePath<Schema[First], Rest, DecrementDepth<Depth>>
      : never
    : never
  : Schema;

/**
 * Resolve a $ref string to the target schema.
 *
 * Supports:
 * - "#" (self-reference to root)
 * - "#/path/to/def" (JSON Pointer within document)
 *
 * External refs (URLs) return any.
 */
type ResolveRef<
  RefString extends string,
  Root extends JSONSchema,
  Depth extends DepthLevel,
> = RefString extends "#" ? Root
  : RefString extends `#/${string}`
    ? SplitPath<RefString> extends infer Path extends readonly string[]
      ? NavigatePath<Root, Path, Depth>
    : never
  : any; // External ref

/**
 * Merge two schemas, with left side taking precedence.
 * Used to apply ref site siblings to resolved target schema.
 */
type MergeSchemas<
  Left extends JSONSchema,
  Right extends JSONSchema,
> = Left extends boolean ? Left
  : Right extends boolean ? Right extends true ? Left
    : false
  : {
    [K in keyof Left | keyof Right]: K extends keyof Left ? Left[K]
      : K extends keyof Right ? Right[K]
      : never;
  };

/**
 * Merge ref site schema with resolved target, then process with Schema<>.
 * Implements JSON Schema spec: ref site siblings override target.
 */
type MergeRefSiteWithTarget<
  RefSite extends JSONSchema,
  Target extends JSONSchema,
  Root extends JSONSchema,
  Depth extends DepthLevel,
> = RefSite extends { $ref: string }
  ? MergeSchemas<Omit<RefSite, "$ref">, Target> extends
    infer Merged extends JSONSchema ? Schema<Merged, Root, Depth>
  : never
  : never;

/**
 * Merge ref site schema with resolved target, then process with SchemaWithoutCell<>.
 * Same as MergeRefSiteWithTarget but doesn't wrap in Cell/Stream.
 */
type MergeRefSiteWithTargetWithoutCell<
  RefSite extends JSONSchema,
  Target extends JSONSchema,
  Root extends JSONSchema,
  Depth extends DepthLevel,
> = RefSite extends { $ref: string }
  ? MergeSchemas<Omit<RefSite, "$ref">, Target> extends
    infer Merged extends JSONSchema ? SchemaWithoutCell<Merged, Root, Depth>
  : never
  : never;

/**
 * Convert a JSON Schema to its TypeScript type equivalent.
 *
 * Supports:
 * - Primitive types (string, number, boolean, null)
 * - Objects with properties (required/optional)
 * - Arrays with items
 * - anyOf unions
 * - $ref resolution (including JSON Pointers)
 * - asCell/asStream reactive wrappers
 * - default values (makes properties required)
 *
 * $ref Support:
 * - "#" (self-reference to root schema)
 * - "#/$defs/Name" (JSON Pointer to definition)
 * - "#/properties/field" (JSON Pointer to any schema location)
 * - External refs (http://...) return type `any`
 *
 * Default Precedence:
 * When both ref site and target have `default`, ref site takes precedence
 * per JSON Schema 2020-12 specification.
 *
 * Limitations:
 * - JSON Pointer escaping (~0, ~1) not supported at type level
 * - Depth limited to 9 levels to prevent infinite recursion
 * - Complex allOf/oneOf logic may not match runtime exactly
 *
 * @template T - The JSON Schema to convert
 * @template Root - Root schema for $ref resolution
 * @template Depth - Recursion depth limit (0-9)
 */
>>>>>>> 6ee4bf44
export type Schema<
  T extends JSONSchema,
  Root extends JSONSchema = T,
  Depth extends DepthLevel = 9,
> =
  // If we're out of depth, short-circuit
  Depth extends 0 ? unknown
    // Handle asCell attribute - wrap the result in Cell<T>
    : T extends { asCell: true } ? Cell<Schema<Omit<T, "asCell">, Root, Depth>>
    // Handle asStream attribute - wrap the result in Stream<T>
    : T extends { asStream: true }
      ? Stream<Schema<Omit<T, "asStream">, Root, Depth>>
    // Handle $ref: "#" (self-reference) specially to preserve recursion
    : T extends { $ref: "#" }
      ? Schema<Omit<Root, "asCell" | "asStream">, Root, DecrementDepth<Depth>>
    // Handle $ref - resolve and merge with ref site schema
    : T extends { $ref: infer RefStr extends string } ? MergeRefSiteWithTarget<
        T,
        ResolveRef<RefStr, Root, DecrementDepth<Depth>>,
        Root,
        DecrementDepth<Depth>
      >
<<<<<<< HEAD
    // Handle $ref to root $defs
    : T extends { $ref: "#/$defs/Root" }
      ? Root extends { $defs: { Root: infer U } } ? Schema<
          Omit<U, "asCell" | "asStream">,
          Root,
          DecrementDepth<Depth>
        >
      : any // broken $ref is treated as any
    // Handle other $ref (placeholder - would need a schema registry for other refs)
    : T extends { $ref: string } ? any
=======
>>>>>>> 6ee4bf44
    // Handle enum values
    : T extends { enum: infer E extends readonly any[] } ? E[number]
    // Handle oneOf (not yet supported in schema.ts, so commenting out)
    // : T extends { oneOf: infer U extends readonly JSONSchema[] }
    //   ? U extends readonly [infer F, ...infer R extends JSONSchema[]]
    //     ? F extends JSONSchema ?
    //         | Schema<F, Root, DecrementDepth<Depth>>
    //         | Schema<{ oneOf: R }, Root, Depth>
    //       : never
    //     : never
    // Handle anyOf
    : T extends { anyOf: infer U extends readonly JSONSchema[] }
      ? U extends readonly [infer F, ...infer R extends JSONSchema[]]
        ? F extends JSONSchema ?
            | Schema<F, Root, DecrementDepth<Depth>>
            | Schema<{ anyOf: R }, Root, Depth>
        : never
      : never
    // Handle allOf (merge all types) (not yet supported in schema.ts, so commenting out)
    // : T extends { allOf: infer U extends readonly JSONSchema[] }
    //   ? U extends readonly [infer F, ...infer R extends JSONSchema[]]
    //     ? F extends JSONSchema
    //       ? Schema<F, Root, Depth> & Schema<{ allOf: R }, Root, Depth>
    //     : never
    //   : Record<string | number | symbol, never>
    // Handle different primitive types
    : T extends { type: "string" } ? string
    : T extends { type: "number" | "integer" } ? number
    : T extends { type: "boolean" } ? boolean
    : T extends { type: "null" } ? null
    // Handle array type
    : T extends { type: "array" }
      ? T extends { items: infer I }
        ? I extends JSONSchema ? Array<Schema<I, Root, DecrementDepth<Depth>>>
        : unknown[]
      : unknown[] // No items specified, allow any items
    // Handle object type
    : T extends { type: "object" }
      ? T extends { properties: infer P }
        ? P extends Record<string, JSONSchema> ? ObjectFromProperties<
            P,
            T extends { required: readonly string[] } ? T["required"] : [],
            Root,
            Depth,
            T extends { additionalProperties: infer AP extends JSONSchema } ? AP
              : false,
            GetDefaultKeys<T>
          >
        : Record<string, unknown>
        // Object without properties - check additionalProperties
      : T extends { additionalProperties: infer AP }
        ? AP extends false ? Record<string | number | symbol, never> // Empty object
        : AP extends true ? Record<string | number | symbol, unknown>
        : AP extends JSONSchema ? Record<
            string | number | symbol,
            Schema<AP, Root, DecrementDepth<Depth>>
          >
        : Record<string | number | symbol, unknown>
        // Default for object with no properties and no additionalProperties specified
      : Record<string, unknown>
    // Default case
    : any;

// Get keys from the default object
type GetDefaultKeys<T extends JSONSchema> = T extends { default: infer D }
  ? D extends Record<string, any> ? keyof D & string
  : never
  : never;

// Helper type for building object types from properties
type ObjectFromProperties<
  P extends Record<string, JSONSchema>,
  R extends readonly string[] | never,
  Root extends JSONSchema,
  Depth extends DepthLevel,
  AP extends JSONSchema = false,
  DK extends string = never,
> =
  // Required properties (either explicitly required or has a default value)
  & {
    [
      K in keyof P as K extends string ? K extends R[number] | DK ? K : never
        : never
    ]: Schema<P[K], Root, DecrementDepth<Depth>>;
  }
  // Optional properties (not required and no default)
  & {
    [
      K in keyof P as K extends string ? K extends R[number] | DK ? never : K
        : never
    ]?: Schema<P[K], Root, DecrementDepth<Depth>>;
  }
  // Additional properties
  & (
    AP extends false
      // Additional properties off => no-op instead of empty record
      ? Record<never, never>
      : AP extends true ? { [key: string]: unknown }
      : AP extends JSONSchema
        ? { [key: string]: Schema<AP, Root, DecrementDepth<Depth>> }
      : Record<string | number | symbol, never>
  )
  & IDFields;

// Restrict Depth to these numeric literal types
type DepthLevel = 0 | 1 | 2 | 3 | 4 | 5 | 6 | 7 | 8 | 9;

// Decrement map for recursion limit
type Decrement = {
  0: 0;
  1: 0;
  2: 1;
  3: 2;
  4: 3;
  5: 4;
  6: 5;
  7: 6;
  8: 7;
  9: 8;
};

// Helper function to safely get decremented depth
type DecrementDepth<D extends DepthLevel> = Decrement[D] & DepthLevel;

// Same as above, but ignoring asCell, so we never get cells. This is used for
// calls of lifted functions and handlers, since they can pass either cells or
// values.

export type SchemaWithoutCell<
  T extends JSONSchema,
  Root extends JSONSchema = T,
  Depth extends DepthLevel = 9,
> =
  // If we're out of depth, short-circuit
  Depth extends 0 ? unknown
    // Handle asCell attribute - but DON'T wrap in Cell, just use the inner type
    : T extends { asCell: true }
      ? SchemaWithoutCell<Omit<T, "asCell">, Root, Depth>
    // Handle asStream attribute - but DON'T wrap in Stream, just use the inner type
    : T extends { asStream: true }
      ? SchemaWithoutCell<Omit<T, "asStream">, Root, Depth>
    // Handle $ref: "#" (self-reference) specially to preserve recursion
    : T extends { $ref: "#" }
      ? SchemaWithoutCell<
        Omit<Root, "asCell" | "asStream">,
        Root,
        DecrementDepth<Depth>
      >
<<<<<<< HEAD
    // Handle $ref to root $defs
    : T extends { $ref: "#/$defs/Root" }
      ? Root extends { $defs: { Root: infer U } } ? SchemaWithoutCell<
          Omit<U, "asCell" | "asStream">,
          Root,
          DecrementDepth<Depth>
        >
      : any // broken $ref is treated as any
    // Handle other $ref (placeholder - would need a schema registry for other refs)
    : T extends { $ref: string } ? any
=======
    // Handle $ref - resolve and merge with ref site schema
    : T extends { $ref: infer RefStr extends string }
      ? MergeRefSiteWithTargetWithoutCell<
        T,
        ResolveRef<RefStr, Root, DecrementDepth<Depth>>,
        Root,
        DecrementDepth<Depth>
      >
>>>>>>> 6ee4bf44
    // Handle enum values
    : T extends { enum: infer E extends readonly any[] } ? E[number]
    // Handle oneOf (not yet supported in schema.ts, so commenting out)
    // : T extends { oneOf: infer U extends readonly JSONSchema[] }
    //   ? U extends readonly [infer F, ...infer R extends JSONSchema[]]
    //     ? F extends JSONSchema ?
    //         | SchemaWithoutCell<F, Root, DecrementDepth<Depth>>
    //         | SchemaWithoutCell<{ oneOf: R }, Root, Depth>
    //       : never
    //     : never
    // Handle anyOf
    : T extends { anyOf: infer U extends readonly JSONSchema[] }
      ? U extends readonly [infer F, ...infer R extends JSONSchema[]]
        ? F extends JSONSchema ?
            | SchemaWithoutCell<F, Root, DecrementDepth<Depth>>
            | SchemaWithoutCell<{ anyOf: R }, Root, Depth>
        : never
      : never
    // Handle allOf (merge all types) (not yet supported in schema.ts, so commenting out)
    // : T extends { allOf: infer U extends readonly JSONSchema[] }
    //   ? U extends readonly [infer F, ...infer R extends JSONSchema[]]
    //     ? F extends JSONSchema
    //       ?
    //         & SchemaWithoutCell<F, Root, Depth>
    //         & MergeAllOfWithoutCell<{ allOf: R }, Root, Depth>
    //     : never
    //   : Record<string | number | symbol, never>
    // Handle different primitive types
    : T extends { type: "string" } ? string
    : T extends { type: "number" | "integer" } ? number
    : T extends { type: "boolean" } ? boolean
    : T extends { type: "null" } ? null
    // Handle array type
    : T extends { type: "array" }
      ? T extends { items: infer I }
        ? I extends JSONSchema
          ? SchemaWithoutCell<I, Root, DecrementDepth<Depth>>[]
        : unknown[]
      : unknown[] // No items specified, allow any items
    // Handle object type
    : T extends { type: "object" }
      ? T extends { properties: infer P }
        ? P extends Record<string, JSONSchema>
          ? ObjectFromPropertiesWithoutCell<
            P,
            T extends { required: readonly string[] } ? T["required"] : [],
            Root,
            Depth,
            T extends { additionalProperties: infer AP extends JSONSchema } ? AP
              : false,
            GetDefaultKeys<T>
          >
        : Record<string, unknown>
        // Object without properties - check additionalProperties
      : T extends { additionalProperties: infer AP }
        ? AP extends false ? Record<string | number | symbol, never> // Empty object
        : AP extends true ? Record<string | number | symbol, unknown>
        : AP extends JSONSchema ? Record<
            string | number | symbol,
            SchemaWithoutCell<AP, Root, DecrementDepth<Depth>>
          >
        : Record<string | number | symbol, unknown>
        // Default for object with no properties and no additionalProperties specified
      : Record<string, unknown>
    // Default case
    : any;

type ObjectFromPropertiesWithoutCell<
  P extends Record<string, JSONSchema>,
  R extends readonly string[] | never,
  Root extends JSONSchema,
  Depth extends DepthLevel,
  AP extends JSONSchema = false,
  DK extends string = never,
> =
  // Required properties (either explicitly required or has a default value)
  & {
    [
      K in keyof P as K extends string ? K extends R[number] | DK ? K : never
        : never
    ]: SchemaWithoutCell<P[K], Root, DecrementDepth<Depth>>;
  }
  // Optional properties (not required and no default)
  & {
    [
      K in keyof P as K extends string ? K extends R[number] | DK ? never : K
        : never
    ]?: SchemaWithoutCell<P[K], Root, DecrementDepth<Depth>>;
  }
  // Additional properties
  & (
    AP extends false
      // Additional properties off => no-op instead of empty record
      ? Record<never, never>
      : AP extends true
      // Additional properties on => unknown
        ? { [key: string]: unknown }
      : AP extends JSONSchema
      // Additional properties is another schema => map them
        ? { [key: string]: SchemaWithoutCell<AP, Root, DecrementDepth<Depth>> }
      : Record<string | number | symbol, never>
  );

/**
 * Fragment element name used for JSX fragments.
 */
const FRAGMENT_ELEMENT = "common-fragment";

/**
 * JSX factory function for creating virtual DOM nodes.
 * @param name - The element name or component function
 * @param props - Element properties
 * @param children - Child elements
 * @returns A virtual DOM node
 */
export const h = Object.assign(function h(
  name: string | ((...args: any[]) => VNode),
  props: { [key: string]: any } | null,
  ...children: RenderNode[]
): VNode {
  if (typeof name === "function") {
    return name({
      ...(props ?? {}),
      children: children.flat(),
    });
  } else {
    return {
      type: "vnode",
      name,
      props: props ?? {},
      children: children.flat(),
    };
  }
}, {
  fragment({ children }: { children: RenderNode[] }) {
    return h(FRAGMENT_ELEMENT, null, ...children);
  },
});

/**
 * Dynamic properties. Can either be string type (static) or a Mustache
 * variable (dynamic).
 */
export type Props = {
  [key: string]:
    | string
    | number
    | boolean
    | object
    | Array<any>
    | null
    | Cell<any>
    | Stream<any>;
};

/** A child in a view can be one of a few things */
export type RenderNode =
  | VNode
  | string
  | number
  | boolean
  | Cell<RenderNode>
  | RenderNode[];

/** A "virtual view node", e.g. a virtual DOM element */
export type VNode = {
  type: "vnode";
  name: string;
  props: Props;
  children?: RenderNode;
  [UI]?: VNode;
};<|MERGE_RESOLUTION|>--- conflicted
+++ resolved
@@ -628,10 +628,8 @@
   : T extends object ? { [K in keyof T]: StripCell<T[K]> }
   : T;
 
-<<<<<<< HEAD
 export type WishKey = `/${string}` | `#${string}`;
 
-=======
 // ===== JSON Pointer Path Resolution Utilities =====
 
 /**
@@ -770,7 +768,6 @@
  * @template Root - Root schema for $ref resolution
  * @template Depth - Recursion depth limit (0-9)
  */
->>>>>>> 6ee4bf44
 export type Schema<
   T extends JSONSchema,
   Root extends JSONSchema = T,
@@ -793,19 +790,6 @@
         Root,
         DecrementDepth<Depth>
       >
-<<<<<<< HEAD
-    // Handle $ref to root $defs
-    : T extends { $ref: "#/$defs/Root" }
-      ? Root extends { $defs: { Root: infer U } } ? Schema<
-          Omit<U, "asCell" | "asStream">,
-          Root,
-          DecrementDepth<Depth>
-        >
-      : any // broken $ref is treated as any
-    // Handle other $ref (placeholder - would need a schema registry for other refs)
-    : T extends { $ref: string } ? any
-=======
->>>>>>> 6ee4bf44
     // Handle enum values
     : T extends { enum: infer E extends readonly any[] } ? E[number]
     // Handle oneOf (not yet supported in schema.ts, so commenting out)
@@ -948,24 +932,11 @@
     : T extends { asStream: true }
       ? SchemaWithoutCell<Omit<T, "asStream">, Root, Depth>
     // Handle $ref: "#" (self-reference) specially to preserve recursion
-    : T extends { $ref: "#" }
-      ? SchemaWithoutCell<
+    : T extends { $ref: "#" } ? SchemaWithoutCell<
         Omit<Root, "asCell" | "asStream">,
         Root,
         DecrementDepth<Depth>
       >
-<<<<<<< HEAD
-    // Handle $ref to root $defs
-    : T extends { $ref: "#/$defs/Root" }
-      ? Root extends { $defs: { Root: infer U } } ? SchemaWithoutCell<
-          Omit<U, "asCell" | "asStream">,
-          Root,
-          DecrementDepth<Depth>
-        >
-      : any // broken $ref is treated as any
-    // Handle other $ref (placeholder - would need a schema registry for other refs)
-    : T extends { $ref: string } ? any
-=======
     // Handle $ref - resolve and merge with ref site schema
     : T extends { $ref: infer RefStr extends string }
       ? MergeRefSiteWithTargetWithoutCell<
@@ -974,7 +945,6 @@
         Root,
         DecrementDepth<Depth>
       >
->>>>>>> 6ee4bf44
     // Handle enum values
     : T extends { enum: infer E extends readonly any[] } ? E[number]
     // Handle oneOf (not yet supported in schema.ts, so commenting out)
