--- conflicted
+++ resolved
@@ -1,14 +1,9 @@
 {
   "name": "@commontools/builder",
-<<<<<<< HEAD
   "exports": {
     ".": "./src/index.ts",
-    "./traverse": "./src/traverse.ts"
-=======
-  "exports": { 
-    ".": "./src/index.ts", 
-    "./interface": "./src/interface.ts" 
->>>>>>> acdd3784
+    "./traverse": "./src/traverse.ts",
+    "./interface": "./src/interface.ts"
   },
   "tasks": {
     "test": "deno test --allow-env"
