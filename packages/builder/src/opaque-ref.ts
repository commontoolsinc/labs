import { isRecord } from "@commontools/utils/types";
import {
  isOpaqueRefMarker,
  type JSONSchema,
  type NodeFactory,
  type NodeRef,
  type Opaque,
  type OpaqueRef,
  type OpaqueRefMethods,
  type Recipe,
  type SchemaWithoutCell,
  type ShadowRef,
  toOpaqueRef,
  type UnsafeBinding,
} from "./types.ts";
import { ContextualFlowControl } from "./cfc.ts";
import { hasValueAtPath, setValueAtPath } from "./utils.ts";
import { getTopFrame, recipe } from "./recipe.ts";
import { createNodeFactory } from "./module.ts";
<<<<<<< HEAD
import { SchemaWithoutCell } from "./schema-to-ts.ts";
=======
import { ContextualFlowControl } from "../../runner/src/index.ts";
import { isRecord } from "@commontools/utils/types";
>>>>>>> acdd3784

let mapFactory: NodeFactory<any, any>;

// A opaque ref factory that creates future cells with optional default values.
//
// It's a proxy object representing a future cell that will eventually be
// created. It supports nested values and .set(), .get() and .setDefault()
// methods.
// - .set(value) sets the value of the proxy cell. This must be a bound data
//   structure, and internally creates a data node.
// - .get() just returns the cell itself, a proxy for the cell carrying the
//   value.
// - .setDefault(value) sets the default value of the cell.
//
// The proxy yields another proxy for each nested value, but still allows the
// methods to be called. Setters just call .set() on the nested cell.
export function opaqueRef<S extends JSONSchema>(
  value: Opaque<SchemaWithoutCell<S>> | SchemaWithoutCell<S>,
  schema: S,
): OpaqueRef<SchemaWithoutCell<S>>;
export function opaqueRef<T>(
  value?: Opaque<T> | T,
  schema?: JSONSchema,
): OpaqueRef<T>;

export function opaqueRef<T>(
  value?: Opaque<T> | T,
  schema?: JSONSchema,
): OpaqueRef<T> {
  const store = {
    value,
    defaultValue: undefined,
    nodes: new Set<NodeRef>(),
    frame: getTopFrame()!,
    name: undefined as string | undefined,
    schema: schema,
  };

  let unsafe_binding: { recipe: Recipe; path: PropertyKey[] } | undefined;
  const cfc = new ContextualFlowControl();

  function createNestedProxy(
    path: PropertyKey[],
    target: any,
    nestedSchema: JSONSchema | undefined,
    rootSchema: JSONSchema | undefined,
  ): OpaqueRef<any> {
    const methods: OpaqueRefMethods<any> = {
      get: () => unsafe_materialize(unsafe_binding, path),
      set: (newValue: Opaque<any>) => {
        if (unsafe_binding) {
          unsafe_materialize(unsafe_binding, path); // TODO(seefeld): Set value
        } else setValueAtPath(store, ["value", ...path], newValue);
      },
      key: (key: PropertyKey) => {
        // Determine child schema when accessing a property
        const childSchema = key in methods
          ? undefined
          : cfc.getSchemaAtPath(nestedSchema, [key.toString()], rootSchema);
        return createNestedProxy(
          [...path, key],
          key in methods ? methods[key as keyof OpaqueRefMethods<any>] : store,
          childSchema,
          childSchema === undefined ? undefined : rootSchema,
        );
      },
      setDefault: (newValue: Opaque<any>) => {
        if (!hasValueAtPath(store, ["defaultValue", ...path])) {
          setValueAtPath(store, ["defaultValue", ...path], newValue);
        }
      },
      setPreExisting: (ref: any) => setValueAtPath(store, ["external"], ref),
      setName: (name: string) => {
        if (path.length === 0) store.name = name;
        else throw new Error("Can only set name for root opaque ref");
      },
      setSchema: (newSchema: JSONSchema) => {
        // This sets the schema of the nested proxy, but does not alter the parent store's
        // schema. Our schema variable shadows that one.
        nestedSchema = newSchema;
      },
      connect: (node: NodeRef) => store.nodes.add(node),
      export: () => {
        // Store's schema won't be the same as ours as a nested proxy
        // We also don't adjust the defaultValue to be relative to our path
        return { cell: top, ...store, path, rootSchema, schema: nestedSchema };
      },
      unsafe_bindToRecipeAndPath: (
        recipe: Recipe,
        path: PropertyKey[],
      ) => (unsafe_binding = { recipe, path }),
      unsafe_getExternal: () => {
        if (!unsafe_binding) return proxy;
        const value = unsafe_materialize(unsafe_binding, path);
        if (
          isRecord(value) && value[toOpaqueRef] &&
          typeof value[toOpaqueRef] === "function"
        ) {
          return (value[toOpaqueRef] as () => OpaqueRef<any>)();
        } else return proxy;
      },
      map: <S>(
        fn: (
          element: Opaque<Required<T extends Array<infer U> ? U : T>>,
          index: Opaque<number>,
          array: T,
        ) => Opaque<S>,
      ) => {
        // Create the factory if it doesn't exist. Doing it here to avoid
        // circular dependency.
        mapFactory ||= createNodeFactory({
          type: "ref",
          implementation: "map",
        });
        return mapFactory({
          list: proxy,
          op: recipe(
            "mapping function",
            ({ element, index, array }: Opaque<any>) =>
              fn(element, index, array),
          ),
        });
      },
      toJSON: () => null, // TODO(seefeld): Merge with Cell and cover doc-less case
      /**
       * We assume the cell is an array and will provide an infinite iterator.
       * The primary use-case is destructuring a tuple (`[a, b] = ...`). We
       * hence limit to at most 50 items, which should be enough for that, but
       * prevents infinite loops if used elsewhere.
       */
      [Symbol.iterator]: () => {
        let index = 0;
        return {
          next: () => {
            if (index >= 50) {
              throw new Error(
                "Can't use iterator over an opaque value in an unlimited loop.",
              );
            }
            const childSchema = cfc.getSchemaAtPath(nestedSchema, [
              index.toString(),
            ], rootSchema);
            return {
              done: false,
              value: createNestedProxy(
                [...path, index++],
                target,
                childSchema,
                childSchema === undefined ? undefined : rootSchema,
              ),
            };
          },
        };
      },
      // unsafe way to materialize opaque references at runtime
      [Symbol.toPrimitive]: (hint: string) => {
        const value = unsafe_materialize(unsafe_binding, path);
        return value?.[Symbol.toPrimitive]?.(hint) ?? value;
      },
      [isOpaqueRefMarker]: true,
    };

    const proxy = new Proxy(target || {}, {
      get(_, prop) {
        if (typeof prop === "symbol") {
          return methods[prop as keyof OpaqueRefMethods<any>];
        } else {
          return methods.key(prop);
        }
      },
      set(_, prop, value) {
        methods.set({ [prop]: value });
        return true;
      },
    });

    return proxy;
  }

  const top = createNestedProxy([], store, schema, schema) as OpaqueRef<T>;

  store.frame.opaqueRefs.add(top);

  return top;
}

export function stream<T>(): OpaqueRef<T> {
  return opaqueRef<T>({ $stream: true } as T);
}

export function createShadowRef(ref: OpaqueRef<any>): ShadowRef {
  return { shadowOf: ref };
}

function unsafe_materialize(
  binding: { recipe: Recipe; path: PropertyKey[] } | undefined,
  path: PropertyKey[],
) {
  if (!binding) throw new Error("Can't read value during recipe creation.");

  // Find first frame with unsafe binding
  let frame = getTopFrame();
  let unsafe_binding: UnsafeBinding | undefined;
  while (frame && !unsafe_binding) {
    unsafe_binding = frame.unsafe_binding;
    frame = frame.parent;
  }

  // Walk up the chain until we find the original recipe
  while (unsafe_binding && unsafe_binding.parent?.recipe === binding.recipe) {
    unsafe_binding = unsafe_binding.parent;
  }

  if (!unsafe_binding) throw new Error("Can't find recipe in parent frames.");

  return unsafe_binding.materialize([...binding.path, ...path]);
}<|MERGE_RESOLUTION|>--- conflicted
+++ resolved
@@ -1,4 +1,3 @@
-import { isRecord } from "@commontools/utils/types";
 import {
   isOpaqueRefMarker,
   type JSONSchema,
@@ -17,12 +16,7 @@
 import { hasValueAtPath, setValueAtPath } from "./utils.ts";
 import { getTopFrame, recipe } from "./recipe.ts";
 import { createNodeFactory } from "./module.ts";
-<<<<<<< HEAD
-import { SchemaWithoutCell } from "./schema-to-ts.ts";
-=======
-import { ContextualFlowControl } from "../../runner/src/index.ts";
 import { isRecord } from "@commontools/utils/types";
->>>>>>> acdd3784
 
 let mapFactory: NodeFactory<any, any>;
 
