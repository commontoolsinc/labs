--- conflicted
+++ resolved
@@ -20,19 +20,13 @@
 } from "./recipe.ts";
 export {
   type Alias,
-<<<<<<< HEAD
-  type DeepKeyLookup,
-=======
   AuthSchema,
   type Cell,
->>>>>>> acdd3784
   type Frame,
   type HandlerFactory,
   ID,
   ID_FIELD,
   isAlias,
-  isCellMarker,
-  isDocMarker,
   isModule,
   isOpaqueRef,
   isRecipe,
@@ -52,15 +46,11 @@
   type OpaqueRefMethods,
   type Recipe,
   type RecipeFactory,
-<<<<<<< HEAD
-  type SchemaContext,
-  type Static,
-=======
   type Schema,
   schema,
+  type SchemaContext,
   type SchemaWithoutCell,
   type Stream,
->>>>>>> acdd3784
   type StreamAlias,
   type toJSON,
   toOpaqueRef,
@@ -71,16 +61,11 @@
   unsafe_parentRecipe,
   type UnsafeBinding,
 } from "./types.ts";
-<<<<<<< HEAD
-export { type Schema, schema } from "./schema-to-ts.ts";
-export { AuthSchema } from "./schema-lib.ts";
-export { Classification, ContextualFlowControl } from "./cfc.ts";
-=======
 export { createNodeFactory } from "./module.ts";
 export { opaqueRef as cell } from "./opaque-ref.ts";
+export { Classification, ContextualFlowControl } from "./cfc.ts";
 export type { Mutable } from "@commontools/utils/types";
 
->>>>>>> acdd3784
 // This should be a separate package, but for now it's easier to keep it here.
 export {
   createJsonSchema,
