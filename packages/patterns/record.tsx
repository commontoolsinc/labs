/// <cts-enable />
/**
 * Record Pattern v2 - True Sub-Charm Architecture
 *
 * A data-up meta-container where each module is its own sub-charm pattern.
 * This enables:
 * - Adding new module types without code changes to Record
 * - User-defined custom modules (future)
 * - Modules that can exist independently
 * - @-reference specific modules by charm ID
 *
 * #record
 */

import {
  Cell,
  computed,
  type Default,
  handler,
  ifElse,
  lift,
  NAME,
  pattern,
  str,
  toSchema,
  UI,
} from "commontools";
import {
  createSubCharm,
  getAddableTypes,
  getDefinition,
} from "./record/registry.ts";
// Import Note directly - we create it inline with proper linkPattern
// (avoids global state for passing Record's pattern JSON)
import Note from "./notes/note.tsx";
import { inferTypeFromModules } from "./record/template-registry.ts";
import { TypePickerModule } from "./type-picker.tsx";
import { ExtractorModule } from "./record/extraction/extractor-module.tsx";
import { getResultSchema } from "./record/extraction/schema-utils.ts";
import type { ContainerCoordinationContext } from "./container-protocol.ts";
import type { SubCharmEntry, TrashedSubCharmEntry } from "./record/types.ts";

// ===== Standard Labels for Smart Defaults =====
// When adding a second module of same type, pick next unused standard label
const STANDARD_LABELS: Record<string, string[]> = {
  email: ["Personal", "Work", "School", "Other"],
  phone: ["Mobile", "Home", "Work", "Other"],
  address: ["Home", "Work", "Billing", "Shipping", "Other"],
};

// Helper to get next unused standard label for a module type
function getNextUnusedLabel(
  type: string,
  existingCharms: readonly SubCharmEntry[],
): string | undefined {
  const standards = STANDARD_LABELS[type];
  if (!standards || standards.length === 0) return undefined;

  // Collect labels already used by modules of this type
  const usedLabels = new Set<string>();
  for (const entry of existingCharms) {
    if (entry.type === type) {
      try {
        // Access the label field from the charm pattern output
        // Property access is reactive - framework handles Cell unwrapping
        // deno-lint-ignore no-explicit-any
        const charm = entry.charm as any;
        const labelValue = charm?.label;
        if (typeof labelValue === "string" && labelValue) {
          usedLabels.add(labelValue);
        }
      } catch {
        // Ignore errors from charms without label field
      }
    }
  }

  // Return first unused standard label (or undefined if all used)
  return standards.find((label) => !usedLabels.has(label));
}

// ===== Types =====

interface RecordInput {
  title?: Default<string, "">;
  subCharms?: Default<SubCharmEntry[], []>;
  trashedSubCharms?: Default<TrashedSubCharmEntry[], []>;
}

interface RecordOutput {
  title?: Default<string, "">;
  subCharms?: Default<SubCharmEntry[], []>;
  trashedSubCharms?: Default<TrashedSubCharmEntry[], []>;
}

// ===== Auto-Initialize Notes + TypePicker (Two-Lift Pattern) =====
// Based on chatbot-list-view.tsx pattern:
// - Outer lift creates the charms and calls inner lift
// - Inner lift receives charms as input and stores them
// This works because the inner lift provides proper cause context
//
// TypePicker is a "controller module" - it receives parent Cells as input
// so it can modify the parent's subCharms list when a template is selected.

// Inner lift: stores the initial charms (receives charms as input)
const storeInitialCharms = lift(
  toSchema<{
    notesCharm: unknown;
    notesSchema: unknown;
    typePickerCharm: unknown;
    typePickerSchema: unknown;
    subCharms: Cell<SubCharmEntry[]>;
    isInitialized: Cell<boolean>;
  }>(),
  undefined,
  ({
    notesCharm,
    notesSchema,
    typePickerCharm,
    typePickerSchema,
    subCharms,
    isInitialized,
  }) => {
    if (!isInitialized.get()) {
      subCharms.set([
        { type: "notes", pinned: true, charm: notesCharm, schema: notesSchema },
        {
          type: "type-picker",
          pinned: false,
          charm: typePickerCharm,
          schema: typePickerSchema,
        },
      ]);
      isInitialized.set(true);
      return notesCharm; // Return notes charm as primary reference
    }
  },
);

// Outer lift: checks if empty, creates charms, calls inner lift
// TypePicker uses ContainerCoordinationContext protocol for parent access
// Note: We receive recordPatternJson as input to avoid capturing Record before it's defined
const initializeRecord = lift(
  toSchema<{
    currentCharms: SubCharmEntry[]; // Unwrapped value, not Cell
    subCharms: Cell<SubCharmEntry[]>;
    trashedSubCharms: Cell<TrashedSubCharmEntry[]>;
    isInitialized: Cell<boolean>;
    recordPatternJson: string; // Computed that returns Record JSON string
  }>(),
  undefined,
  (
    {
      currentCharms,
      subCharms,
      trashedSubCharms,
      isInitialized,
      recordPatternJson,
    },
  ) => {
    if ((currentCharms || []).length === 0) {
      // Create Note directly with Record's pattern JSON for wiki-links
      // deno-lint-ignore no-explicit-any
      const notesCharm = Note({
        embedded: true,
        linkPattern: recordPatternJson,
      } as any);

      // Build ContainerCoordinationContext for TypePicker
      const context: ContainerCoordinationContext<SubCharmEntry> = {
        entries: subCharms,
        trashedEntries: trashedSubCharms as Cell<
          (SubCharmEntry & { trashedAt: string })[]
        >,
        createModule: (type: string) => {
          if (type === "notes") {
            // deno-lint-ignore no-explicit-any
            return Note(
              { embedded: true, linkPattern: recordPatternJson } as any,
            );
          }
          return createSubCharm(type);
        },
      };

      // Capture schema for dynamic discovery
      const notesSchema = getResultSchema(notesCharm);

      // TypePicker uses the ContainerCoordinationContext protocol
      // deno-lint-ignore no-explicit-any
      const typePickerCharm = TypePickerModule({ context } as any);

      // Capture schema for dynamic discovery
      const typePickerSchema = getResultSchema(typePickerCharm);

      return storeInitialCharms({
        notesCharm,
        notesSchema,
        typePickerCharm,
        typePickerSchema,
        subCharms,
        isInitialized,
      });
    }
  },
);

// Helper to get module display info (icon + label) from type and optional charm label
const getModuleDisplay = lift(
  // deno-lint-ignore no-explicit-any
  ({ type, charm }: { type: string; charm?: any }) => {
    const def = getDefinition(type);
    // Use charm's label if available (for email/phone/address modules)
    // Property access is reactive - framework handles Cell unwrapping
    const charmLabel = charm?.label;
    return {
      icon: def?.icon || "📋",
      label: charmLabel || def?.label || type,
    };
  },
);

// ===== Module-Scope Handlers (avoid closures, use references not indices) =====

// Toggle pin state for a sub-charm - uses entry reference, not index
const togglePin = handler<
  unknown,
  { subCharms: Cell<SubCharmEntry[]>; index: number }
>((_event, { subCharms: sc, index }) => {
  const current = sc.get() || [];
<<<<<<< HEAD
  const entry = current[index];
  if (!entry) return;
=======
  // Find by reference using charm identity
  const index = current.findIndex((e) =>
    Cell.equals(e?.charm as object, entry?.charm as object)
  );
  if (index < 0) return;
>>>>>>> 71167bed

  const updated = [...current];
  updated[index] = { ...entry, pinned: !entry.pinned };
  sc.set(updated);
});

// Toggle collapsed state for a sub-charm - uses index for reliable lookup
const toggleCollapsed = handler<
  unknown,
  { subCharms: Cell<SubCharmEntry[]>; index: number }
>((_event, { subCharms: sc, index }) => {
  const current = sc.get() || [];
<<<<<<< HEAD
  const entry = current[index];
  if (!entry) return;
=======
  // Find by reference using charm identity
  const index = current.findIndex((e) =>
    Cell.equals(e?.charm as object, entry?.charm as object)
  );
  if (index < 0) return;
>>>>>>> 71167bed

  const updated = [...current];
  updated[index] = { ...entry, collapsed: !entry.collapsed };
  sc.set(updated);
});

// Toggle expanded (maximize) state for a module - shows it in full-screen overlay
// Simple index-based approach: tracks which index is expanded (ephemeral UI state)
const toggleExpanded = handler<
  unknown,
  { expandedIndex: Cell<number | undefined>; index: number }
>((_event, { expandedIndex, index }) => {
  const current = expandedIndex.get();
  if (current === index) {
    // Already expanded, close it
    expandedIndex.set(undefined);
  } else {
    // Expand this module
    expandedIndex.set(index);
  }
});

// Close expanded module (used by Escape key and backdrop click)
const closeExpanded = handler<
  unknown,
  { expandedIndex: Cell<number | undefined> }
>((_event, { expandedIndex }) => {
  expandedIndex.set(undefined);
});

// Add a new sub-charm
// Note: Receives recordPatternJson to create Notes with correct wiki-link target
// Note: Controller modules (extractor) also receive parent Cells
const addSubCharm = handler<
  { detail: { value: string } },
  {
    subCharms: Cell<SubCharmEntry[]>;
    trashedSubCharms: Cell<TrashedSubCharmEntry[]>;
    selectedAddType: Cell<string>;
    recordPatternJson: string;
  }
>((
  { detail },
  {
    subCharms: sc,
    trashedSubCharms: trash,
    selectedAddType: sat,
    recordPatternJson,
  },
) => {
  const type = detail?.value;
  if (!type) return;

  // Create the sub-charm and add it (multiple modules of same type allowed)
  const current = sc.get() || [];

  // Get smart default label for modules that support it
  const nextLabel = getNextUnusedLabel(type, current);
  const initialValues = nextLabel ? { label: nextLabel } : undefined;

  // Special case: create Note directly with Record pattern for wiki-links
  // Special case: create ExtractorModule as controller with parent Cells
  // deno-lint-ignore no-explicit-any
  const charm = type === "notes"
    ? Note({
      embedded: true,
      linkPattern: recordPatternJson,
    } as any)
    : type === "extractor"
    ? ExtractorModule({
      parentSubCharms: sc,
      parentTrashedSubCharms: trash,
    } as any)
    : createSubCharm(type, initialValues);

  // Capture schema at creation time for dynamic discovery
  const schema = getResultSchema(charm);
  sc.set([...current, {
    type,
    pinned: false,
    collapsed: false,
    charm,
    schema,
  }]);
  sat.set("");
});

// Move sub-charm to trash (soft delete) - uses Cell.push() and Cell.remove()
// Also adjusts expandedIndex to prevent stale index pointing to wrong module
const trashSubCharm = handler<
  unknown,
  {
    subCharms: Cell<SubCharmEntry[]>;
    trashedSubCharms: Cell<TrashedSubCharmEntry[]>;
    expandedIndex: Cell<number | undefined>;
    index: number;
  }
>((_event, { subCharms: sc, trashedSubCharms: trash, expandedIndex, index }) => {
  const current = sc.get() || [];
  const entry = current[index];
  if (!entry) return;

  // Move to trash with timestamp
  trash.push({ ...entry, trashedAt: new Date().toISOString() });

  // Remove from active using splice
  const updated = [...current];
  updated.splice(index, 1);
  sc.set(updated);

  // Adjust expandedIndex to prevent stale reference
  const currentExpanded = expandedIndex.get();
  if (currentExpanded !== undefined) {
    if (currentExpanded === index) {
      // Deleted the expanded item - close the modal
      expandedIndex.set(undefined);
    } else if (currentExpanded > index) {
      // Item before expanded item was deleted - shift index down
      expandedIndex.set(currentExpanded - 1);
    }
  }
});

// Restore sub-charm from trash - uses index for reliable lookup
const restoreSubCharm = handler<
  unknown,
  {
    subCharms: Cell<SubCharmEntry[]>;
    trashedSubCharms: Cell<TrashedSubCharmEntry[]>;
    trashIndex: number;
  }
>((_event, { subCharms: sc, trashedSubCharms: trash, trashIndex }) => {
  const current = trash.get() || [];
  const entry = current[trashIndex];
  if (!entry) return;

  // Restore to active (without trashedAt, reset collapsed state)
  const { trashedAt: _trashedAt, ...restored } = entry;
  sc.push({ ...restored, collapsed: false });

  // Remove from trash using splice
  const updated = [...current];
  updated.splice(trashIndex, 1);
  trash.set(updated);
});

// Permanently delete from trash - uses index for reliable lookup
const permanentlyDelete = handler<
  unknown,
  {
    trashedSubCharms: Cell<TrashedSubCharmEntry[]>;
    trashIndex: number;
  }
>((_event, { trashedSubCharms: trash, trashIndex }) => {
  const current = trash.get() || [];
  if (trashIndex < 0 || trashIndex >= current.length) return;

  const updated = [...current];
  updated.splice(trashIndex, 1);
  trash.set(updated);
});

// Empty all trash
const emptyTrash = handler<
  unknown,
  { trashedSubCharms: Cell<TrashedSubCharmEntry[]> }
>((_event, { trashedSubCharms: trash }) => {
  trash.set([]);
});

// Open the note editor modal for a module
const openNoteEditor = handler<
  unknown,
  {
    subCharms: Cell<SubCharmEntry[]>;
    editingNoteIndex: Cell<number | undefined>;
    editingNoteText: Cell<string | undefined>;
<<<<<<< HEAD
    index: number;
  }
>((_event, { subCharms, editingNoteIndex, editingNoteText, index }) => {
  const current = subCharms.get() || [];
  const entry = current[index];
  if (!entry) return;
=======
    entry: SubCharmEntry;
  }
>((_event, { subCharms, editingNoteIndex, editingNoteText, entry }) => {
  if (!entry) return;
  // Find the index of this entry in subCharms
  const current = subCharms.get() || [];
  const index = current.findIndex((e) =>
    Cell.equals(e?.charm as object, entry?.charm as object)
  );
  if (index < 0) return;
>>>>>>> 71167bed
  editingNoteIndex.set(index);
  editingNoteText.set(entry.note || "");
});

// Save the note and close the modal
const saveNote = handler<
  unknown,
  {
    subCharms: Cell<SubCharmEntry[]>;
    editingNoteIndex: Cell<number | undefined>;
    editingNoteText: Cell<string | undefined>;
  }
>((_event, { subCharms: sc, editingNoteIndex, editingNoteText }) => {
  const index = editingNoteIndex.get();
  const noteValue = (editingNoteText.get() || "").trim();

  // Close modal FIRST before any other operations
  editingNoteIndex.set(undefined);
  editingNoteText.set(undefined);

  // Validate we have an index to save
  if (index === undefined || index < 0) return;

  const current = sc.get() || [];
  if (index >= current.length) return;

  const originalEntry = current[index];
  const updated = [...current];
  updated[index] = { ...originalEntry, note: noteValue || undefined };
  sc.set(updated);
});

// Close the note editor without saving
const closeNoteEditor = handler<
  unknown,
  {
    editingNoteIndex: Cell<number | undefined>;
    editingNoteText: Cell<string | undefined>;
  }
>((_event, { editingNoteIndex, editingNoteText }) => {
  editingNoteIndex.set(undefined);
  editingNoteText.set(undefined);
});

// Toggle trash section expanded/collapsed
const toggleTrashExpanded = handler<unknown, { expanded: Cell<boolean> }>(
  (_event, { expanded }) => expanded.set(!expanded.get()),
);

// Create sibling module (same type, inserted after current)
// Used by '+' button in module headers for email/phone/address
const createSibling = handler<
  unknown,
  { subCharms: Cell<SubCharmEntry[]>; index: number }
>((_event, { subCharms: sc, index }) => {
  const current = sc.get() || [];
<<<<<<< HEAD
  const entry = current[index];
  if (!entry) return;
=======
  const currentIndex = current.findIndex((e) =>
    Cell.equals(e?.charm as object, entry?.charm as object)
  );
  if (currentIndex < 0) return;
>>>>>>> 71167bed

  // Get smart default label
  const nextLabel = getNextUnusedLabel(entry.type, current);
  const initialValues = nextLabel ? { label: nextLabel } : undefined;

  // Create new module of same type
  const charm = createSubCharm(entry.type, initialValues);

  // Insert after current position
  const updated = [...current];
  updated.splice(index + 1, 0, {
    type: entry.type,
    pinned: false,
    collapsed: false,
    charm,
  });
  sc.set(updated);
});

// ===== The Record Pattern =====
const Record = pattern<RecordInput, RecordOutput>(
  ({ title, subCharms, trashedSubCharms }) => {
    // Local state
    const selectedAddType = Cell.of<string>("");
    const trashExpanded = Cell.of(false);

    // Note editor modal state
    // NOTE: In the future, this should use a <ct-modal> component instead of inline implementation.
    // A ct-modal component would follow the ct-fab pattern:
    //   <ct-modal $open={isOpen} onct-modal-close={handleClose}>
    //     <content />
    //   </ct-modal>
    // With features: backdrop blur, escape key, focus trap, centered positioning, animations
    // IMPORTANT: Don't use Cell.of(null) - it creates a cell pointing to null, not primitive null.
    // Use Cell.of() without argument so .get() returns undefined (falsy) initially.
    // We store the INDEX instead of the entry to decouple modal state from array updates.
    const editingNoteIndex = Cell.of<number | undefined>();
    const editingNoteText = Cell.of<string>();

<<<<<<< HEAD
    // Expanded (maximized) module state - ephemeral, not persisted
    // Simple index-based tracking - just stores which index is expanded
    const expandedIndex = Cell.of<number | undefined>();

=======
>>>>>>> 71167bed
    // Create Record pattern JSON for wiki-links in Notes
    // Using computed() defers evaluation until render time, avoiding circular dependency
    const recordPatternJson = computed(() => JSON.stringify(Record));

    // ===== Auto-initialize Notes + TypePicker =====
    // Capture return value to force lift execution (fixes wiki-link creation)
    const isInitialized = Cell.of(false);
    const _initialized = initializeRecord({
      currentCharms: subCharms,
      subCharms,
      trashedSubCharms,
      isInitialized,
      recordPatternJson,
    });

    // ===== Computed Values =====

    // Display name with fallback
    const displayName = computed(() => title?.trim() || "(Untitled Record)");

    // Entry with index for rendering - preserves charm references (no spreading!)
    // isExpanded is pre-computed to avoid closure issues inside .map() callbacks
    type EntryWithIndex = { entry: SubCharmEntry; index: number; isExpanded: boolean };

    // Pre-compute entries with their indices AND expanded state for stable reference during render
    // IMPORTANT: We do NOT spread entry properties - that breaks charm rendering
    // IMPORTANT: isExpanded must be computed here, not inside .map() - closures over cells in .map() don't work correctly
    const entriesWithIndex = lift(
      ({ sc, expandedIdx }: { sc: SubCharmEntry[]; expandedIdx: number | undefined }) => {
        const entries = sc || [];
        return entries.map((entry, index) => ({
          entry,
          index,
          isExpanded: expandedIdx === index,
        }));
      },
    )({ sc: subCharms, expandedIdx: expandedIndex });

    // Split sub-charms by pin status
    const pinnedEntries = lift(({ arr }: { arr: EntryWithIndex[] }) =>
      (arr || []).filter((item) => item.entry?.pinned)
    )({ arr: entriesWithIndex });

    const unpinnedEntries = lift(({ arr }: { arr: EntryWithIndex[] }) =>
      (arr || []).filter((item) => !item.entry?.pinned)
    )({ arr: entriesWithIndex });

    // All subcharms (for grid layout when no split needed)
    const allEntries = lift(({ arr }: { arr: EntryWithIndex[] }) => arr || [])({
      arr: entriesWithIndex,
    });

    // Check layout mode based on pinned count
    const pinnedCount = lift(({ arr }: { arr: SubCharmEntry[] }) =>
      (arr || []).length
    )({ arr: pinnedEntries });

    const hasUnpinned = lift(({ arr }: { arr: SubCharmEntry[] }) =>
      (arr || []).length > 0
    )({ arr: unpinnedEntries });

    // Check if any module is expanded (for backdrop visibility)
    const hasExpandedModule = lift(({ idx }: { idx: number | undefined }) =>
      idx !== undefined
    )({ idx: expandedIndex });

    // Check if there are any module types available to add
    // (always true unless registry is empty - multiple of same type allowed)
    const hasTypesToAdd = getAddableTypes().length > 0;

    // Build dropdown items from registry, separating new types from existing ones
    const addSelectItems = lift(({ sc }: { sc: SubCharmEntry[] }) => {
      const existingTypes = new Set(
        (sc || []).map((e) => e?.type).filter(Boolean),
      );
      const allTypes = getAddableTypes();

      const newTypes = allTypes.filter((def) => !existingTypes.has(def.type));
      const existingTypesDefs = allTypes.filter((def) =>
        existingTypes.has(def.type)
      );

      const items: { value: string; label: string; disabled?: boolean }[] = [];

      // Add new types first
      for (const def of newTypes) {
        items.push({ value: def.type, label: `${def.icon} ${def.label}` });
      }

      // Add divider and existing types if any
      if (existingTypesDefs.length > 0) {
        if (newTypes.length > 0) {
          items.push({ value: "", label: "── Add another ──", disabled: true });
        }
        for (const def of existingTypesDefs) {
          items.push({ value: def.type, label: `${def.icon} ${def.label}` });
        }
      }

      return items;
    })({ sc: subCharms });

    // Infer record type from modules (data-up philosophy)
    const inferredType = lift(({ sc }: { sc: SubCharmEntry[] }) => {
      const moduleTypes = (sc || []).map((e) => e?.type).filter(Boolean);
      return inferTypeFromModules(moduleTypes as string[]);
    })({ sc: subCharms });

    // Check for manual icon override from record-icon module
    const manualIcon = lift(({ sc }: { sc: SubCharmEntry[] }) => {
      const iconModule = (sc || []).find((e) => e?.type === "record-icon");
      if (!iconModule) return null;

      try {
        // Access the icon field from the charm pattern output
        // deno-lint-ignore no-explicit-any
        const charm = iconModule.charm as any;
        const iconValue = charm?.icon;
        // Return the icon if it's a non-empty string, otherwise null
        return typeof iconValue === "string" && iconValue.trim()
          ? iconValue.trim()
          : null;
      } catch {
        return null;
      }
    })({ sc: subCharms });

    // Extract icon: manual icon takes precedence over inferred type
    const recordIcon = lift(
      ({
        manual,
        inferred,
      }: {
        manual: string | null;
        inferred: { icon: string };
      }) => manual || inferred?.icon || "\u{1F4CB}",
    )({ manual: manualIcon, inferred: inferredType });

    // Extract nicknames from nickname modules for display in NAME
    const nicknamesList = lift(({ sc }: { sc: SubCharmEntry[] }) => {
      const nicknameModules = (sc || []).filter((e) => e?.type === "nickname");
      const nicknames: string[] = [];
      for (const mod of nicknameModules) {
        try {
          // Access the nickname field from the charm pattern output
          // deno-lint-ignore no-explicit-any
          const charm = mod.charm as any;
          const nicknameValue = charm?.nickname;
          if (typeof nicknameValue === "string" && nicknameValue.trim()) {
            nicknames.push(nicknameValue.trim());
          }
        } catch {
          // Ignore errors from charms without nickname field
        }
      }
      return nicknames;
    })({ sc: subCharms });

    // Build display name with nickname alias if present
    const displayNameWithAlias = lift(
      ({
        name,
        nicknames,
      }: {
        name: string;
        nicknames: string[];
      }) => {
        if (nicknames.length === 0) return name;
        // Show all nicknames as aliases (aka Liz, Beth, Lizzie)
        return `${name} (aka ${nicknames.join(", ")})`;
      },
    )({ name: displayName, nicknames: nicknamesList });

    // ===== Trash Section Computed Values =====

    // Compute trash count directly
    const trashCount = lift(({ t }: { t: TrashedSubCharmEntry[] }) =>
      (t || []).length
    )({ t: trashedSubCharms });

    // Check if there are any trashed items
    const hasTrash = lift(({ t }: { t: TrashedSubCharmEntry[] }) =>
      (t || []).length > 0
    )({ t: trashedSubCharms });

    // ===== Main UI =====
    return {
      [NAME]: str`${recordIcon} ${displayNameWithAlias}`,
      [UI]: (
        <ct-screen>
          {/* Header toolbar */}
          <ct-hstack
            slot="header"
            style={{
              padding: "8px 12px",
              gap: "8px",
              borderBottom: "1px solid #e5e7eb",
              alignItems: "center",
            }}
          >
            <ct-input
              $value={title}
              placeholder="Record title..."
              style={{ flex: "1", fontWeight: "600", fontSize: "16px" }}
            />
            {hasTypesToAdd && (
              <ct-select
                $value={selectedAddType}
                placeholder="+ Add"
                items={addSelectItems}
                onct-change={addSubCharm({
                  subCharms,
                  trashedSubCharms,
                  selectedAddType,
                  recordPatternJson,
                })}
                style={{ width: "130px" }}
              />
            )}
          </ct-hstack>

          {/* Main content area */}
          <ct-vscroll
            flex
            snapToBottom
            style={{
              padding: "12px",
              background: "#f9fafb",
            }}
          >
            {/* Adaptive layout based on pinned count */}
            {ifElse(
              pinnedCount > 0,
              // Primary + Rail layout (when items are pinned)
              <div style={{ display: "flex", gap: "16px", flex: "1" }}>
                {/* Left: Pinned items (2/3 width) */}
                <div
                  style={{
                    flex: 2,
                    display: "flex",
                    flexDirection: "column",
                    gap: "12px",
                  }}
                >
                  {pinnedEntries.map(({ entry, index, isExpanded }) => {
                    const displayInfo = getModuleDisplay({
                      type: entry.type,
                      charm: entry.charm,
                    });
                    return (
                      <div
                        style={isExpanded
                          ? {
                              position: "fixed",
                              top: "50%",
                              left: "50%",
                              transform: "translate(-50%, -50%)",
                              zIndex: "1001",
                              width: "95%",
                              maxWidth: "1200px",
                              height: "90%",
                              maxHeight: "800px",
                              background: "white",
                              borderRadius: "12px",
                              boxShadow: "0 25px 50px -12px rgba(0, 0, 0, 0.25)",
                              overflow: "hidden",
                              display: "flex",
                              flexDirection: "column",
                            }
                          : {
                              background: "white",
                              borderRadius: "8px",
                              border: "1px solid #e5e7eb",
                              overflow: "hidden",
                            }}
                      >
                        <div
                          style={computed(() => ({
                            display: "flex",
                            alignItems: "center",
                            justifyContent: "space-between",
                            padding: "8px 12px",
                            borderBottom: entry.collapsed
                              ? "none"
                              : "1px solid #f3f4f6",
                            background: "#fafafa",
                          }))}
                        >
                          <div
                            style={{
                              display: "flex",
                              alignItems: "center",
                              gap: "8px",
                              flex: "1",
                            }}
                          >
                            <button
                              type="button"
                              onClick={toggleCollapsed({ subCharms, index })}
                              aria-expanded={computed(() =>
                                entry.collapsed ? "false" : "true"
                              )}
                              aria-label="Toggle module"
                              style={{
                                background: "none",
                                border: "none",
                                cursor: "pointer",
                                padding: "4px",
                                display: "flex",
                                alignItems: "center",
                              }}
                            >
                              <span
                                style={computed(() => ({
                                  transform: entry.collapsed
                                    ? "rotate(0deg)"
                                    : "rotate(90deg)",
                                  transition: "transform 0.2s",
                                  fontSize: "10px",
                                  color: "#9ca3af",
                                }))}
                              >
                                ▶
                              </span>
                            </button>
                            <span
                              style={{
                                fontSize: "14px",
                                fontWeight: "500",
                              }}
                            >
                              {displayInfo.icon} {displayInfo.label}
                            </span>
                          </div>
                          {ifElse(
                            computed(() => !entry.collapsed),
                            <div
                              style={{
                                display: "flex",
                                gap: "8px",
                                alignItems: "center",
                                flexShrink: 0,
                              }}
                            >
                              {ifElse(
                                getDefinition(entry.type)?.allowMultiple,
                                <button
                                  type="button"
                                  onClick={createSibling({ subCharms, index })}
                                  style={{
                                    background: "transparent",
                                    border: "1px solid #e5e7eb",
                                    borderRadius: "4px",
                                    cursor: "pointer",
                                    padding: "4px 8px",
                                    fontSize: "12px",
                                    color: "#6b7280",
                                  }}
                                  title="Add another"
                                >
                                  +
                                </button>,
                                null,
                              )}
                              {/* Hide note/pin/remove buttons when maximized - only show close button */}
                              {!isExpanded && (
                                <button
                                  type="button"
                                  onClick={openNoteEditor({
                                    subCharms,
                                    editingNoteIndex,
                                    editingNoteText,
                                    index,
                                  })}
                                  style={computed(() => ({
                                    background: "transparent",
                                    border: "1px solid #e5e7eb",
                                    borderRadius: "4px",
                                    cursor: "pointer",
                                    padding: "4px 8px",
                                    fontSize: "12px",
                                    color: "#6b7280",
                                    fontWeight: entry?.note ? "700" : "400",
                                  }))}
                                  title={computed(() =>
                                    entry?.note || "Add note..."
                                  )}
                                >
                                  📝
                                </button>
                              )}
                              {!isExpanded && (
                                <button
                                  type="button"
                                  onClick={togglePin({ subCharms, index })}
                                  style={{
                                    background: "#e0f2fe",
                                    border: "1px solid #7dd3fc",
                                    borderRadius: "4px",
                                    cursor: "pointer",
                                    padding: "4px 8px",
                                    fontSize: "12px",
                                    color: "#0369a1",
                                  }}
                                  title="Unpin"
                                >
                                  📌
                                </button>
                              )}
                              <button
                                type="button"
<<<<<<< HEAD
                                onClick={toggleExpanded({ expandedIndex, index })}
=======
                                onClick={openNoteEditor({
                                  subCharms,
                                  editingNoteIndex,
                                  editingNoteText,
                                  entry,
                                })}
                                style={computed(() => ({
                                  background: "transparent",
                                  border: "1px solid #e5e7eb",
                                  borderRadius: "4px",
                                  cursor: "pointer",
                                  padding: "4px 8px",
                                  fontSize: "12px",
                                  color: "#6b7280",
                                  fontWeight: entry?.note ? "700" : "400",
                                }))}
                                title={computed(() =>
                                  entry?.note || "Add note..."
                                )}
                              >
                                📝
                              </button>
                              <button
                                type="button"
                                onClick={togglePin({ subCharms, entry })}
                                style={{
                                  background: "#e0f2fe",
                                  border: "1px solid #7dd3fc",
                                  borderRadius: "4px",
                                  cursor: "pointer",
                                  padding: "4px 8px",
                                  fontSize: "12px",
                                  color: "#0369a1",
                                }}
                                title="Unpin"
                              >
                                📌
                              </button>
                              <button
                                type="button"
                                onClick={trashSubCharm({
                                  subCharms,
                                  trashedSubCharms,
                                  entry,
                                })}
>>>>>>> 71167bed
                                style={{
                                  background: isExpanded ? "#3b82f6" : "transparent",
                                  border: isExpanded ? "1px solid #3b82f6" : "1px solid #e5e7eb",
                                  borderRadius: "4px",
                                  cursor: "pointer",
                                  padding: "4px 8px",
                                  fontSize: "12px",
                                  color: isExpanded ? "white" : "#6b7280",
                                }}
                                title={isExpanded ? "Close" : "Maximize"}
                              >
                                {isExpanded ? "✕" : "⛶"}
                              </button>
                              {!isExpanded && (
                                <button
                                  type="button"
                                  onClick={trashSubCharm({
                                    subCharms,
                                    trashedSubCharms,
                                    expandedIndex,
                                    index,
                                  })}
                                  style={{
                                    background: "transparent",
                                    border: "1px solid #e5e7eb",
                                    borderRadius: "4px",
                                    cursor: "pointer",
                                    padding: "4px 8px",
                                    fontSize: "12px",
                                    color: "#6b7280",
                                  }}
                                  title="Remove"
                                >
                                  ✕
                                </button>
                              )}
                            </div>,
                            null,
                          )}
                        </div>
                        {ifElse(
                          computed(() => !entry.collapsed),
                          <div
                            style={{
                              padding: isExpanded ? "16px" : "12px",
                              // When expanded, fill the fixed container
                              flex: isExpanded ? "1" : "none",
                              overflow: isExpanded ? "auto" : "hidden",
                              minHeight: isExpanded ? "0" : "auto",
                            }}
                          >
                            {entry.charm as any}
                          </div>,
                          null,
                        )}
                      </div>
                    );
                  })}
                </div>
                {/* Right: Unpinned items in rail (1/3 width) */}
                {ifElse(
                  hasUnpinned,
                  <div
                    style={{
                      flex: 1,
                      display: "flex",
                      flexDirection: "column",
                      gap: "12px",
                    }}
                  >
                    {unpinnedEntries.map(({ entry, index, isExpanded }) => {
                      const displayInfo = getModuleDisplay({
                        type: entry.type,
                        charm: entry.charm,
                      });
                      return (
                        <div
                          style={isExpanded
                            ? {
                                position: "fixed",
                                top: "50%",
                                left: "50%",
                                transform: "translate(-50%, -50%)",
                                zIndex: "1001",
                                width: "95%",
                                maxWidth: "1200px",
                                height: "90%",
                                maxHeight: "800px",
                                background: "white",
                                borderRadius: "12px",
                                boxShadow: "0 25px 50px -12px rgba(0, 0, 0, 0.25)",
                                overflow: "hidden",
                                display: "flex",
                                flexDirection: "column",
                              }
                            : {
                                background: "white",
                                borderRadius: "8px",
                                border: "1px solid #e5e7eb",
                                overflow: "hidden",
                              }}
                        >
                          <div
                            style={computed(() => ({
                              display: "flex",
                              alignItems: "center",
                              justifyContent: "space-between",
                              padding: "8px 12px",
                              borderBottom: entry.collapsed
                                ? "none"
                                : "1px solid #f3f4f6",
                              background: "#fafafa",
                            }))}
                          >
                            <div
                              style={{
                                display: "flex",
                                alignItems: "center",
                                gap: "8px",
                                flex: "1",
                              }}
                            >
                              <button
                                type="button"
                                onClick={toggleCollapsed({ subCharms, index })}
                                aria-expanded={computed(() =>
                                  entry.collapsed ? "false" : "true"
                                )}
                                aria-label="Toggle module"
                                style={{
                                  background: "none",
                                  border: "none",
                                  cursor: "pointer",
                                  padding: "4px",
                                  display: "flex",
                                  alignItems: "center",
                                }}
                              >
                                <span
                                  style={computed(() => ({
                                    transform: entry.collapsed
                                      ? "rotate(0deg)"
                                      : "rotate(90deg)",
                                    transition: "transform 0.2s",
                                    fontSize: "10px",
                                    color: "#9ca3af",
                                  }))}
                                >
                                  ▶
                                </span>
                              </button>
                              <span
                                style={{
                                  fontSize: "14px",
                                  fontWeight: "500",
                                }}
                              >
                                {displayInfo.icon} {displayInfo.label}
                              </span>
                            </div>
                            {ifElse(
                              computed(() => !entry.collapsed),
                              <div
                                style={{
                                  display: "flex",
                                  gap: "8px",
                                  alignItems: "center",
                                  flexShrink: 0,
                                }}
                              >
                                {ifElse(
                                  getDefinition(entry.type)?.allowMultiple,
                                  <button
                                    type="button"
                                    onClick={createSibling({
                                      subCharms,
                                      index,
                                    })}
                                    style={{
                                      background: "transparent",
                                      border: "1px solid #e5e7eb",
                                      borderRadius: "4px",
                                      cursor: "pointer",
                                      padding: "4px 8px",
                                      fontSize: "12px",
                                      color: "#6b7280",
                                    }}
                                    title="Add another"
                                  >
                                    +
                                  </button>,
                                  null,
                                )}
                                {/* Hide note/pin/remove buttons when maximized - only show close button */}
                                {!isExpanded && (
                                  <button
                                    type="button"
                                    onClick={openNoteEditor({
                                      subCharms,
                                      editingNoteIndex,
                                      editingNoteText,
                                      index,
                                    })}
                                    style={computed(() => ({
                                      background: "transparent",
                                      border: "1px solid #e5e7eb",
                                      borderRadius: "4px",
                                      cursor: "pointer",
                                      padding: "4px 8px",
                                      fontSize: "12px",
                                      color: "#6b7280",
                                      fontWeight: entry?.note ? "700" : "400",
                                    }))}
                                    title={computed(() =>
                                      entry?.note || "Add note..."
                                    )}
                                  >
                                    📝
                                  </button>
                                )}
                                {!isExpanded && (
                                  <button
                                    type="button"
                                    onClick={togglePin({ subCharms, index })}
                                    style={{
                                      background: "transparent",
                                      border: "1px solid #e5e7eb",
                                      borderRadius: "4px",
                                      cursor: "pointer",
                                      padding: "4px 8px",
                                      fontSize: "12px",
                                      color: "#6b7280",
                                    }}
                                    title="Pin"
                                  >
                                    📌
                                  </button>
                                )}
                                <button
                                  type="button"
<<<<<<< HEAD
                                  onClick={toggleExpanded({ expandedIndex, index })}
=======
                                  onClick={openNoteEditor({
                                    subCharms,
                                    editingNoteIndex,
                                    editingNoteText,
                                    entry,
                                  })}
                                  style={computed(() => ({
                                    background: "transparent",
                                    border: "1px solid #e5e7eb",
                                    borderRadius: "4px",
                                    cursor: "pointer",
                                    padding: "4px 8px",
                                    fontSize: "12px",
                                    color: "#6b7280",
                                    fontWeight: entry?.note ? "700" : "400",
                                  }))}
                                  title={computed(() =>
                                    entry?.note || "Add note..."
                                  )}
                                >
                                  📝
                                </button>
                                <button
                                  type="button"
                                  onClick={togglePin({ subCharms, entry })}
                                  style={{
                                    background: "transparent",
                                    border: "1px solid #e5e7eb",
                                    borderRadius: "4px",
                                    cursor: "pointer",
                                    padding: "4px 8px",
                                    fontSize: "12px",
                                    color: "#6b7280",
                                  }}
                                  title="Pin"
                                >
                                  📌
                                </button>
                                <button
                                  type="button"
                                  onClick={trashSubCharm({
                                    subCharms,
                                    trashedSubCharms,
                                    entry,
                                  })}
>>>>>>> 71167bed
                                  style={{
                                    background: isExpanded ? "#3b82f6" : "transparent",
                                    border: isExpanded ? "1px solid #3b82f6" : "1px solid #e5e7eb",
                                    borderRadius: "4px",
                                    cursor: "pointer",
                                    padding: "4px 8px",
                                    fontSize: "12px",
                                    color: isExpanded ? "white" : "#6b7280",
                                  }}
                                  title={isExpanded ? "Close" : "Maximize"}
                                >
                                  {isExpanded ? "✕" : "⛶"}
                                </button>
                                {!isExpanded && (
                                  <button
                                    type="button"
                                    onClick={trashSubCharm({
                                      subCharms,
                                      trashedSubCharms,
                                      expandedIndex,
                                      index,
                                    })}
                                    style={{
                                      background: "transparent",
                                      border: "1px solid #e5e7eb",
                                      borderRadius: "4px",
                                      cursor: "pointer",
                                      padding: "4px 8px",
                                      fontSize: "12px",
                                      color: "#6b7280",
                                    }}
                                    title="Remove"
                                  >
                                    ✕
                                  </button>
                                )}
                              </div>,
                              null,
                            )}
                          </div>
                          {ifElse(
                            computed(() => !entry.collapsed),
                            <div
                              style={{
                                padding: isExpanded ? "16px" : "12px",
                                // When expanded, fill the fixed container
                                flex: isExpanded ? "1" : "none",
                                overflow: isExpanded ? "auto" : "hidden",
                                minHeight: isExpanded ? "0" : "auto",
                              }}
                            >
                              {entry.charm as any}
                            </div>,
                            null,
                          )}
                        </div>
                      );
                    })}
                  </div>,
                  null,
                )}
              </div>,
              // Grid layout (no pinned items)
              <div
                style={{
                  display: "grid",
                  gridTemplateColumns: "repeat(auto-fit, minmax(200px, 500px))",
                  gap: "12px",
                }}
              >
                {allEntries.map(({ entry, index, isExpanded }) => {
                  const displayInfo = getModuleDisplay({
                    type: entry.type,
                    charm: entry.charm,
                  });
                  return (
                    <div
                      style={isExpanded
                        ? {
                            position: "fixed",
                            top: "50%",
                            left: "50%",
                            transform: "translate(-50%, -50%)",
                            zIndex: "1001",
                            width: "95%",
                            maxWidth: "1200px",
                            height: "90%",
                            maxHeight: "800px",
                            background: "white",
                            borderRadius: "12px",
                            boxShadow: "0 25px 50px -12px rgba(0, 0, 0, 0.25)",
                            overflow: "hidden",
                            display: "flex",
                            flexDirection: "column",
                          }
                        : {
                            background: "white",
                            borderRadius: "8px",
                            border: "1px solid #e5e7eb",
                            overflow: "hidden",
                          }}
                    >
                      <div
                        style={computed(() => ({
                          display: "flex",
                          alignItems: "center",
                          justifyContent: "space-between",
                          padding: "8px 12px",
                          borderBottom: entry.collapsed
                            ? "none"
                            : "1px solid #f3f4f6",
                          background: "#fafafa",
                        }))}
                      >
                        <div
                          style={{
                            display: "flex",
                            alignItems: "center",
                            gap: "8px",
                            flex: "1",
                          }}
                        >
                          <button
                            type="button"
                            onClick={toggleCollapsed({ subCharms, index })}
                            aria-expanded={computed(() =>
                              entry.collapsed ? "false" : "true"
                            )}
                            aria-label="Toggle module"
                            style={{
                              background: "none",
                              border: "none",
                              cursor: "pointer",
                              padding: "4px",
                              display: "flex",
                              alignItems: "center",
                            }}
                          >
                            <span
                              style={computed(() => ({
                                transform: entry.collapsed
                                  ? "rotate(0deg)"
                                  : "rotate(90deg)",
                                transition: "transform 0.2s",
                                fontSize: "10px",
                                color: "#9ca3af",
                              }))}
                            >
                              ▶
                            </span>
                          </button>
                          <span
                            style={{
                              fontSize: "14px",
                              fontWeight: "500",
                            }}
                          >
                            {displayInfo.icon} {displayInfo.label}
                          </span>
                        </div>
                        {ifElse(
                          computed(() => !entry.collapsed),
                          <div
                            style={{
                              display: "flex",
                              gap: "8px",
                              alignItems: "center",
                              flexShrink: 0,
                            }}
                          >
                            {ifElse(
                              getDefinition(entry.type)?.allowMultiple,
                              <button
                                type="button"
                                onClick={createSibling({ subCharms, index })}
                                style={{
                                  background: "transparent",
                                  border: "1px solid #e5e7eb",
                                  borderRadius: "4px",
                                  cursor: "pointer",
                                  padding: "4px 8px",
                                  fontSize: "12px",
                                  color: "#6b7280",
                                }}
                                title="Add another"
                              >
                                +
                              </button>,
                              null,
                            )}
                            {/* Hide note/pin/remove buttons when maximized - only show close button */}
                            {!isExpanded && (
                              <button
                                type="button"
                                onClick={openNoteEditor({
                                  subCharms,
                                  editingNoteIndex,
                                  editingNoteText,
                                  index,
                                })}
                                style={computed(() => ({
                                  background: "transparent",
                                  border: "1px solid #e5e7eb",
                                  borderRadius: "4px",
                                  cursor: "pointer",
                                  padding: "4px 8px",
                                  fontSize: "12px",
                                  color: "#6b7280",
                                  fontWeight: entry?.note ? "700" : "400",
                                }))}
                                title={computed(() =>
                                  entry?.note || "Add note..."
                                )}
                              >
                                📝
                              </button>
                            )}
                            {!isExpanded && (
                              <button
                                type="button"
                                onClick={togglePin({ subCharms, index })}
                                style={{
                                  background: "transparent",
                                  border: "1px solid #e5e7eb",
                                  borderRadius: "4px",
                                  cursor: "pointer",
                                  padding: "4px 8px",
                                  fontSize: "12px",
                                  color: "#6b7280",
                                }}
                                title="Pin"
                              >
                                📌
                              </button>
                            )}
                            <button
                              type="button"
<<<<<<< HEAD
                              onClick={toggleExpanded({ expandedIndex, index })}
=======
                              onClick={openNoteEditor({
                                subCharms,
                                editingNoteIndex,
                                editingNoteText,
                                entry,
                              })}
                              style={computed(() => ({
                                background: "transparent",
                                border: "1px solid #e5e7eb",
                                borderRadius: "4px",
                                cursor: "pointer",
                                padding: "4px 8px",
                                fontSize: "12px",
                                color: "#6b7280",
                                fontWeight: entry?.note ? "700" : "400",
                              }))}
                              title={computed(() =>
                                entry?.note || "Add note..."
                              )}
                            >
                              📝
                            </button>
                            <button
                              type="button"
                              onClick={togglePin({ subCharms, entry })}
                              style={{
                                background: "transparent",
                                border: "1px solid #e5e7eb",
                                borderRadius: "4px",
                                cursor: "pointer",
                                padding: "4px 8px",
                                fontSize: "12px",
                                color: "#6b7280",
                              }}
                              title="Pin"
                            >
                              📌
                            </button>
                            <button
                              type="button"
                              onClick={trashSubCharm({
                                subCharms,
                                trashedSubCharms,
                                entry,
                              })}
>>>>>>> 71167bed
                              style={{
                                background: isExpanded ? "#3b82f6" : "transparent",
                                border: isExpanded ? "1px solid #3b82f6" : "1px solid #e5e7eb",
                                borderRadius: "4px",
                                cursor: "pointer",
                                padding: "4px 8px",
                                fontSize: "12px",
                                color: isExpanded ? "white" : "#6b7280",
                              }}
                              title={isExpanded ? "Close" : "Maximize"}
                            >
                              {isExpanded ? "✕" : "⛶"}
                            </button>
                            {!isExpanded && (
                              <button
                                type="button"
                                onClick={trashSubCharm({
                                  subCharms,
                                  trashedSubCharms,
                                  expandedIndex,
                                  index,
                                })}
                                style={{
                                  background: "transparent",
                                  border: "1px solid #e5e7eb",
                                  borderRadius: "4px",
                                  cursor: "pointer",
                                  padding: "4px 8px",
                                  fontSize: "12px",
                                  color: "#6b7280",
                                }}
                                title="Remove"
                              >
                                ✕
                              </button>
                            )}
                          </div>,
                          null,
                        )}
                      </div>
                      {ifElse(
                        computed(() => !entry.collapsed),
                        <div
                          style={{
                            padding: isExpanded ? "16px" : "12px",
                            // When expanded, fill the fixed container
                            flex: isExpanded ? "1" : "none",
                            overflow: isExpanded ? "auto" : "hidden",
                            minHeight: isExpanded ? "0" : "auto",
                          }}
                        >
                          {entry.charm as any}
                        </div>,
                        null,
                      )}
                    </div>
                  );
                })}
              </div>,
            )}
          </ct-vscroll>

          {/* Collapsible Trash Section */}
          {ifElse(
            hasTrash,
            <div
              style={{
                marginTop: "16px",
                borderTop: "1px solid #e5e7eb",
                paddingTop: "12px",
              }}
            >
              <button
                type="button"
                onClick={toggleTrashExpanded({ expanded: trashExpanded })}
                style={{
                  background: "none",
                  border: "none",
                  cursor: "pointer",
                  display: "flex",
                  alignItems: "center",
                  gap: "8px",
                  color: "#6b7280",
                  fontSize: "13px",
                  width: "100%",
                  padding: "8px",
                }}
              >
                <span
                  style={computed(() => ({
                    transform: trashExpanded.get()
                      ? "rotate(90deg)"
                      : "rotate(0deg)",
                    transition: "transform 0.2s",
                  }))}
                >
<<<<<<< HEAD
                  <span
                    style={computed(() => ({
                      transform: trashExpanded.get()
                        ? "rotate(90deg)"
                        : "rotate(0deg)",
                      transition: "transform 0.2s",
                    }))}
                  >
                    ▶
                  </span>
                  🗑️ Trash ({trashCount})
                </button>

                {ifElse(
                  computed(() => trashExpanded.get()),
                  <div style={{ paddingLeft: "16px", marginTop: "8px" }}>
                    {trashedSubCharms.map(
                      (entry, trashIndex) => {
                        const displayInfo = getModuleDisplay({
                          type: entry.type,
                          charm: entry.charm,
                        });
                        return (
=======
                  ▶
                </span>
                🗑️ Trash ({trashCount})
              </button>

              {ifElse(
                trashExpanded,
                <div style={{ paddingLeft: "16px", marginTop: "8px" }}>
                  {trashedSubCharms.map(
                    (entry) => {
                      const displayInfo = getModuleDisplay({
                        type: entry.type,
                        charm: entry.charm,
                      });
                      return (
                        <div
                          style={{
                            display: "flex",
                            alignItems: "center",
                            justifyContent: "space-between",
                            padding: "8px 12px",
                            background: "#f9fafb",
                            borderRadius: "6px",
                            marginBottom: "4px",
                            opacity: "0.7",
                          }}
                        >
                          <span
                            style={{
                              fontSize: "13px",
                              color: "#6b7280",
                              flex: "1",
                            }}
                          >
                            {displayInfo.icon} {displayInfo.label}
                          </span>
>>>>>>> 71167bed
                          <div
                            style={{
                              display: "flex",
                              gap: "8px",
                              flexShrink: 0,
                            }}
                          >
                            <button
                              type="button"
                              onClick={restoreSubCharm({
                                subCharms,
                                trashedSubCharms,
                                entry,
                              })}
                              style={{
                                background: "#e0f2fe",
                                border: "1px solid #7dd3fc",
                                borderRadius: "4px",
                                cursor: "pointer",
                                padding: "4px 8px",
                                fontSize: "12px",
                                color: "#0369a1",
                              }}
                              title="Restore"
                            >
                              ↩️
                            </button>
                            <button
                              type="button"
                              onClick={permanentlyDelete({
                                trashedSubCharms,
                                entry,
                              })}
                              style={{
                                background: "transparent",
                                border: "1px solid #fecaca",
                                borderRadius: "4px",
                                cursor: "pointer",
                                padding: "4px 8px",
                                fontSize: "12px",
                                color: "#dc2626",
                              }}
                              title="Delete permanently"
                            >
<<<<<<< HEAD
                              <button
                                type="button"
                                onClick={restoreSubCharm({
                                  subCharms,
                                  trashedSubCharms,
                                  trashIndex,
                                })}
                                style={{
                                  background: "#e0f2fe",
                                  border: "1px solid #7dd3fc",
                                  borderRadius: "4px",
                                  cursor: "pointer",
                                  padding: "4px 8px",
                                  fontSize: "12px",
                                  color: "#0369a1",
                                }}
                                title="Restore"
                              >
                                ↩️
                              </button>
                              <button
                                type="button"
                                onClick={permanentlyDelete({
                                  trashedSubCharms,
                                  trashIndex,
                                })}
                                style={{
                                  background: "transparent",
                                  border: "1px solid #fecaca",
                                  borderRadius: "4px",
                                  cursor: "pointer",
                                  padding: "4px 8px",
                                  fontSize: "12px",
                                  color: "#dc2626",
                                }}
                                title="Delete permanently"
                              >
                                🗑️
                              </button>
                            </div>
=======
                              🗑️
                            </button>
>>>>>>> 71167bed
                          </div>
                        </div>
                      );
                    },
                  )}

<<<<<<< HEAD
                    <button
                      type="button"
                      onClick={emptyTrash({ trashedSubCharms })}
                      style={{
                        marginTop: "8px",
                        background: "transparent",
                        border: "1px solid #fecaca",
                        borderRadius: "4px",
                        cursor: "pointer",
                        padding: "6px 12px",
                        fontSize: "12px",
                        color: "#dc2626",
                        width: "100%",
                      }}
                    >
                      Empty Trash
                    </button>
                  </div>,
                  null,
                )}
              </div>,
              null,
            )}
          </div>
=======
                  <button
                    type="button"
                    onClick={emptyTrash({ trashedSubCharms })}
                    style={{
                      marginTop: "8px",
                      background: "transparent",
                      border: "1px solid #fecaca",
                      borderRadius: "4px",
                      cursor: "pointer",
                      padding: "6px 12px",
                      fontSize: "12px",
                      color: "#dc2626",
                      width: "100%",
                    }}
                  >
                    Empty Trash
                  </button>
                </div>,
                null,
              )}
            </div>,
            null,
          )}
>>>>>>> 71167bed

          {
            /*
             * Note Editor Modal
             * NOTE: Replace with <ct-modal> component when available.
             * Future ct-modal API would be:
             *   <ct-modal
             *     $open={editingNoteIndex}
             *     onct-modal-close={closeNoteEditor({...})}
             *     backdrop="blur"
             *   >
             *     <content />
             *   </ct-modal>
             *
             * Component should include:
             * - Backdrop with blur effect (backdrop-filter: blur(8px))
             * - Fixed centering with z-index 1001
             * - Escape key support (document listener)
             * - Focus trap for accessibility
             * - Smooth fade/scale animations
             * - Click-outside-to-close behavior
             */
          }
          {ifElse(
            computed(() => editingNoteIndex.get() !== undefined),
            <div>
              {/* Backdrop with blur */}
              <div
                onClick={closeNoteEditor({ editingNoteIndex, editingNoteText })}
                style={{
                  position: "fixed",
                  inset: "0",
                  backgroundColor: "rgba(0, 0, 0, 0.4)",
                  backdropFilter: "blur(8px)",
                  zIndex: "1000",
                }}
              />
              {/* Modal content */}
              <div
                style={{
                  position: "fixed",
                  top: "50%",
                  left: "50%",
                  transform: "translate(-50%, -50%)",
                  zIndex: "1001",
                  width: "90%",
                  maxWidth: "500px",
                  background: "white",
                  borderRadius: "12px",
                  boxShadow: "0 25px 50px -12px rgba(0, 0, 0, 0.25)",
                  overflow: "hidden",
                }}
              >
                {/* Header */}
                <div
                  style={{
                    display: "flex",
                    justifyContent: "space-between",
                    alignItems: "center",
                    padding: "16px 20px",
                    borderBottom: "1px solid #e5e7eb",
                    background: "#fafafa",
                  }}
                >
                  <span style={{ fontWeight: "600", fontSize: "16px" }}>
                    📝 Module Note
                  </span>
                  <button
                    type="button"
                    onClick={closeNoteEditor({
                      editingNoteIndex,
                      editingNoteText,
                    })}
                    style={{
                      background: "transparent",
                      border: "none",
                      cursor: "pointer",
                      padding: "4px 8px",
                      fontSize: "18px",
                      color: "#6b7280",
                    }}
                    title="Close"
                  >
                    ✕
                  </button>
                </div>
                {/* Content */}
                <div style={{ padding: "20px" }}>
                  <ct-textarea
                    $value={editingNoteText}
                    placeholder="Add notes about this module... (visible to LLM reads)"
                    rows={6}
                    style={{ width: "100%", resize: "vertical" }}
                  />
                  {/* Keyboard shortcuts for modal */}
                  <ct-keybind
                    code="Escape"
                    ignore-editable={false}
                    onct-keybind={closeNoteEditor({
                      editingNoteIndex,
                      editingNoteText,
                    })}
                  />
                  <ct-keybind
                    code="Enter"
                    meta
                    ignore-editable={false}
                    onct-keybind={saveNote({
                      subCharms,
                      editingNoteIndex,
                      editingNoteText,
                    })}
                  />
                  <ct-keybind
                    code="Enter"
                    ctrl
                    ignore-editable={false}
                    onct-keybind={saveNote({
                      subCharms,
                      editingNoteIndex,
                      editingNoteText,
                    })}
                  />
                </div>
                {/* Footer */}
                <div
                  style={{
                    display: "flex",
                    justifyContent: "flex-end",
                    gap: "12px",
                    padding: "16px 20px",
                    borderTop: "1px solid #e5e7eb",
                    background: "#fafafa",
                  }}
                >
                  <button
                    type="button"
                    onClick={closeNoteEditor({
                      editingNoteIndex,
                      editingNoteText,
                    })}
                    style={{
                      background: "transparent",
                      border: "1px solid #e5e7eb",
                      borderRadius: "6px",
                      cursor: "pointer",
                      padding: "8px 16px",
                      fontSize: "14px",
                      color: "#6b7280",
                    }}
                  >
                    Cancel
                  </button>
                  <button
                    type="button"
                    onClick={saveNote({
                      subCharms,
                      editingNoteIndex,
                      editingNoteText,
                    })}
                    style={{
                      background: "#3b82f6",
                      border: "none",
                      borderRadius: "6px",
                      cursor: "pointer",
                      padding: "8px 16px",
                      fontSize: "14px",
                      color: "white",
                      fontWeight: "500",
                    }}
                  >
                    Save Note
                  </button>
                </div>
              </div>
            </div>,
            null,
          )}
<<<<<<< HEAD

          {/*
           * Expanded (Maximize) Module Overlay
           * Just provides backdrop + escape handler.
           * Module card itself becomes position:fixed when expanded.
           */}
          {ifElse(
            hasExpandedModule,
            <div>
              {/* Backdrop with blur - clicking closes */}
              <div
                onClick={closeExpanded({ expandedIndex })}
                style={{
                  position: "fixed",
                  inset: "0",
                  backgroundColor: "rgba(0, 0, 0, 0.4)",
                  backdropFilter: "blur(8px)",
                  zIndex: "1000",
                }}
              />
              {/* Escape key handler */}
              <ct-keybind
                code="Escape"
                ignore-editable={false}
                onct-keybind={closeExpanded({ expandedIndex })}
              />
            </div>,
            null,
          )}
        </ct-vstack>
=======
        </ct-screen>
>>>>>>> 71167bed
      ),
      title,
      subCharms,
      trashedSubCharms,
      "#record": true,
    };
  },
);

export default Record;<|MERGE_RESOLUTION|>--- conflicted
+++ resolved
@@ -228,16 +228,8 @@
   { subCharms: Cell<SubCharmEntry[]>; index: number }
 >((_event, { subCharms: sc, index }) => {
   const current = sc.get() || [];
-<<<<<<< HEAD
   const entry = current[index];
   if (!entry) return;
-=======
-  // Find by reference using charm identity
-  const index = current.findIndex((e) =>
-    Cell.equals(e?.charm as object, entry?.charm as object)
-  );
-  if (index < 0) return;
->>>>>>> 71167bed
 
   const updated = [...current];
   updated[index] = { ...entry, pinned: !entry.pinned };
@@ -250,16 +242,8 @@
   { subCharms: Cell<SubCharmEntry[]>; index: number }
 >((_event, { subCharms: sc, index }) => {
   const current = sc.get() || [];
-<<<<<<< HEAD
   const entry = current[index];
   if (!entry) return;
-=======
-  // Find by reference using charm identity
-  const index = current.findIndex((e) =>
-    Cell.equals(e?.charm as object, entry?.charm as object)
-  );
-  if (index < 0) return;
->>>>>>> 71167bed
 
   const updated = [...current];
   updated[index] = { ...entry, collapsed: !entry.collapsed };
@@ -437,25 +421,12 @@
     subCharms: Cell<SubCharmEntry[]>;
     editingNoteIndex: Cell<number | undefined>;
     editingNoteText: Cell<string | undefined>;
-<<<<<<< HEAD
     index: number;
   }
 >((_event, { subCharms, editingNoteIndex, editingNoteText, index }) => {
   const current = subCharms.get() || [];
   const entry = current[index];
   if (!entry) return;
-=======
-    entry: SubCharmEntry;
-  }
->((_event, { subCharms, editingNoteIndex, editingNoteText, entry }) => {
-  if (!entry) return;
-  // Find the index of this entry in subCharms
-  const current = subCharms.get() || [];
-  const index = current.findIndex((e) =>
-    Cell.equals(e?.charm as object, entry?.charm as object)
-  );
-  if (index < 0) return;
->>>>>>> 71167bed
   editingNoteIndex.set(index);
   editingNoteText.set(entry.note || "");
 });
@@ -512,15 +483,8 @@
   { subCharms: Cell<SubCharmEntry[]>; index: number }
 >((_event, { subCharms: sc, index }) => {
   const current = sc.get() || [];
-<<<<<<< HEAD
   const entry = current[index];
   if (!entry) return;
-=======
-  const currentIndex = current.findIndex((e) =>
-    Cell.equals(e?.charm as object, entry?.charm as object)
-  );
-  if (currentIndex < 0) return;
->>>>>>> 71167bed
 
   // Get smart default label
   const nextLabel = getNextUnusedLabel(entry.type, current);
@@ -560,13 +524,10 @@
     const editingNoteIndex = Cell.of<number | undefined>();
     const editingNoteText = Cell.of<string>();
 
-<<<<<<< HEAD
     // Expanded (maximized) module state - ephemeral, not persisted
     // Simple index-based tracking - just stores which index is expanded
     const expandedIndex = Cell.of<number | undefined>();
 
-=======
->>>>>>> 71167bed
     // Create Record pattern JSON for wiki-links in Notes
     // Using computed() defers evaluation until render time, avoiding circular dependency
     const recordPatternJson = computed(() => JSON.stringify(Record));
@@ -756,10 +717,9 @@
     return {
       [NAME]: str`${recordIcon} ${displayNameWithAlias}`,
       [UI]: (
-        <ct-screen>
+        <ct-vstack style={{ height: "100%", gap: "0" }}>
           {/* Header toolbar */}
           <ct-hstack
-            slot="header"
             style={{
               padding: "8px 12px",
               gap: "8px",
@@ -789,10 +749,10 @@
           </ct-hstack>
 
           {/* Main content area */}
-          <ct-vscroll
-            flex
-            snapToBottom
+          <div
             style={{
+              flex: "1",
+              overflow: "auto",
               padding: "12px",
               background: "#f9fafb",
             }}
@@ -801,7 +761,7 @@
             {ifElse(
               pinnedCount > 0,
               // Primary + Rail layout (when items are pinned)
-              <div style={{ display: "flex", gap: "16px", flex: "1" }}>
+              <div style={{ display: "flex", gap: "16px" }}>
                 {/* Left: Pinned items (2/3 width) */}
                 <div
                   style={{
@@ -978,55 +938,7 @@
                               )}
                               <button
                                 type="button"
-<<<<<<< HEAD
                                 onClick={toggleExpanded({ expandedIndex, index })}
-=======
-                                onClick={openNoteEditor({
-                                  subCharms,
-                                  editingNoteIndex,
-                                  editingNoteText,
-                                  entry,
-                                })}
-                                style={computed(() => ({
-                                  background: "transparent",
-                                  border: "1px solid #e5e7eb",
-                                  borderRadius: "4px",
-                                  cursor: "pointer",
-                                  padding: "4px 8px",
-                                  fontSize: "12px",
-                                  color: "#6b7280",
-                                  fontWeight: entry?.note ? "700" : "400",
-                                }))}
-                                title={computed(() =>
-                                  entry?.note || "Add note..."
-                                )}
-                              >
-                                📝
-                              </button>
-                              <button
-                                type="button"
-                                onClick={togglePin({ subCharms, entry })}
-                                style={{
-                                  background: "#e0f2fe",
-                                  border: "1px solid #7dd3fc",
-                                  borderRadius: "4px",
-                                  cursor: "pointer",
-                                  padding: "4px 8px",
-                                  fontSize: "12px",
-                                  color: "#0369a1",
-                                }}
-                                title="Unpin"
-                              >
-                                📌
-                              </button>
-                              <button
-                                type="button"
-                                onClick={trashSubCharm({
-                                  subCharms,
-                                  trashedSubCharms,
-                                  entry,
-                                })}
->>>>>>> 71167bed
                                 style={{
                                   background: isExpanded ? "#3b82f6" : "transparent",
                                   border: isExpanded ? "1px solid #3b82f6" : "1px solid #e5e7eb",
@@ -1267,55 +1179,7 @@
                                 )}
                                 <button
                                   type="button"
-<<<<<<< HEAD
                                   onClick={toggleExpanded({ expandedIndex, index })}
-=======
-                                  onClick={openNoteEditor({
-                                    subCharms,
-                                    editingNoteIndex,
-                                    editingNoteText,
-                                    entry,
-                                  })}
-                                  style={computed(() => ({
-                                    background: "transparent",
-                                    border: "1px solid #e5e7eb",
-                                    borderRadius: "4px",
-                                    cursor: "pointer",
-                                    padding: "4px 8px",
-                                    fontSize: "12px",
-                                    color: "#6b7280",
-                                    fontWeight: entry?.note ? "700" : "400",
-                                  }))}
-                                  title={computed(() =>
-                                    entry?.note || "Add note..."
-                                  )}
-                                >
-                                  📝
-                                </button>
-                                <button
-                                  type="button"
-                                  onClick={togglePin({ subCharms, entry })}
-                                  style={{
-                                    background: "transparent",
-                                    border: "1px solid #e5e7eb",
-                                    borderRadius: "4px",
-                                    cursor: "pointer",
-                                    padding: "4px 8px",
-                                    fontSize: "12px",
-                                    color: "#6b7280",
-                                  }}
-                                  title="Pin"
-                                >
-                                  📌
-                                </button>
-                                <button
-                                  type="button"
-                                  onClick={trashSubCharm({
-                                    subCharms,
-                                    trashedSubCharms,
-                                    entry,
-                                  })}
->>>>>>> 71167bed
                                   style={{
                                     background: isExpanded ? "#3b82f6" : "transparent",
                                     border: isExpanded ? "1px solid #3b82f6" : "1px solid #e5e7eb",
@@ -1553,55 +1417,7 @@
                             )}
                             <button
                               type="button"
-<<<<<<< HEAD
                               onClick={toggleExpanded({ expandedIndex, index })}
-=======
-                              onClick={openNoteEditor({
-                                subCharms,
-                                editingNoteIndex,
-                                editingNoteText,
-                                entry,
-                              })}
-                              style={computed(() => ({
-                                background: "transparent",
-                                border: "1px solid #e5e7eb",
-                                borderRadius: "4px",
-                                cursor: "pointer",
-                                padding: "4px 8px",
-                                fontSize: "12px",
-                                color: "#6b7280",
-                                fontWeight: entry?.note ? "700" : "400",
-                              }))}
-                              title={computed(() =>
-                                entry?.note || "Add note..."
-                              )}
-                            >
-                              📝
-                            </button>
-                            <button
-                              type="button"
-                              onClick={togglePin({ subCharms, entry })}
-                              style={{
-                                background: "transparent",
-                                border: "1px solid #e5e7eb",
-                                borderRadius: "4px",
-                                cursor: "pointer",
-                                padding: "4px 8px",
-                                fontSize: "12px",
-                                color: "#6b7280",
-                              }}
-                              title="Pin"
-                            >
-                              📌
-                            </button>
-                            <button
-                              type="button"
-                              onClick={trashSubCharm({
-                                subCharms,
-                                trashedSubCharms,
-                                entry,
-                              })}
->>>>>>> 71167bed
                               style={{
                                 background: isExpanded ? "#3b82f6" : "transparent",
                                 border: isExpanded ? "1px solid #3b82f6" : "1px solid #e5e7eb",
@@ -1662,43 +1478,33 @@
                 })}
               </div>,
             )}
-          </ct-vscroll>
-
-          {/* Collapsible Trash Section */}
-          {ifElse(
-            hasTrash,
-            <div
-              style={{
-                marginTop: "16px",
-                borderTop: "1px solid #e5e7eb",
-                paddingTop: "12px",
-              }}
-            >
-              <button
-                type="button"
-                onClick={toggleTrashExpanded({ expanded: trashExpanded })}
+
+            {/* Collapsible Trash Section */}
+            {ifElse(
+              hasTrash,
+              <div
                 style={{
-                  background: "none",
-                  border: "none",
-                  cursor: "pointer",
-                  display: "flex",
-                  alignItems: "center",
-                  gap: "8px",
-                  color: "#6b7280",
-                  fontSize: "13px",
-                  width: "100%",
-                  padding: "8px",
+                  marginTop: "16px",
+                  borderTop: "1px solid #e5e7eb",
+                  paddingTop: "12px",
                 }}
               >
-                <span
-                  style={computed(() => ({
-                    transform: trashExpanded.get()
-                      ? "rotate(90deg)"
-                      : "rotate(0deg)",
-                    transition: "transform 0.2s",
-                  }))}
+                <button
+                  type="button"
+                  onClick={toggleTrashExpanded({ expanded: trashExpanded })}
+                  style={{
+                    background: "none",
+                    border: "none",
+                    cursor: "pointer",
+                    display: "flex",
+                    alignItems: "center",
+                    gap: "8px",
+                    color: "#6b7280",
+                    fontSize: "13px",
+                    width: "100%",
+                    padding: "8px",
+                  }}
                 >
-<<<<<<< HEAD
                   <span
                     style={computed(() => ({
                       transform: trashExpanded.get()
@@ -1722,89 +1528,34 @@
                           charm: entry.charm,
                         });
                         return (
-=======
-                  ▶
-                </span>
-                🗑️ Trash ({trashCount})
-              </button>
-
-              {ifElse(
-                trashExpanded,
-                <div style={{ paddingLeft: "16px", marginTop: "8px" }}>
-                  {trashedSubCharms.map(
-                    (entry) => {
-                      const displayInfo = getModuleDisplay({
-                        type: entry.type,
-                        charm: entry.charm,
-                      });
-                      return (
-                        <div
-                          style={{
-                            display: "flex",
-                            alignItems: "center",
-                            justifyContent: "space-between",
-                            padding: "8px 12px",
-                            background: "#f9fafb",
-                            borderRadius: "6px",
-                            marginBottom: "4px",
-                            opacity: "0.7",
-                          }}
-                        >
-                          <span
-                            style={{
-                              fontSize: "13px",
-                              color: "#6b7280",
-                              flex: "1",
-                            }}
-                          >
-                            {displayInfo.icon} {displayInfo.label}
-                          </span>
->>>>>>> 71167bed
                           <div
                             style={{
                               display: "flex",
-                              gap: "8px",
-                              flexShrink: 0,
+                              alignItems: "center",
+                              justifyContent: "space-between",
+                              padding: "8px 12px",
+                              background: "#f9fafb",
+                              borderRadius: "6px",
+                              marginBottom: "4px",
+                              opacity: "0.7",
                             }}
                           >
-                            <button
-                              type="button"
-                              onClick={restoreSubCharm({
-                                subCharms,
-                                trashedSubCharms,
-                                entry,
-                              })}
+                            <span
                               style={{
-                                background: "#e0f2fe",
-                                border: "1px solid #7dd3fc",
-                                borderRadius: "4px",
-                                cursor: "pointer",
-                                padding: "4px 8px",
-                                fontSize: "12px",
-                                color: "#0369a1",
+                                fontSize: "13px",
+                                color: "#6b7280",
+                                flex: "1",
                               }}
-                              title="Restore"
                             >
-                              ↩️
-                            </button>
-                            <button
-                              type="button"
-                              onClick={permanentlyDelete({
-                                trashedSubCharms,
-                                entry,
-                              })}
+                              {displayInfo.icon} {displayInfo.label}
+                            </span>
+                            <div
                               style={{
-                                background: "transparent",
-                                border: "1px solid #fecaca",
-                                borderRadius: "4px",
-                                cursor: "pointer",
-                                padding: "4px 8px",
-                                fontSize: "12px",
-                                color: "#dc2626",
+                                display: "flex",
+                                gap: "8px",
+                                flexShrink: 0,
                               }}
-                              title="Delete permanently"
                             >
-<<<<<<< HEAD
                               <button
                                 type="button"
                                 onClick={restoreSubCharm({
@@ -1845,17 +1596,11 @@
                                 🗑️
                               </button>
                             </div>
-=======
-                              🗑️
-                            </button>
->>>>>>> 71167bed
                           </div>
-                        </div>
-                      );
-                    },
-                  )}
-
-<<<<<<< HEAD
+                        );
+                      },
+                    )}
+
                     <button
                       type="button"
                       onClick={emptyTrash({ trashedSubCharms })}
@@ -1880,31 +1625,6 @@
               null,
             )}
           </div>
-=======
-                  <button
-                    type="button"
-                    onClick={emptyTrash({ trashedSubCharms })}
-                    style={{
-                      marginTop: "8px",
-                      background: "transparent",
-                      border: "1px solid #fecaca",
-                      borderRadius: "4px",
-                      cursor: "pointer",
-                      padding: "6px 12px",
-                      fontSize: "12px",
-                      color: "#dc2626",
-                      width: "100%",
-                    }}
-                  >
-                    Empty Trash
-                  </button>
-                </div>,
-                null,
-              )}
-            </div>,
-            null,
-          )}
->>>>>>> 71167bed
 
           {
             /*
@@ -2083,7 +1803,6 @@
             </div>,
             null,
           )}
-<<<<<<< HEAD
 
           {/*
            * Expanded (Maximize) Module Overlay
@@ -2114,9 +1833,6 @@
             null,
           )}
         </ct-vstack>
-=======
-        </ct-screen>
->>>>>>> 71167bed
       ),
       title,
       subCharms,
