--- conflicted
+++ resolved
@@ -374,14 +374,13 @@
           FRONTEND_URL=http://localhost:8000/ \
           deno task integration
 
-<<<<<<< HEAD
       - name: Run runner integration tests
         if: github.ref == 'refs/heads/main'
         run: |
           cd packages/runner
           TOOLSHED_API_URL=http://localhost:8000/ \
           deno task integration
-=======
+
   cli-integration-test:
     name: "CLI Integration Tests"
     runs-on: ubuntu-latest
@@ -420,7 +419,6 @@
         working-directory: packages/cli
         run: |
           ./integration/integration.sh http://localhost:8000
->>>>>>> 965c8c5a
 
   seeder-integration-test:
     name: "Seeder Integration Tests"
