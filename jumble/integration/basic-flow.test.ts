import { sleep } from "@commontools/utils/sleep";
import {
  Browser,
  ConsoleEvent,
  DialogEvent,
  launch,
  Page,
  PageErrorEvent,
} from "@astral/astral";
import { assert } from "@std/assert";
import {
  addCharm,
  copyLLMCache,
  inspectCharm,
  login,
  Mutable,
  snapshot,
  waitForSelectorClick,
  waitForSelectorWithText,
} from "./utils.ts";

const TOOLSHED_API_URL = Deno.env.get("TOOLSHED_API_URL") ??
  "http://localhost:8000/";
const FRONTEND_URL = Deno.env.get("FRONTEND_URL") ?? "http://localhost:5173/";
const HEADLESS = false;
const ASTRAL_TIMEOUT = 60_000;

console.log(`TOOLSHED_API_URL=${TOOLSHED_API_URL}`);
console.log(`FRONTEND_URL=${FRONTEND_URL}`);

let browser: Browser | void = undefined;
let testCharm: { charmId: string; name: string } | void = undefined;

Deno.test({
  name: "integration tests",
  fn: async (t) => {
    let page: Page | void = undefined;
    let failed = false;
    const exceptions: string[] = [];

    try {
      failed = !await t.step({
        name: "add charm via cli",
        ignore: failed || exceptions.length > 0,
        fn: async () => {
          testCharm = await addCharm(TOOLSHED_API_URL);
          console.log(`Charm added`, testCharm);
        },
      });

      failed = !await t.step({
        name: "renders homepage",
        ignore: failed || exceptions.length > 0,
        fn: async () => {
          browser = await launch({ headless: HEADLESS });

          console.log(`Opening empty page...`);
          page = await browser!.newPage();
          console.log(`Waiting to open website at ${FRONTEND_URL}`);
          {
            const mutPage: Mutable<Page> = page;
            // @ts-ignore We wrap Page in a Mutable
            // so we can override the readonly `timeout`
            // property. Type checker doesn't like this.
            mutPage.timeout = ASTRAL_TIMEOUT;
          }

          // Add console log listeners
          page.addEventListener("console", (e: ConsoleEvent) => {
            console.log(`Browser Console [${e.detail.type}]: ${e.detail.text}`);
          });

          // Add error listeners
          page.addEventListener("pageerror", (e: PageErrorEvent) => {
            console.error("Browser Page Error:", e.detail.message);
            exceptions.push(e.detail.message);
          });

          // Add dialog listeners (for alerts, confirms, etc.)
          page.addEventListener("dialog", async (e: DialogEvent) => {
            const dialog = e.detail;
            console.log(`Browser Dialog: ${dialog.type} - ${dialog.message}`);
            await dialog.dismiss();
          });

          await page.goto(FRONTEND_URL);

          console.log(`Opened website at ${FRONTEND_URL}`);
        },
      });

      failed = !await t.step({
        name: "able to login to the app",
        ignore: failed || exceptions.length > 0,
        fn: async () => {
          assert(page, "Page should be defined");
          await login(page);
        },
      });

      failed = !await t.step({
        name: "renders charm and verifies initial state",
        ignore: failed || exceptions.length > 0,
        fn: async () => {
          assert(page, "Page should be defined");
          assert(testCharm, "Test charm should be defined");

          await snapshot(page, "Initial state");

          const anchor = await page.waitForSelector("nav a");
          assert(
            (await anchor.innerText()) === "common-knowledge",
            "Logged in and Common Knowledge title renders",
          );

          await page.goto(
            `${FRONTEND_URL}${testCharm.name}/${testCharm.charmId}`,
          );
          await snapshot(page, "Waiting for charm to render");

          await waitForSelectorWithText(
            page,
            "a[aria-roledescription='charm-link']",
            "Simple Value: 1",
          );
          await snapshot(page, "Charm rendered.");
          assert(true, "Charm rendered successfully");
        },
      });

      failed = !await t.step({
        name: "updates charm value via button click",
        ignore: failed || exceptions.length > 0,
        fn: async () => {
          assert(page, "Page should be defined");
          assert(testCharm, "Test charm should be defined");

          await page.goto(
            `${FRONTEND_URL}${testCharm.name}/${testCharm.charmId}`,
          );

          // Wait for initial render
          await waitForSelectorWithText(
            page,
            "a[aria-roledescription='charm-link']",
            "Simple Value: 1",
          );

          await sleep(1000);
          console.log("Clicking button");

          await waitForSelectorClick(
            page,
            "div[aria-label='charm-content'] button",
          );
          await snapshot(page, "Button clicked");

          // Add more wait time after click
          await sleep(2000);

          console.log("Checking if title changed");
          await waitForSelectorWithText(
            page,
            "a[aria-roledescription='charm-link']",
            "Simple Value: 2",
          );

          await snapshot(page, "Title changed");

          // Add additional wait time for persistence
          await sleep(2000);
        },
      });

      failed = !await t.step({
        name: "verifies charm updates are persisted",
        ignore: failed || exceptions.length > 0,
        fn: async () => {
          assert(page, "Page should be defined");
          assert(testCharm, "Test charm should be defined");

          // Add initial wait time before checking
          await sleep(1000);

          console.log(
            "Inspecting charm to verify updates propagated from browser.",
          );
          const charm = await inspectCharm(
            TOOLSHED_API_URL,
            testCharm.name,
            testCharm.charmId,
          );

          console.log("Charm:", charm);
          assert(
            charm.includes("Simple Value: 2"),
            "Charm updates propagated.",
          );
        },
      });

      failed = !await t.step({
        name: "extend charm using llm",
        ignore: failed || exceptions.length > 0,
        fn: async () => {
          assert(page, "Page should be defined");

          copyLLMCache();

          await page.keyboard.down("ControlLeft");
          await page.keyboard.press("k");
          await page.keyboard.up("ControlLeft");
          await sleep(1000);

          await page.keyboard.type("modify");
          await sleep(1000);
          await page.keyboard.press("Enter");

<<<<<<< HEAD
          await sleep(1000);
          await page.keyboard.type("count the values in current");
=======
          await sleep(300);
          await page.keyboard.type("count of values");
>>>>>>> 23375fbc
          await sleep(1000);
          await page.keyboard.press("Enter");
          await sleep(1000);
        },
      });

      failed = !await t.step({
        name: "check that we see the new charm",
        ignore: failed || exceptions.length > 0,
        fn: async () => {
          assert(page, "Page should be defined");

          // check that we see the new charm
          await waitForSelectorWithText(
            page,
            "a[aria-roledescription='charm-link']",
            "Value Counter Charm",
          );

          // FIXME(ja): how to look at the actual iframe content?
          // https://github.com/lino-levan/astral/issues/77
          // should see: "Total Values: 3"
          // <div class="flex justify-between items-center"><h2 class="text-lg font-semibold">Total Values</h2><span class="bg-blue-500 text-white px-3 py-1 rounded-full font-bold">3</span></div>
        },
      });

      failed = !await t.step({
        name: "no errors in the console",
        fn: async () => {
          assert(page, "Page should be defined");

          const html = await page.evaluate(() => {
            return document.body.innerHTML;
          });

          console.log(html);

          exceptions.forEach((exception) => {
            console.error("Failure due to browser error:", exception);
          });

          assert(exceptions.length === 0, "No errors in the console");
        },
      });
    } finally {
      await browser!.close();
    }
  },
});<|MERGE_RESOLUTION|>--- conflicted
+++ resolved
@@ -216,13 +216,8 @@
           await sleep(1000);
           await page.keyboard.press("Enter");
 
-<<<<<<< HEAD
-          await sleep(1000);
+          await sleep(500);
           await page.keyboard.type("count the values in current");
-=======
-          await sleep(300);
-          await page.keyboard.type("count of values");
->>>>>>> 23375fbc
           await sleep(1000);
           await page.keyboard.press("Enter");
           await sleep(1000);
