--- conflicted
+++ resolved
@@ -40,7 +40,6 @@
   return false;
 };
 
-<<<<<<< HEAD
 const matchAddress = (
   watched: Set<string>,
   { at, the, of }: { the: string; of: string; at: MemorySpace },
@@ -52,15 +51,11 @@
 
 export const ANY = "_";
 
-export const channels = function* (space: MemorySpace, selector: Selector) {
-  const all = [[ANY, {}]] as const;
-=======
 export const channels = function* (
   space: MemorySpace,
   selector: Selector | SchemaSelector,
 ) {
-  const all = [["_", {}]] as const;
->>>>>>> 23375fbc
+  const all = [[ANY, {}]] as const;
   const entities = Object.entries(selector);
   for (const [of, attributes] of entities.length > 0 ? entities : all) {
     const selector = Object.entries(attributes);
@@ -70,7 +65,6 @@
   }
 };
 
-<<<<<<< HEAD
 export const fromSelector = function* (selector: Selector) {
   const all = [[ANY, {}]] as const;
   const entities = Object.entries(selector);
@@ -80,21 +74,6 @@
       const selector = Object.keys(members);
       for (
         const cause of selector.length > 0 ? selector : [ANY]
-=======
-export const fromSelector = function* (selector: Selector | SchemaSelector) {
-  const all = [[undefined, {}]] as const;
-  const entities = Object.entries(selector);
-  for (const [of, attributes] of entities.length > 0 ? entities : all) {
-    const selector = Object.entries(attributes);
-    for (const [the, members] of selector.length > 0 ? selector : all) { // type checking is confused here
-      // type checking is confused here, so we double test
-      if (members === undefined || members === null) {
-        continue;
-      }
-      const causes = Object.keys(members).filter((c) => c !== "_");
-      for (
-        const cause of causes.length > 0 ? causes : [undefined]
->>>>>>> 23375fbc
       ) {
         const selector: { of?: Entity; the?: The; cause?: Cause } = {};
         if (of !== ANY) {
