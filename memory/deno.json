{
  "name": "@commontools/memory",
  "tasks": {
    "dev": "deno run --allow-read --allow-write --allow-net --allow-ffi --allow-env deno.ts",
    "check": "deno check .",
    "just-test": {
      "description": "Just run unit tests without type checking",
      "command": "deno test --allow-read --allow-write --allow-net --allow-ffi --allow-env --no-check"
    },
    "test": {
      "description": "Type check & run tests",
      "dependencies": ["check", "just-test"]
    },
    "migrate": {
      "description": "Performs database migration",
      "command": "deno run -A ./migrate.ts"
    }
  },
  "test": {
    "include": ["test/*-test.ts"]
  },
  "exports": {
    ".": "./lib.ts",
    "./interface": "./interface.ts",
    "./fact": "./fact.ts",
    "./changes": "./changes.ts",
    "./selection": "./selection.ts",
    "./consumer": "./consumer.ts",
<<<<<<< HEAD
    "./commit": "./commit.ts",
    "./codec": "./codec.ts"
=======
    "./codec": "./codec.ts",
    "./reference": "./reference.ts"
>>>>>>> 23375fbc
  },
  "imports": {
    "@db/sqlite": "jsr:@db/sqlite@^0.12.0",
    "@opentelemetry/api": "npm:@opentelemetry/api@^1.9.0"
  }
}<|MERGE_RESOLUTION|>--- conflicted
+++ resolved
@@ -9,7 +9,10 @@
     },
     "test": {
       "description": "Type check & run tests",
-      "dependencies": ["check", "just-test"]
+      "dependencies": [
+        "check",
+        "just-test"
+      ]
     },
     "migrate": {
       "description": "Performs database migration",
@@ -17,7 +20,9 @@
     }
   },
   "test": {
-    "include": ["test/*-test.ts"]
+    "include": [
+      "test/*-test.ts"
+    ]
   },
   "exports": {
     ".": "./lib.ts",
@@ -26,13 +31,9 @@
     "./changes": "./changes.ts",
     "./selection": "./selection.ts",
     "./consumer": "./consumer.ts",
-<<<<<<< HEAD
     "./commit": "./commit.ts",
-    "./codec": "./codec.ts"
-=======
     "./codec": "./codec.ts",
     "./reference": "./reference.ts"
->>>>>>> 23375fbc
   },
   "imports": {
     "@db/sqlite": "jsr:@db/sqlite@^0.12.0",
