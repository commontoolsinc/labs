--- conflicted
+++ resolved
@@ -43,15 +43,9 @@
         spanFilter: (span) => {
           // console.log("SPAN", span);
           const includeSpanCriteria = [
-<<<<<<< HEAD
-            isOpenInferenceSpan(span),
-            span.attributes["http.route"] == "/api/ai/llm", // Include the root span, which is in the hono app
-            span.instrumentationLibrary.name.includes("@vercel/otel"), // Include the actual LLM API fetch span
-=======
             span.attributes["http.route"] == "/api/ai/llm", // Include the root span, which is in the hono app
             isOpenInferenceSpan(span),
             isLLMProviderFetch(span), // Include fetch spans to LLM providers
->>>>>>> bccd268c
           ];
           return includeSpanCriteria.some((c) => c);
         },
