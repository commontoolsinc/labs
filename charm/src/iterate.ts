--- conflicted
+++ resolved
@@ -396,11 +396,8 @@
     schema,
     steps: form.plan?.steps,
     generationId: form.meta.generationId,
-<<<<<<< HEAD
     cache: form.meta.cache,
-=======
     model: form.meta.modelId,
->>>>>>> fd3dd67b
   });
   const name = extractTitle(newIFrameSrc, title); // Use the generated title as fallback
   const newRecipeSrc = buildFullRecipe({
