--- conflicted
+++ resolved
@@ -24,11 +24,8 @@
 } from "@commontools/runner";
 import { storage } from "@commontools/runner";
 import { DID, Identity } from "@commontools/identity";
-<<<<<<< HEAD
 import { JSONSelector } from "../../memory/interface.ts";
-=======
 import { isObj } from "@commontools/utils";
->>>>>>> 21ed5d5b
 
 export type Charm = {
   [NAME]?: string;
